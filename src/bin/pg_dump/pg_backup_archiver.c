--- conflicted
+++ resolved
@@ -41,53 +41,9 @@
 
 #include "libpq/libpq-fs.h"
 
-<<<<<<< HEAD
-=======
-/*
- * Special exit values from worker children.  We reserve 0 for normal
- * success; 1 and other small values should be interpreted as crashes.
- */
-#define WORKER_CREATE_DONE		10
-#define WORKER_INHIBIT_DATA		11
-#define WORKER_IGNORED_ERRORS	12
-
-/*
- * Unix uses exit to return result from worker child, so function is void.
- * Windows thread result comes via function return.
- */
-#ifndef WIN32
-#define parallel_restore_result void
-#else
-#define parallel_restore_result DWORD
-#endif
-
-/* IDs for worker children are either PIDs or thread handles */
-#ifndef WIN32
-#define thandle pid_t
-#else
-#define thandle HANDLE
-#endif
-
-/* Arguments needed for a worker child */
-typedef struct _restore_args
-{
-	ArchiveHandle *AH;
-	TocEntry   *te;
-} RestoreArgs;
-
-/* State for each parallel activity slot */
-typedef struct _parallel_slot
-{
-	thandle		child_id;
-	RestoreArgs *args;
-} ParallelSlot;
-
-#define NO_SLOT (-1)
-
 #define TEXT_DUMP_HEADER "--\n-- PostgreSQL database dump\n--\n\n"
 #define TEXT_DUMPALL_HEADER "--\n-- PostgreSQL database cluster dump\n--\n\n"
 
->>>>>>> 21b446dd
 /* state needed to save/restore an archive's output target */
 typedef struct _outputContext
 {
