/*-------------------------------------------------------------------------
 *
 * pg_backup_directory.c
 *
 *	A directory format dump is a directory, which contains a "toc.dat" file
 *	for the TOC, and a separate file for each data entry, named "<oid>.dat".
 *	Large objects (BLOBs) are stored in separate files named "blob_<uid>.dat",
 *	and there's a plain-text TOC file for them called "blobs.toc". If
 *	compression is used, each data file is individually compressed and the
 *	".gz" suffix is added to the filenames. The TOC files are never
 *	compressed by pg_dump, however they are accepted with the .gz suffix too,
 *	in case the user has manually compressed them with 'gzip'.
 *
 *	NOTE: This format is identical to the files written in the tar file in
 *	the 'tar' format, except that we don't write the restore.sql file (TODO),
 *	and the tar format doesn't support compression. Please keep the formats in
 *	sync.
 *
 *
 *	Portions Copyright (c) 1996-2012, PostgreSQL Global Development Group
 *	Portions Copyright (c) 1994, Regents of the University of California
 *	Portions Copyright (c) 2000, Philip Warner
 *
 *	Rights are granted to use this software in any way so long
 *	as this notice is not removed.
 *
 *	The author is not responsible for loss or damages that may
 *	result from it's use.
 *
 * IDENTIFICATION
 *		src/bin/pg_dump/pg_backup_directory.c
 *
 *-------------------------------------------------------------------------
 */

#include "compress_io.h"
#include "dumpmem.h"
#include "dumputils.h"
#include "parallel.h"

#include <dirent.h>
#include <sys/stat.h>

typedef struct
{
	/*
	 * Our archive location. This is basically what the user specified as his
	 * backup file but of course here it is a directory.
	 */
	char	   *directory;

	cfp		   *dataFH;			/* currently open data file */

	cfp		   *blobsTocFH;		/* file handle for blobs.toc */
	ParallelState *pstate;		/* for parallel backup / restore */
} lclContext;

typedef struct
{
	char	   *filename;		/* filename excluding the directory (basename) */
} lclTocEntry;

static const char *modulename = gettext_noop("directory archiver");

/* prototypes for private functions */
static void _ArchiveEntry(ArchiveHandle *AH, TocEntry *te);
static void _StartData(ArchiveHandle *AH, TocEntry *te);
static void _EndData(ArchiveHandle *AH, TocEntry *te);
static size_t _WriteData(ArchiveHandle *AH, const void *data, size_t dLen);
static int	_WriteByte(ArchiveHandle *AH, const int i);
static int	_ReadByte(ArchiveHandle *);
static size_t _WriteBuf(ArchiveHandle *AH, const void *buf, size_t len);
static size_t _ReadBuf(ArchiveHandle *AH, void *buf, size_t len);
static void _CloseArchive(ArchiveHandle *AH);
static void _ReopenArchive(ArchiveHandle *AH);
static void _PrintTocData(ArchiveHandle *AH, TocEntry *te, RestoreOptions *ropt);

static void _WriteExtraToc(ArchiveHandle *AH, TocEntry *te);
static void _ReadExtraToc(ArchiveHandle *AH, TocEntry *te);
static void _PrintExtraToc(ArchiveHandle *AH, TocEntry *te);

static void _StartBlobs(ArchiveHandle *AH, TocEntry *te);
static void _StartBlob(ArchiveHandle *AH, TocEntry *te, Oid oid);
static void _EndBlob(ArchiveHandle *AH, TocEntry *te, Oid oid);
static void _EndBlobs(ArchiveHandle *AH, TocEntry *te);
static void _LoadBlobs(ArchiveHandle *AH, RestoreOptions *ropt);
static void _Clone(ArchiveHandle *AH);
static void _DeClone(ArchiveHandle *AH);

static char *_MasterStartParallelItem(ArchiveHandle *AH, TocEntry *te, T_Action act);
static int _MasterEndParallelItem(ArchiveHandle *AH, TocEntry *te, const char *str, T_Action act);
static char *_WorkerJobRestoreDirectory(ArchiveHandle *AH, TocEntry *te);
static char *_WorkerJobDumpDirectory(ArchiveHandle *AH, TocEntry *te);

static void createDirectory(const char *dir);
static char *prependDirectory(ArchiveHandle *AH, char *buf, const char *relativeFilename);
static char *_WorkerJobDumpDirectory(ArchiveHandle *AH, TocEntry *te);
static char *_WorkerJobRestoreDirectory(ArchiveHandle *AH, TocEntry *te);

/*
 *	Init routine required by ALL formats. This is a global routine
 *	and should be declared in pg_backup_archiver.h
 *
 *	Its task is to create any extra archive context (using AH->formatData),
 *	and to initialize the supported function pointers.
 *
 *	It should also prepare whatever its input source is for reading/writing,
 *	and in the case of a read mode connection, it should load the Header & TOC.
 */
void
InitArchiveFmt_Directory(ArchiveHandle *AH)
{
	lclContext *ctx;

	/* Assuming static functions, this can be copied for each format. */
	AH->ArchiveEntryPtr = _ArchiveEntry;
	AH->StartDataPtr = _StartData;
	AH->WriteDataPtr = _WriteData;
	AH->EndDataPtr = _EndData;
	AH->WriteBytePtr = _WriteByte;
	AH->ReadBytePtr = _ReadByte;
	AH->WriteBufPtr = _WriteBuf;
	AH->ReadBufPtr = _ReadBuf;
	AH->ClosePtr = _CloseArchive;
	AH->ReopenPtr = _ReopenArchive;
	AH->PrintTocDataPtr = _PrintTocData;
	AH->ReadExtraTocPtr = _ReadExtraToc;
	AH->WriteExtraTocPtr = _WriteExtraToc;
	AH->PrintExtraTocPtr = _PrintExtraToc;

	AH->StartBlobsPtr = _StartBlobs;
	AH->StartBlobPtr = _StartBlob;
	AH->EndBlobPtr = _EndBlob;
	AH->EndBlobsPtr = _EndBlobs;

	AH->ClonePtr = _Clone;
	AH->DeClonePtr = _DeClone;

	AH->WorkerJobRestorePtr = _WorkerJobRestoreDirectory;
	AH->WorkerJobDumpPtr = _WorkerJobDumpDirectory;

	AH->MasterStartParallelItemPtr = _MasterStartParallelItem;
	AH->MasterEndParallelItemPtr = _MasterEndParallelItem;

	/* Set up our private context */
	ctx = (lclContext *) pg_calloc(1, sizeof(lclContext));
	AH->formatData = (void *) ctx;

	ctx->dataFH = NULL;
	ctx->blobsTocFH = NULL;

	/* Initialize LO buffering */
	AH->lo_buf_size = LOBBUFSIZE;
	AH->lo_buf = (void *) pg_malloc(LOBBUFSIZE);

	/*
	 * Now open the TOC file
	 */

	if (!AH->fSpec || strcmp(AH->fSpec, "") == 0)
		exit_horribly(modulename, "no output directory specified\n");

	ctx->directory = AH->fSpec;

	if (AH->mode == archModeWrite)
	{
		/* Create the directory, errors are caught there */
		createDirectory(ctx->directory);
	}
	else
	{							/* Read Mode */
		char	   fname[MAXPGPATH];
		cfp		   *tocFH;

		prependDirectory(AH, fname, "toc.dat");

		tocFH = cfopen_read(fname, PG_BINARY_R);
		if (tocFH == NULL)
			exit_horribly(modulename,
						  "could not open input file \"%s\": %s\n",
						  fname, strerror(errno));

		ctx->dataFH = tocFH;

		/*
		 * The TOC of a directory format dump shares the format code of the
		 * tar format.
		 */
		AH->format = archTar;
		ReadHead(AH);
		AH->format = archDirectory;
		ReadToc(AH);

		/* Nothing else in the file, so close it again... */
		if (cfclose(tocFH) != 0)
			exit_horribly(modulename, "could not close TOC file: %s\n",
						 strerror(errno));
		ctx->dataFH = NULL;
	}
}

/*
 * Called by the Archiver when the dumper creates a new TOC entry.
 *
 * We determine the filename for this entry.
*/
static void
_ArchiveEntry(ArchiveHandle *AH, TocEntry *te)
{
	lclTocEntry *tctx;
	char		fn[MAXPGPATH];

	tctx = (lclTocEntry *) pg_calloc(1, sizeof(lclTocEntry));
	if (te->dataDumper)
	{
		snprintf(fn, MAXPGPATH, "%d.dat", te->dumpId);
		tctx->filename = pg_strdup(fn);
	}
	else if (strcmp(te->desc, "BLOBS") == 0)
		tctx->filename = pg_strdup("blobs.toc");
	else
		tctx->filename = NULL;

	te->formatData = (void *) tctx;
}

/*
 * Called by the Archiver to save any extra format-related TOC entry
 * data.
 *
 * Use the Archiver routines to write data - they are non-endian, and
 * maintain other important file information.
 */
static void
_WriteExtraToc(ArchiveHandle *AH, TocEntry *te)
{
	lclTocEntry *tctx = (lclTocEntry *) te->formatData;

	/*
	 * A dumpable object has set tctx->filename, any other object has not.
	 * (see _ArchiveEntry).
	 */
	if (tctx->filename)
		WriteStr(AH, tctx->filename);
	else
		WriteStr(AH, "");
}

/*
 * Called by the Archiver to read any extra format-related TOC data.
 *
 * Needs to match the order defined in _WriteExtraToc, and should also
 * use the Archiver input routines.
 */
static void
_ReadExtraToc(ArchiveHandle *AH, TocEntry *te)
{
	lclTocEntry *tctx = (lclTocEntry *) te->formatData;

	if (tctx == NULL)
	{
		tctx = (lclTocEntry *) pg_calloc(1, sizeof(lclTocEntry));
		te->formatData = (void *) tctx;
	}

	tctx->filename = ReadStr(AH);
	if (strlen(tctx->filename) == 0)
	{
		free(tctx->filename);
		tctx->filename = NULL;
	}
}

/*
 * Called by the Archiver when restoring an archive to output a comment
 * that includes useful information about the TOC entry.
 */
static void
_PrintExtraToc(ArchiveHandle *AH, TocEntry *te)
{
	lclTocEntry *tctx = (lclTocEntry *) te->formatData;

	if (AH->public.verbose && tctx->filename)
		ahprintf(AH, "-- File: %s\n", tctx->filename);
}

/*
 * Called by the archiver when saving TABLE DATA (not schema). This routine
 * should save whatever format-specific information is needed to read
 * the archive back.
 *
 * It is called just prior to the dumper's 'DataDumper' routine being called.
 *
 * We create the data file for writing.
 */
static void
_StartData(ArchiveHandle *AH, TocEntry *te)
{
	lclTocEntry *tctx = (lclTocEntry *) te->formatData;
	lclContext *ctx = (lclContext *) AH->formatData;
	char		fname[MAXPGPATH];

	prependDirectory(AH, fname, tctx->filename);

	ctx->dataFH = cfopen_write(fname, PG_BINARY_W, AH->compression);
	if (ctx->dataFH == NULL)
		exit_horribly(modulename, "could not open output file \"%s\": %s\n",
					  fname, strerror(errno));
}

/*
 * Called by archiver when dumper calls WriteData. This routine is
 * called for both BLOB and TABLE data; it is the responsibility of
 * the format to manage each kind of data using StartBlob/StartData.
 *
 * It should only be called from within a DataDumper routine.
 *
 * We write the data to the open data file.
 */
static size_t
_WriteData(ArchiveHandle *AH, const void *data, size_t dLen)
{
	lclContext *ctx = (lclContext *) AH->formatData;

	if (dLen == 0)
		return 0;

	/* Are we aborting? */
	checkAborting(AH);

	return cfwrite(data, dLen, ctx->dataFH);
}

/*
 * Called by the archiver when a dumper's 'DataDumper' routine has
 * finished.
 *
 * We close the data file.
 */
static void
_EndData(ArchiveHandle *AH, TocEntry *te)
{
	lclContext *ctx = (lclContext *) AH->formatData;

	/* Close the file */
	cfclose(ctx->dataFH);

	ctx->dataFH = NULL;
}

/*
 * Print data for a given file (can be a BLOB as well)
 */
static void
_PrintFileData(ArchiveHandle *AH, char *filename, RestoreOptions *ropt)
{
	size_t		cnt;
	char	   *buf;
	size_t		buflen;
	cfp		   *cfp;

	if (!filename)
		return;

	cfp = cfopen_read(filename, PG_BINARY_R);

	if (!cfp)
		exit_horribly(modulename, "could not open input file \"%s\": %s\n",
					 filename, strerror(errno));

	buf = pg_malloc(ZLIB_OUT_SIZE);
	buflen = ZLIB_OUT_SIZE;

	while ((cnt = cfread(buf, buflen, cfp)))
		ahwrite(buf, 1, cnt, AH);

	free(buf);
	if (cfclose(cfp) != 0)
		exit_horribly(modulename, "could not close data file: %s\n",
					 strerror(errno));
}

/*
 * Print data for a given TOC entry
*/
static void
_PrintTocData(ArchiveHandle *AH, TocEntry *te, RestoreOptions *ropt)
{
	lclTocEntry *tctx = (lclTocEntry *) te->formatData;

	if (!tctx->filename)
		return;

	if (strcmp(te->desc, "BLOBS") == 0)
		_LoadBlobs(AH, ropt);
	else
	{
		char		fname[MAXPGPATH];

		prependDirectory(AH, fname, tctx->filename);
		_PrintFileData(AH, fname, ropt);
	}
}

static void
_LoadBlobs(ArchiveHandle *AH, RestoreOptions *ropt)
{
	Oid			oid;
	lclContext *ctx = (lclContext *) AH->formatData;
	char		fname[MAXPGPATH];
	char		line[MAXPGPATH];

	StartRestoreBlobs(AH);

	prependDirectory(AH, fname, "blobs.toc");

	ctx->blobsTocFH = cfopen_read(fname, PG_BINARY_R);

	if (ctx->blobsTocFH == NULL)
		exit_horribly(modulename, "could not open large object TOC file \"%s\" for input: %s\n",
					  fname, strerror(errno));

	/* Read the blobs TOC file line-by-line, and process each blob */
	while ((cfgets(ctx->blobsTocFH, line, MAXPGPATH)) != NULL)
	{
		char		fname[MAXPGPATH];
		char		path[MAXPGPATH];

		if (sscanf(line, "%u %s\n", &oid, fname) != 2)
			exit_horribly(modulename, "invalid line in large object TOC file: %s\n",
						  line);

		StartRestoreBlob(AH, oid, ropt->dropSchema);
		snprintf(path, MAXPGPATH, "%s/%s", ctx->directory, fname);
		_PrintFileData(AH, path, ropt);
		EndRestoreBlob(AH, oid);
	}
	if (!cfeof(ctx->blobsTocFH))
		exit_horribly(modulename, "error reading large object TOC file \"%s\"\n",
					 fname);

	if (cfclose(ctx->blobsTocFH) != 0)
		exit_horribly(modulename, "could not close large object TOC file \"%s\": %s\n",
					  fname, strerror(errno));

	ctx->blobsTocFH = NULL;

	EndRestoreBlobs(AH);
}


/*
 * Write a byte of data to the archive.
 * Called by the archiver to do integer & byte output to the archive.
 * These routines are only used to read & write the headers & TOC.
 */
static int
_WriteByte(ArchiveHandle *AH, const int i)
{
	unsigned char c = (unsigned char) i;
	lclContext *ctx = (lclContext *) AH->formatData;

	if (cfwrite(&c, 1, ctx->dataFH) != 1)
		exit_horribly(modulename, "could not write byte\n");

	return 1;
}

/*
 * Read a byte of data from the archive.
 * Called by the archiver to read bytes & integers from the archive.
 * These routines are only used to read & write headers & TOC.
 * EOF should be treated as a fatal error.
 */
static int
_ReadByte(ArchiveHandle *AH)
{
	lclContext *ctx = (lclContext *) AH->formatData;
	int			res;

	res = cfgetc(ctx->dataFH);
	if (res == EOF)
		exit_horribly(modulename, "unexpected end of file\n");

	return res;
}

/*
 * Write a buffer of data to the archive.
 * Called by the archiver to write a block of bytes to the TOC or a data file.
 */
static size_t
_WriteBuf(ArchiveHandle *AH, const void *buf, size_t len)
{
	lclContext *ctx = (lclContext *) AH->formatData;
	size_t		res;

	/* Are we aborting? */
	checkAborting(AH);

	res = cfwrite(buf, len, ctx->dataFH);
	if (res != len)
		exit_horribly(modulename, "could not write to output file: %s\n",
					 strerror(errno));

	return res;
}

/*
 * Read a block of bytes from the archive.
 *
 * Called by the archiver to read a block of bytes from the archive
 */
static size_t
_ReadBuf(ArchiveHandle *AH, void *buf, size_t len)
{
	lclContext *ctx = (lclContext *) AH->formatData;
	size_t		res;

	res = cfread(buf, len, ctx->dataFH);

	return res;
}

/*
 * Close the archive.
 *
 * When writing the archive, this is the routine that actually starts
 * the process of saving it to files. No data should be written prior
 * to this point, since the user could sort the TOC after creating it.
 *
 * If an archive is to be written, this routine must call:
 *		WriteHead			to save the archive header
 *		WriteToc			to save the TOC entries
 *		WriteDataChunks		to save all DATA & BLOBs.
 */
static void
_CloseArchive(ArchiveHandle *AH)
{
	lclContext *ctx = (lclContext *) AH->formatData;

	if (AH->mode == archModeWrite)
	{
		cfp		   *tocFH;
		char		fname[MAXPGPATH];

		prependDirectory(AH, fname, "toc.dat");

		/* this will actually fork the processes for a parallel backup */
		ctx->pstate = ParallelBackupStart(AH, NULL);

		/* The TOC is always created uncompressed */
		tocFH = cfopen_write(fname, PG_BINARY_W, 0);
		if (tocFH == NULL)
			exit_horribly(modulename, "could not open output file \"%s\": %s\n",
						  fname, strerror(errno));
		ctx->dataFH = tocFH;

		/*
		 * Write 'tar' in the format field of the toc.dat file. The directory
		 * is compatible with 'tar', so there's no point having a different
		 * format code for it.
		 */
		AH->format = archTar;
		WriteHead(AH);
		AH->format = archDirectory;
		WriteToc(AH);
		if (cfclose(tocFH) != 0)
<<<<<<< HEAD
			die_horribly(AH, modulename, "could not close TOC file: %s\n",
						 strerror(errno));
		WriteDataChunks(AH, ctx->pstate);

		ParallelBackupEnd(AH, ctx->pstate);
=======
			exit_horribly(modulename, "could not close TOC file: %s\n",
						  strerror(errno));
		WriteDataChunks(AH);
>>>>>>> aefa6d16
	}
	AH->FH = NULL;
}

/*
 * Reopen the archive's file handle.
 */
static void
_ReopenArchive(ArchiveHandle *AH)
{
	/*
	 * Our TOC is in memory, our data files are opened by each child anyway as
	 * they are separate. We support reopening the archive by just doing nothing.
	 */
}

/*
 * BLOB support
 */

/*
 * Called by the archiver when starting to save all BLOB DATA (not schema).
 * It is called just prior to the dumper's DataDumper routine.
 *
 * We open the large object TOC file here, so that we can append a line to
 * it for each blob.
 */
static void
_StartBlobs(ArchiveHandle *AH, TocEntry *te)
{
	lclContext *ctx = (lclContext *) AH->formatData;
	char		fname[MAXPGPATH];

	prependDirectory(AH, fname, "blobs.toc");

	/* The blob TOC file is never compressed */
	ctx->blobsTocFH = cfopen_write(fname, "ab", 0);
	if (ctx->blobsTocFH == NULL)
		exit_horribly(modulename, "could not open output file \"%s\": %s\n",
					  fname, strerror(errno));
}

/*
 * Called by the archiver when we're about to start dumping a blob.
 *
 * We create a file to write the blob to.
 */
static void
_StartBlob(ArchiveHandle *AH, TocEntry *te, Oid oid)
{
	lclContext *ctx = (lclContext *) AH->formatData;
	char		fname[MAXPGPATH];

	snprintf(fname, MAXPGPATH, "%s/blob_%u.dat", ctx->directory, oid);

	ctx->dataFH = cfopen_write(fname, PG_BINARY_W, AH->compression);

	if (ctx->dataFH == NULL)
		exit_horribly(modulename, "could not open output file \"%s\": %s\n",
					 fname, strerror(errno));
}

/*
 * Called by the archiver when the dumper is finished writing a blob.
 *
 * We close the blob file and write an entry to the blob TOC file for it.
 */
static void
_EndBlob(ArchiveHandle *AH, TocEntry *te, Oid oid)
{
	lclContext *ctx = (lclContext *) AH->formatData;
	char		buf[50];
	int			len;

	/* Close the BLOB data file itself */
	cfclose(ctx->dataFH);
	ctx->dataFH = NULL;

	/* register the blob in blobs.toc */
	len = snprintf(buf, sizeof(buf), "%u blob_%u.dat\n", oid, oid);
	if (cfwrite(buf, len, ctx->blobsTocFH) != len)
		exit_horribly(modulename, "could not write to blobs TOC file\n");
}

/*
 * Called by the archiver when finishing saving all BLOB DATA.
 *
 * We close the blobs TOC file.
 */
static void
_EndBlobs(ArchiveHandle *AH, TocEntry *te)
{
	lclContext *ctx = (lclContext *) AH->formatData;

	cfclose(ctx->blobsTocFH);
	ctx->blobsTocFH = NULL;
}

static void
createDirectory(const char *dir)
{
	struct stat st;

	/* the directory must not exist yet. */
	if (stat(dir, &st) == 0)
	{
		if (S_ISDIR(st.st_mode))
			exit_horribly(modulename,
						  "cannot create directory %s, it exists already\n",
						  dir);
		else
			exit_horribly(modulename,
						  "cannot create directory %s, a file with this name "
						  "exists already\n", dir);
	}

	/*
	 * Now we create the directory. Note that for some race condition we could
	 * also run into the situation that the directory has been created just
	 * between our two calls.
	 */
	if (mkdir(dir, 0700) < 0)
		exit_horribly(modulename, "could not create directory %s: %s",
					  dir, strerror(errno));
}

/*
 * Gets a relative file name and prepends the output directory, writing the
 * result to buf. The caller needs to make sure that buf is MAXPGPATH bytes
 * big. Can't use a static char[MAXPGPATH] inside the function because we run
 * multithreaded on Windows.
 */
static char *
prependDirectory(ArchiveHandle *AH, char* buf, const char *relativeFilename)
{
	lclContext *ctx = (lclContext *) AH->formatData;
	char	   *dname;

	dname = ctx->directory;

	if (strlen(dname) + 1 + strlen(relativeFilename) + 1 > MAXPGPATH)
		exit_horribly(modulename, "path name too long: %s", dname);

	strcpy(buf, dname);
	strcat(buf, "/");
	strcat(buf, relativeFilename);

	return buf;
}

/*
 * Clone format-specific fields during parallel restoration.
 */
static void
_Clone(ArchiveHandle *AH)
{
	lclContext *ctx = (lclContext *) AH->formatData;

	AH->formatData = (lclContext *) pg_malloc(sizeof(lclContext));
	if (AH->formatData == NULL)
		die_horribly(AH, modulename, "out of memory\n");
	memcpy(AH->formatData, ctx, sizeof(lclContext));
	ctx = (lclContext *) AH->formatData;

	/*
	 * Note: we do not make a local lo_buf because we expect at most one BLOBS
	 * entry per archive, so no parallelism is possible.  Likewise,
	 * TOC-entry-local state isn't an issue because any one TOC entry is
	 * touched by just one worker child.
	 */

	/*
	 * We also don't copy the ParallelState pointer (pstate), only the master
	 * process ever writes to it.
	 */
}

static void
_DeClone(ArchiveHandle *AH)
{
	lclContext *ctx = (lclContext *) AH->formatData;
	free(ctx);
}

/*
 * This function is executed in the parent process. Depending on the desired
 * action (dump or restore) it creates a string that is understood by the
 * _WorkerJobDumpDirectory/_WorkerJobRestoreDirectory functions of the
 * respective dump format.
 */
static char *
_MasterStartParallelItem(ArchiveHandle *AH, TocEntry *te, T_Action act)
{
	/*
	 * A static char is okay here, even on Windows because we call this
	 * function only from one process (the master).
	 */
	static char	buf[64];

	if (act == ACT_DUMP)
		snprintf(buf, sizeof(buf), "DUMP %d", te->dumpId);
	else if (act == ACT_RESTORE)
		snprintf(buf, sizeof(buf), "RESTORE %d", te->dumpId);

	return buf;
}

/*
 * This function is executed in the child of a parallel backup for the
 * directory archive and dumps the actual data.
 *
 * We are currently returning only the DumpId so theoretically we could
 * make this function returning an int (or a DumpId). However, to
 * facilitate further enhancements and because sooner or later we need to
 * convert this to a string and send it via a message anyway, we stick with
 * char *. It is parsed on the other side by the _EndMasterParallel()
 * function of the respective dump format.
 */
static char *
_WorkerJobDumpDirectory(ArchiveHandle *AH, TocEntry *te)
{
	/* short fixed-size string + some ID so far, this needs to be malloc'ed
	 * instead of static because we work with threads on windows */
	const int	buflen = 64;
	char	   *buf = (char*) pg_malloc(buflen);
	lclTocEntry *tctx = (lclTocEntry *) te->formatData;

	/* This should never happen */
	if (!tctx)
		die_horribly(AH, modulename, "Error during backup\n");

	/*
	 * This function returns void. We either fail and die horribly or succeed...
	 * A failure will be detected by the parent when the child dies unexpectedly.
	 */
	WriteDataChunksForTocEntry(AH, te);

	snprintf(buf, buflen, "OK DUMP %d", te->dumpId);

	return buf;
}

/*
 * This function is executed in the child of a parallel backup for the
 * directory archive and dumps the actual data.
 */
static char *
_WorkerJobRestoreDirectory(ArchiveHandle *AH, TocEntry *te)
{
	/* short fixed-size string + some ID so far, this needs to be malloc'ed
	 * instead of static because we work with threads on windows */
	const int	buflen = 64;
	char	   *buf = (char*) pg_malloc(buflen);
	ParallelArgs pargs;
	int			status;
	lclTocEntry *tctx;

	tctx = (lclTocEntry *) te->formatData;

	pargs.AH = AH;
	pargs.te = te;

	status = parallel_restore(&pargs);

	snprintf(buf, buflen, "OK RESTORE %d %d %d", te->dumpId, status,
			 status == WORKER_IGNORED_ERRORS ? AH->public.n_errors : 0);

	return buf;
}
/*
 * This function is executed in the parent process. It analyzes the response of
 * the _WorkerJobDumpDirectory/_WorkerJobRestoreDirectory functions of the
 * respective dump format.
 */
static int
_MasterEndParallelItem(ArchiveHandle *AH, TocEntry *te, const char *str, T_Action act)
{
	DumpId		dumpId;
	int			nBytes, n_errors;
	int			status = 0;

	if (act == ACT_DUMP)
	{
		sscanf(str, "%u%n", &dumpId, &nBytes);

		Assert(dumpId == te->dumpId);
		Assert(nBytes == strlen(str));
	}
	else if (act == ACT_RESTORE)
	{
		sscanf(str, "%u %u %u%n", &dumpId, &status, &n_errors, &nBytes);

		Assert(dumpId == te->dumpId);
		Assert(nBytes == strlen(str));

		AH->public.n_errors += n_errors;
	}

	return status;
}<|MERGE_RESOLUTION|>--- conflicted
+++ resolved
@@ -566,17 +566,11 @@
 		AH->format = archDirectory;
 		WriteToc(AH);
 		if (cfclose(tocFH) != 0)
-<<<<<<< HEAD
-			die_horribly(AH, modulename, "could not close TOC file: %s\n",
-						 strerror(errno));
-		WriteDataChunks(AH, ctx->pstate);
-
-		ParallelBackupEnd(AH, ctx->pstate);
-=======
 			exit_horribly(modulename, "could not close TOC file: %s\n",
 						  strerror(errno));
-		WriteDataChunks(AH);
->>>>>>> aefa6d16
+		WriteDataChunks(AH, ctx->pstate);
+
+		ParallelBackupEnd(AH, ctx->pstate);
 	}
 	AH->FH = NULL;
 }
