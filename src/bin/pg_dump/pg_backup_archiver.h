--- conflicted
+++ resolved
@@ -111,13 +111,10 @@
 
 struct _archiveHandle;
 struct _tocEntry;
-<<<<<<< HEAD
 struct _restoreList;
 struct _parallel_args;
 struct _parallel_state;
 enum _action;
-=======
->>>>>>> 759c95c4
 
 typedef void (*ClosePtr) (struct _archiveHandle * AH);
 typedef void (*ReopenPtr) (struct _archiveHandle * AH);
