--- conflicted
+++ resolved
@@ -207,11 +207,8 @@
 								 * Added V1.7 */
 	ArchiveFormat format;		/* Archive format */
 
-<<<<<<< HEAD
 	bool		is_clone;		/* have we been cloned ? */
-=======
 	sqlparseInfo sqlparse;		/* state for parsing INSERT data */
->>>>>>> 21b446dd
 
 	time_t		createDate;		/* Date archive created */
 
