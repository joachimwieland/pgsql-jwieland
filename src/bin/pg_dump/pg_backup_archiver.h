--- conflicted
+++ resolved
@@ -350,11 +350,8 @@
 	int			nLockDeps;		/* number of such dependencies */
 } TocEntry;
 
-<<<<<<< HEAD
 extern int parallel_restore(struct _parallel_args *args);
-=======
 extern void on_exit_close_archive(Archive *AHX);
->>>>>>> aefa6d16
 
 extern void warn_or_exit_horribly(ArchiveHandle *AH, const char *modulename, const char *fmt,...) __attribute__((format(PG_PRINTF_ATTRIBUTE, 3, 4)));
 
