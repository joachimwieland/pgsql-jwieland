--- conflicted
+++ resolved
@@ -54,11 +54,8 @@
 
 #include "compress_io.h"
 #include "dumpmem.h"
-<<<<<<< HEAD
 #include "parallel.h"
-=======
 #include "dumputils.h"
->>>>>>> 759c95c4
 
 /*----------------------
  * Compressor API
