/*-------------------------------------------------------------------------
 *
 * pg_dump.c
 *	  pg_dump is a utility for dumping out a postgres database
 *	  into a script file.
 *
 * Portions Copyright (c) 1996-2011, PostgreSQL Global Development Group
 * Portions Copyright (c) 1994, Regents of the University of California
 *
 *	pg_dump will read the system catalogs in a database and dump out a
 *	script that reproduces the schema in terms of SQL that is understood
 *	by PostgreSQL
 *
 *	Note that pg_dump runs in a transaction-snapshot mode transaction,
 *	so it sees a consistent snapshot of the database including system
 *	catalogs. However, it relies in part on various specialized backend
 *	functions like pg_get_indexdef(), and those things tend to run on
 *	SnapshotNow time, ie they look at the currently committed state.  So
 *	it is possible to get 'cache lookup failed' error if someone
 *	performs DDL changes while a dump is happening. The window for this
 *	sort of thing is from the acquisition of the transaction snapshot to
 *	getSchemaData() (when pg_dump acquires AccessShareLock on every
 *	table it intends to dump). It isn't very large, but it can happen.
 *
 *	http://archives.postgresql.org/pgsql-bugs/2010-02/msg00187.php
 *
 * IDENTIFICATION
 *	  src/bin/pg_dump/pg_dump.c
 *
 *-------------------------------------------------------------------------
 */

#include "postgres_fe.h"

#include <unistd.h>
#include <ctype.h>
#ifdef ENABLE_NLS
#include <locale.h>
#endif
#ifdef HAVE_TERMIOS_H
#include <termios.h>
#endif

#include "getopt_long.h"

#include "access/attnum.h"
#include "access/sysattr.h"
#include "access/transam.h"
#include "catalog/pg_cast.h"
#include "catalog/pg_class.h"
#include "catalog/pg_default_acl.h"
#include "catalog/pg_largeobject.h"
#include "catalog/pg_largeobject_metadata.h"
#include "catalog/pg_proc.h"
#include "catalog/pg_trigger.h"
#include "catalog/pg_type.h"
#include "libpq/libpq-fs.h"

#include "pg_backup_archiver.h"
#include "dumpmem.h"
#include "dumputils.h"

extern char *optarg;
extern int	optind,
			opterr;


typedef struct
{
	const char *descr;			/* comment for an object */
	Oid			classoid;		/* object class (catalog OID) */
	Oid			objoid;			/* object OID */
	int			objsubid;		/* subobject (table column #) */
} CommentItem;

typedef struct
{
	const char *provider;		/* label provider of this security label */
	const char *label;			/* security label for an object */
	Oid			classoid;		/* object class (catalog OID) */
	Oid			objoid;			/* object OID */
	int			objsubid;		/* subobject (table column #) */
} SecLabelItem;

/* global decls */
bool		g_verbose;			/* User wants verbose narration of our
								 * activities. */
Archive    *g_fout;				/* the script file */
PGconn     *g_conn;             /* the database connection */

/* various user-settable parameters */
bool		schemaOnly;
bool		dataOnly;
int         dumpSections; /* bitmask of chosen sections */
bool		aclsSkip;
const char *lockWaitTimeout;

/* subquery used to convert user ID (eg, datdba) to user name */
static const char *username_subquery;

/* obsolete as of 7.3: */
static Oid	g_last_builtin_oid; /* value of the last builtin oid */

/*
 * Object inclusion/exclusion lists
 *
 * The string lists record the patterns given by command-line switches,
 * which we then convert to lists of OIDs of matching objects.
 */
static SimpleStringList schema_include_patterns = {NULL, NULL};
static SimpleOidList schema_include_oids = {NULL, NULL};
static SimpleStringList schema_exclude_patterns = {NULL, NULL};
static SimpleOidList schema_exclude_oids = {NULL, NULL};

static SimpleStringList table_include_patterns = {NULL, NULL};
static SimpleOidList table_include_oids = {NULL, NULL};
static SimpleStringList table_exclude_patterns = {NULL, NULL};
static SimpleOidList table_exclude_oids = {NULL, NULL};
static SimpleStringList tabledata_exclude_patterns = {NULL, NULL};
static SimpleOidList tabledata_exclude_oids = {NULL, NULL};

/* default, if no "inclusion" switches appear, is to dump everything */
static bool include_everything = true;

char		g_opaque_type[10];	/* name for the opaque type */

/* placeholders for the delimiters for comments */
char		g_comment_start[10];
char		g_comment_end[10];

static const CatalogId nilCatalogId = {0, 0};

/* these are to avoid passing around info for findNamespace() */
static NamespaceInfo *g_namespaces;
static int	g_numNamespaces;

/* flags for various command-line long options */
static int	binary_upgrade = 0;
static int	disable_dollar_quoting = 0;
static int	dump_inserts = 0;
static int	column_inserts = 0;
static int	no_security_labels = 0;
static int  no_synchronized_snapshots = 0;
static int	no_unlogged_table_data = 0;
static int	serializable_deferrable = 0;


static void help(const char *progname);
static ArchiveFormat parseArchiveFormat(const char *format, ArchiveMode *mode);
static void expand_schema_name_patterns(SimpleStringList *patterns,
							SimpleOidList *oids);
static void expand_table_name_patterns(SimpleStringList *patterns,
						   SimpleOidList *oids);
static NamespaceInfo *findNamespace(Oid nsoid, Oid objoid);
static void dumpTableData(Archive *fout, TableDataInfo *tdinfo);
static void guessConstraintInheritance(TableInfo *tblinfo, int numTables);
static void dumpComment(Archive *fout, const char *target,
			const char *namespace, const char *owner,
			CatalogId catalogId, int subid, DumpId dumpId);
static int findComments(Archive *fout, Oid classoid, Oid objoid,
			 CommentItem **items);
static int	collectComments(Archive *fout, CommentItem **items);
static void dumpSecLabel(Archive *fout, const char *target,
			 const char *namespace, const char *owner,
			 CatalogId catalogId, int subid, DumpId dumpId);
static int findSecLabels(Archive *fout, Oid classoid, Oid objoid,
			  SecLabelItem **items);
static int	collectSecLabels(Archive *fout, SecLabelItem **items);
static void dumpDumpableObject(Archive *fout, DumpableObject *dobj);
static void dumpNamespace(Archive *fout, NamespaceInfo *nspinfo);
static void dumpExtension(Archive *fout, ExtensionInfo *extinfo);
static void dumpType(Archive *fout, TypeInfo *tyinfo);
static void dumpBaseType(Archive *fout, TypeInfo *tyinfo);
static void dumpEnumType(Archive *fout, TypeInfo *tyinfo);
static void dumpRangeType(Archive *fout, TypeInfo *tyinfo);
static void dumpDomain(Archive *fout, TypeInfo *tyinfo);
static void dumpCompositeType(Archive *fout, TypeInfo *tyinfo);
static void dumpCompositeTypeColComments(Archive *fout, TypeInfo *tyinfo);
static void dumpShellType(Archive *fout, ShellTypeInfo *stinfo);
static void dumpProcLang(Archive *fout, ProcLangInfo *plang);
static void dumpFunc(Archive *fout, FuncInfo *finfo);
static void dumpCast(Archive *fout, CastInfo *cast);
static void dumpOpr(Archive *fout, OprInfo *oprinfo);
static void dumpOpclass(Archive *fout, OpclassInfo *opcinfo);
static void dumpOpfamily(Archive *fout, OpfamilyInfo *opfinfo);
static void dumpCollation(Archive *fout, CollInfo *convinfo);
static void dumpConversion(Archive *fout, ConvInfo *convinfo);
static void dumpRule(Archive *fout, RuleInfo *rinfo);
static void dumpAgg(Archive *fout, AggInfo *agginfo);
static void dumpTrigger(Archive *fout, TriggerInfo *tginfo);
static void dumpTable(Archive *fout, TableInfo *tbinfo);
static void dumpTableSchema(Archive *fout, TableInfo *tbinfo);
static void dumpAttrDef(Archive *fout, AttrDefInfo *adinfo);
static void dumpSequence(Archive *fout, TableInfo *tbinfo);
static void dumpIndex(Archive *fout, IndxInfo *indxinfo);
static void dumpConstraint(Archive *fout, ConstraintInfo *coninfo);
static void dumpTableConstraintComment(Archive *fout, ConstraintInfo *coninfo);
static void dumpTSParser(Archive *fout, TSParserInfo *prsinfo);
static void dumpTSDictionary(Archive *fout, TSDictInfo *dictinfo);
static void dumpTSTemplate(Archive *fout, TSTemplateInfo *tmplinfo);
static void dumpTSConfig(Archive *fout, TSConfigInfo *cfginfo);
static void dumpForeignDataWrapper(Archive *fout, FdwInfo *fdwinfo);
static void dumpForeignServer(Archive *fout, ForeignServerInfo *srvinfo);
static void dumpUserMappings(Archive *fout,
				 const char *servername, const char *namespace,
				 const char *owner, CatalogId catalogId, DumpId dumpId);
static void dumpDefaultACL(Archive *fout, DefaultACLInfo *daclinfo);

static void dumpACL(Archive *fout, CatalogId objCatId, DumpId objDumpId,
		const char *type, const char *name, const char *subname,
		const char *tag, const char *nspname, const char *owner,
		const char *acls);

static void getDependencies(void);
static void getDomainConstraints(TypeInfo *tyinfo);
static void getTableData(TableInfo *tblinfo, int numTables, bool oids);
static void makeTableDataInfo(TableInfo *tbinfo, bool oids);
static void getTableDataFKConstraints(void);
static char *format_function_arguments(FuncInfo *finfo, char *funcargs);
static char *format_function_arguments_old(FuncInfo *finfo, int nallargs,
							  char **allargtypes,
							  char **argmodes,
							  char **argnames);
static char *format_function_signature(FuncInfo *finfo, bool honor_quotes);
static const char *convertRegProcReference(const char *proc);
static const char *convertOperatorReference(const char *opr);
static const char *convertTSFunction(Oid funcOid);
static Oid	findLastBuiltinOid_V71(const char *);
static Oid	findLastBuiltinOid_V70(void);
static void selectSourceSchema(const char *schemaName);
static void selectSourceSchemaOnAH(ArchiveHandle *AH, const char *schemaName);
static void selectSourceSchemaOnConnection(PGconn *conn, const char *schemaName);
static char *getFormattedTypeName(Oid oid, OidOptions opts);
static char *myFormatType(const char *typname, int32 typmod);
static void getBlobs(Archive *AH);
static void dumpBlob(Archive *AH, BlobInfo *binfo);
static int	dumpBlobs(Archive *AH, void *arg);
static void dumpDatabase(Archive *AH);
static void dumpEncoding(Archive *AH);
static void dumpStdStrings(Archive *AH);
static void binary_upgrade_set_type_oids_by_type_oid(
								PQExpBuffer upgrade_buffer, Oid pg_type_oid);
static bool binary_upgrade_set_type_oids_by_rel_oid(
								 PQExpBuffer upgrade_buffer, Oid pg_rel_oid);
static void binary_upgrade_set_pg_class_oids(PQExpBuffer upgrade_buffer,
								 Oid pg_class_oid, bool is_index);
static void binary_upgrade_extension_member(PQExpBuffer upgrade_buffer,
								DumpableObject *dobj,
								const char *objlabel);
static const char *getAttrName(int attrnum, TableInfo *tblInfo);
static const char *fmtCopyColumnList(const TableInfo *ti, PQExpBuffer buffer);
static void do_sql_command(PGconn *conn, const char *query);
static void check_sql_result(PGresult *res, PGconn *conn, const char *query,
				 ExecStatusType expected);
<<<<<<< HEAD
static void SetupConnection(Archive *AHX, const char *dumpencoding, const char *use_role);
static char* get_synchronized_snapshot(ArchiveHandle *AH);
=======
>>>>>>> e2c2c2e8

int
main(int argc, char **argv)
{
	int			c;
	const char *filename = NULL;
	const char *format = "p";
	const char *dumpencoding = NULL;
	char	   *dbname = NULL;
	char	   *pghost = NULL;
	char	   *pgport = NULL;
	char	   *username = NULL;
	bool		oids = false;
	TableInfo  *tblinfo;
	int			numTables;
	DumpableObject **dobjs;
	int			numObjs;
	int			i;
	int			numWorkers = 1;
	enum trivalue prompt_password = TRI_DEFAULT;
	int			compressLevel = -1;
	int			plainText = 0;
	int			outputClean = 0;
	int			outputCreateDB = 0;
	bool		outputBlobs = false;
	int			outputNoOwner = 0;
	char	   *outputSuperuser = NULL;
	char	   *use_role = NULL;
	int			my_version;
	int			optindex;
	RestoreOptions *ropt;
	ArchiveFormat archiveFormat = archUnknown;
	ArchiveMode archiveMode;

	static int	disable_triggers = 0;
	static int	outputNoTablespaces = 0;
	static int	use_setsessauth = 0;

	static struct option long_options[] = {
		{"data-only", no_argument, NULL, 'a'},
		{"blobs", no_argument, NULL, 'b'},
		{"clean", no_argument, NULL, 'c'},
		{"create", no_argument, NULL, 'C'},
		{"file", required_argument, NULL, 'f'},
		{"format", required_argument, NULL, 'F'},
		{"host", required_argument, NULL, 'h'},
		{"ignore-version", no_argument, NULL, 'i'},
		{"jobs", 1, NULL, 'j'},
		{"no-reconnect", no_argument, NULL, 'R'},
		{"oids", no_argument, NULL, 'o'},
		{"no-owner", no_argument, NULL, 'O'},
		{"port", required_argument, NULL, 'p'},
		{"schema", required_argument, NULL, 'n'},
		{"exclude-schema", required_argument, NULL, 'N'},
		{"schema-only", no_argument, NULL, 's'},
		{"superuser", required_argument, NULL, 'S'},
		{"table", required_argument, NULL, 't'},
		{"exclude-table", required_argument, NULL, 'T'},
		{"no-password", no_argument, NULL, 'w'},
		{"password", no_argument, NULL, 'W'},
		{"username", required_argument, NULL, 'U'},
		{"verbose", no_argument, NULL, 'v'},
		{"no-privileges", no_argument, NULL, 'x'},
		{"no-acl", no_argument, NULL, 'x'},
		{"compress", required_argument, NULL, 'Z'},
		{"encoding", required_argument, NULL, 'E'},
		{"help", no_argument, NULL, '?'},
		{"version", no_argument, NULL, 'V'},

		/*
		 * the following options don't have an equivalent short option letter
		 */
		{"attribute-inserts", no_argument, &column_inserts, 1},
		{"binary-upgrade", no_argument, &binary_upgrade, 1},
		{"column-inserts", no_argument, &column_inserts, 1},
		{"disable-dollar-quoting", no_argument, &disable_dollar_quoting, 1},
		{"disable-triggers", no_argument, &disable_triggers, 1},
		{"exclude-table-data", required_argument, NULL, 4},
		{"inserts", no_argument, &dump_inserts, 1},
		{"lock-wait-timeout", required_argument, NULL, 2},
		{"no-tablespaces", no_argument, &outputNoTablespaces, 1},
		{"quote-all-identifiers", no_argument, &quote_all_identifiers, 1},
		{"role", required_argument, NULL, 3},
		{"section", required_argument, NULL, 5},
		{"serializable-deferrable", no_argument, &serializable_deferrable, 1},
		{"use-set-session-authorization", no_argument, &use_setsessauth, 1},
		{"no-security-labels", no_argument, &no_security_labels, 1},
		{"no-synchronized-snapshots", no_argument, &no_synchronized_snapshots, 1},
		{"no-unlogged-table-data", no_argument, &no_unlogged_table_data, 1},

		{NULL, 0, NULL, 0}
	};

	set_pglocale_pgservice(argv[0], PG_TEXTDOMAIN("pg_dump"));

	g_verbose = false;

	strcpy(g_comment_start, "-- ");
	g_comment_end[0] = '\0';
	strcpy(g_opaque_type, "opaque");

	dataOnly = schemaOnly = false;
	dumpSections = DUMP_UNSECTIONED;
	lockWaitTimeout = NULL;

	progname = get_progname(argv[0]);

	/* Set default options based on progname */
	if (strcmp(progname, "pg_backup") == 0)
		format = "c";

	if (argc > 1)
	{
		if (strcmp(argv[1], "--help") == 0 || strcmp(argv[1], "-?") == 0)
		{
			help(progname);
			exit(0);
		}
		if (strcmp(argv[1], "--version") == 0 || strcmp(argv[1], "-V") == 0)
		{
			puts("pg_dump (PostgreSQL) " PG_VERSION);
			exit(0);
		}
	}

	while ((c = getopt_long(argc, argv, "abcCE:f:F:h:ij:n:N:oOp:RsS:t:T:U:vwWxZ:",
							long_options, &optindex)) != -1)
	{
		switch (c)
		{
			case 'a':			/* Dump data only */
				dataOnly = true;
				break;

			case 'b':			/* Dump blobs */
				outputBlobs = true;
				break;

			case 'c':			/* clean (i.e., drop) schema prior to create */
				outputClean = 1;
				break;

			case 'C':			/* Create DB */
				outputCreateDB = 1;
				break;

			case 'E':			/* Dump encoding */
				dumpencoding = optarg;
				break;

			case 'f':
				filename = optarg;
				break;

			case 'F':
				format = optarg;
				break;

			case 'h':			/* server host */
				pghost = optarg;
				break;

			case 'i':
				/* ignored, deprecated option */
				break;

			case 'j':			/* number of dump jobs */
				numWorkers = atoi(optarg);
				break;

			case 'n':			/* include schema(s) */
				simple_string_list_append(&schema_include_patterns, optarg);
				include_everything = false;
				break;

			case 'N':			/* exclude schema(s) */
				simple_string_list_append(&schema_exclude_patterns, optarg);
				break;

			case 'o':			/* Dump oids */
				oids = true;
				break;

			case 'O':			/* Don't reconnect to match owner */
				outputNoOwner = 1;
				break;

			case 'p':			/* server port */
				pgport = optarg;
				break;

			case 'R':
				/* no-op, still accepted for backwards compatibility */
				break;

			case 's':			/* dump schema only */
				schemaOnly = true;
				break;

			case 'S':			/* Username for superuser in plain text output */
				outputSuperuser = pg_strdup(optarg);
				break;

			case 't':			/* include table(s) */
				simple_string_list_append(&table_include_patterns, optarg);
				include_everything = false;
				break;

			case 'T':			/* exclude table(s) */
				simple_string_list_append(&table_exclude_patterns, optarg);
				break;

			case 'U':
				username = optarg;
				break;

			case 'v':			/* verbose */
				g_verbose = true;
				break;

			case 'w':
				prompt_password = TRI_NO;
				break;

			case 'W':
				prompt_password = TRI_YES;
				break;

			case 'x':			/* skip ACL dump */
				aclsSkip = true;
				break;

			case 'Z':			/* Compression Level */
				compressLevel = atoi(optarg);
				break;

			case 0:
				/* This covers the long options. */
				break;

			case 2:				/* lock-wait-timeout */
				lockWaitTimeout = optarg;
				break;

			case 3:				/* SET ROLE */
				use_role = optarg;
				break;

			case 4:			/* exclude table(s) data */
				simple_string_list_append(&tabledata_exclude_patterns, optarg);
				break;

			case 5:				/* section */
				set_section(optarg, &dumpSections);
				break;

			default:
				fprintf(stderr, _("Try \"%s --help\" for more information.\n"), progname);
				exit(1);
		}
	}

	/* Get database name from command line */
	if (optind < argc)
		dbname = argv[optind++];

	/* Complain if any arguments remain */
	if (optind < argc)
	{
		fprintf(stderr, _("%s: too many command-line arguments (first is \"%s\")\n"),
				progname, argv[optind]);
		fprintf(stderr, _("Try \"%s --help\" for more information.\n"),
				progname);
		exit(1);
	}

	/* --column-inserts implies --inserts */
	if (column_inserts)
		dump_inserts = 1;

	if (dataOnly && schemaOnly)
	{
		write_msg(NULL, "options -s/--schema-only and -a/--data-only cannot be used together\n");
		exit(1);
	}

	if ((dataOnly || schemaOnly) && dumpSections != DUMP_UNSECTIONED)
	{
		write_msg(NULL, "options -s/--schema-only and -a/--data-only cannot be used with --section\n");
		exit(1);
	}

	if (dataOnly)
		dumpSections = DUMP_DATA;
	else if (schemaOnly)
		dumpSections = DUMP_PRE_DATA | DUMP_POST_DATA;
	else if ( dumpSections != DUMP_UNSECTIONED)
	{
		dataOnly = dumpSections == DUMP_DATA;
		schemaOnly = !(dumpSections & DUMP_DATA);
	}

	if (dataOnly && outputClean)
	{
		write_msg(NULL, "options -c/--clean and -a/--data-only cannot be used together\n");
		exit(1);
	}

	if (dump_inserts && oids)
	{
		write_msg(NULL, "options --inserts/--column-inserts and -o/--oids cannot be used together\n");
		write_msg(NULL, "(The INSERT command cannot set OIDs.)\n");
		exit(1);
	}

	/* Identify archive format to emit */
	archiveFormat = parseArchiveFormat(format, &archiveMode);

	/* archiveFormat specific setup */
	if (archiveFormat == archNull)
		plainText = 1;

	/*
	 * Ignore compression level for plain format. XXX: This is a bit
	 * inconsistent, tar-format throws an error instead.
	 */
	if (archiveFormat == archNull)
		compressLevel = 0;

	/* Custom and directory formats are compressed by default, others not */
	if (compressLevel == -1)
	{
		if (archiveFormat == archCustom || archiveFormat == archDirectory)
			compressLevel = Z_DEFAULT_COMPRESSION;
		else
			compressLevel = 0;
	}

	if (numWorkers <= 0)
	{
		write_msg(NULL, "invalid number of parallel jobs\n");
		exit(1);
	}

	if (archiveFormat != archDirectory)
	{
		if (numWorkers > 1)
		{
			write_msg(NULL, "parallel backup only supported by the directory format\n");
			exit(1);
		}
		numWorkers = 0;
	}

	/* Open the output file */
	g_fout = CreateArchive(filename, archiveFormat, compressLevel, archiveMode);

	if (g_fout == NULL)
	{
		write_msg(NULL, "could not open output file \"%s\" for writing\n", filename);
		exit(1);
	}

	/* Let the archiver know how noisy to be */
	g_fout->verbose = g_verbose;

	my_version = parse_version(PG_VERSION);
	if (my_version < 0)
	{
		write_msg(NULL, "could not parse version string \"%s\"\n", PG_VERSION);
		exit(1);
	}

	/*
	 * We allow the server to be back to 7.0, and up to any minor release of
	 * our own major version.  (See also version check in pg_dumpall.c.)
	 */
	g_fout->minRemoteVersion = 70000;
	g_fout->maxRemoteVersion = (my_version / 100) * 100 + 99;

	g_fout->numWorkers = numWorkers;

	/*
	 * Open the database using the Archiver, so it knows about it. Errors mean
	 * death.
	 */
	g_conn = ConnectDatabase(g_fout, dbname, pghost, pgport, username, prompt_password);

	/* Find the last built-in OID, if needed */
	if (g_fout->remoteVersion < 70300)
	{
		if (g_fout->remoteVersion >= 70100)
			g_last_builtin_oid = findLastBuiltinOid_V71(PQdb(g_conn));
		else
			g_last_builtin_oid = findLastBuiltinOid_V70();
		if (g_verbose)
			write_msg(NULL, "last built-in OID is %u\n", g_last_builtin_oid);
	}

	/*
	 * Disable security label support if server version < v9.1.x (prevents
	 * access to nonexistent pg_seclabel catalog)
	 */
	if (g_fout->remoteVersion < 90100)
		no_security_labels = 1;

	/* Select the appropriate subquery to convert user IDs to names */
	if (g_fout->remoteVersion >= 80100)
		username_subquery = "SELECT rolname FROM pg_catalog.pg_roles WHERE oid =";
	else if (g_fout->remoteVersion >= 70300)
		username_subquery = "SELECT usename FROM pg_catalog.pg_user WHERE usesysid =";
	else
		username_subquery = "SELECT usename FROM pg_user WHERE usesysid =";

	if (numWorkers > 1)
	{
		printf("Version: %d\n", g_fout->remoteVersion);
		/* check the version for the synchronized snapshots feature */
		if (g_fout->remoteVersion < 90200 && !no_synchronized_snapshots)
		{
			write_msg(NULL, "No synchronized snapshots available in this version\n"
						 "You might have to run with --no-synchronized-snapshots\n");
			exit(1);
		} else if (g_fout->remoteVersion >= 90200 && no_synchronized_snapshots)
			write_msg(NULL, "Ignoring --no-synchronized-snapshots\n");
	}

	SetupConnection(g_fout, dumpencoding, use_role);

	/* Expand schema selection patterns into OID lists */
	if (schema_include_patterns.head != NULL)
	{
		expand_schema_name_patterns(&schema_include_patterns,
									&schema_include_oids);
		if (schema_include_oids.head == NULL)
		{
			write_msg(NULL, "No matching schemas were found\n");
			exit_nicely();
		}
	}
	expand_schema_name_patterns(&schema_exclude_patterns,
								&schema_exclude_oids);
	/* non-matching exclusion patterns aren't an error */

	/* Expand table selection patterns into OID lists */
	if (table_include_patterns.head != NULL)
	{
		expand_table_name_patterns(&table_include_patterns,
								   &table_include_oids);
		if (table_include_oids.head == NULL)
		{
			write_msg(NULL, "No matching tables were found\n");
			exit_nicely();
		}
	}
	expand_table_name_patterns(&table_exclude_patterns,
							   &table_exclude_oids);

	expand_table_name_patterns(&tabledata_exclude_patterns,
							   &tabledata_exclude_oids);

	/* non-matching exclusion patterns aren't an error */

	/*
	 * Dumping blobs is now default unless we saw an inclusion switch or -s
	 * ... but even if we did see one of these, -b turns it back on.
	 */
	if (include_everything && !schemaOnly)
		outputBlobs = true;

	/*
	 * Now scan the database and create DumpableObject structs for all the
	 * objects we intend to dump.
	 */
	tblinfo = getSchemaData(&numTables);

	if (g_fout->remoteVersion < 80400)
		guessConstraintInheritance(tblinfo, numTables);

	if (!schemaOnly)
	{
		getTableData(tblinfo, numTables, oids);
		if (dataOnly)
			getTableDataFKConstraints();
	}

	if (outputBlobs)
		getBlobs(g_fout);

	/*
	 * Collect dependency data to assist in ordering the objects.
	 */
	getDependencies();

	/*
	 * Sort the objects into a safe dump order (no forward references).
	 *
	 * In 7.3 or later, we can rely on dependency information to help us
	 * determine a safe order, so the initial sort is mostly for cosmetic
	 * purposes: we sort by name to ensure that logically identical schemas
	 * will dump identically.  Before 7.3 we don't have dependencies and we
	 * use OID ordering as an (unreliable) guide to creation order.
	 */
	getDumpableObjects(&dobjs, &numObjs);

	if (g_fout->remoteVersion >= 70300)
		sortDumpableObjectsByTypeName(dobjs, numObjs);
	else
		sortDumpableObjectsByTypeOid(dobjs, numObjs);

	if (archiveFormat == archDirectory && numWorkers > 1)
		sortDataAndIndexObjectsBySize(dobjs, numObjs);

	sortDumpableObjects(dobjs, numObjs);

	/*
	 * Create archive TOC entries for all the objects to be dumped, in a safe
	 * order.
	 */

	/* First the special ENCODING and STDSTRINGS entries. */
	dumpEncoding(g_fout);
	dumpStdStrings(g_fout);

	/* The database item is always next, unless we don't want it at all */
	if (include_everything && !dataOnly)
		dumpDatabase(g_fout);

	/* Now the rearrangeable objects. */
	for (i = 0; i < numObjs; i++)
		dumpDumpableObject(g_fout, dobjs[i]);

	/*
	 * And finally we can do the actual output.
	 */
	if (plainText)
	{
		ropt = NewRestoreOptions();
		ropt->filename = (char *) filename;
		ropt->dropSchema = outputClean;
		ropt->aclsSkip = aclsSkip;
		ropt->superuser = outputSuperuser;
		ropt->createDB = outputCreateDB;
		ropt->noOwner = outputNoOwner;
		ropt->noTablespace = outputNoTablespaces;
		ropt->disable_triggers = disable_triggers;
		ropt->use_setsessauth = use_setsessauth;
		ropt->dataOnly = dataOnly;

		if (compressLevel == -1)
			ropt->compression = 0;
		else
			ropt->compression = compressLevel;

		ropt->suppressDumpWarnings = true;		/* We've already shown them */

		RestoreArchive(g_fout, ropt);
	}

	CloseArchive(g_fout);

	PQfinish(g_conn);

	exit(0);
}


static void
help(const char *progname)
{
	printf(_("%s dumps a database as a text file or to other formats.\n\n"), progname);
	printf(_("Usage:\n"));
	printf(_("  %s [OPTION]... [DBNAME]\n"), progname);

	printf(_("\nGeneral options:\n"));
	printf(_("  -f, --file=FILENAME         output file or directory name\n"));
	printf(_("  -F, --format=c|d|t|p        output file format (custom, directory, tar, plain text)\n"));
	printf(_("  -j, --jobs=NUM              use this many parallel jobs to dump\n"));
	printf(_("  -v, --verbose               verbose mode\n"));
	printf(_("  -Z, --compress=0-9          compression level for compressed formats\n"));
	printf(_("  --lock-wait-timeout=TIMEOUT fail after waiting TIMEOUT for a table lock\n"));
	printf(_("  --help                      show this help, then exit\n"));
	printf(_("  --version                   output version information, then exit\n"));

	printf(_("\nOptions controlling the output content:\n"));
	printf(_("  -a, --data-only             dump only the data, not the schema\n"));
	printf(_("  -b, --blobs                 include large objects in dump\n"));
	printf(_("  -c, --clean                 clean (drop) database objects before recreating\n"));
	printf(_("  -C, --create                include commands to create database in dump\n"));
	printf(_("  -E, --encoding=ENCODING     dump the data in encoding ENCODING\n"));
	printf(_("  -n, --schema=SCHEMA         dump the named schema(s) only\n"));
	printf(_("  -N, --exclude-schema=SCHEMA do NOT dump the named schema(s)\n"));
	printf(_("  -o, --oids                  include OIDs in dump\n"));
	printf(_("  -O, --no-owner              skip restoration of object ownership in\n"
			 "                              plain-text format\n"));
	printf(_("  -s, --schema-only           dump only the schema, no data\n"));
	printf(_("  -S, --superuser=NAME        superuser user name to use in plain-text format\n"));
	printf(_("  -t, --table=TABLE           dump the named table(s) only\n"));
	printf(_("  -T, --exclude-table=TABLE   do NOT dump the named table(s)\n"));
	printf(_("  -x, --no-privileges         do not dump privileges (grant/revoke)\n"));
	printf(_("  --binary-upgrade            for use by upgrade utilities only\n"));
	printf(_("  --column-inserts            dump data as INSERT commands with column names\n"));
	printf(_("  --disable-dollar-quoting    disable dollar quoting, use SQL standard quoting\n"));
	printf(_("  --disable-triggers          disable triggers during data-only restore\n"));
	printf(_("  --exclude-table-data=TABLE  do NOT dump data for the named table(s)\n"));
	printf(_("  --inserts                   dump data as INSERT commands, rather than COPY\n"));
	printf(_("  --no-security-labels        do not dump security label assignments\n"));
	printf(_("  --no-synchronized-snapshots parallel processes should not use synchronized snapshots\n"));
	printf(_("  --no-tablespaces            do not dump tablespace assignments\n"));
	printf(_("  --no-unlogged-table-data    do not dump unlogged table data\n"));
	printf(_("  --quote-all-identifiers     quote all identifiers, even if not key words\n"));
	printf(_("  --section=SECTION           dump named section (pre-data, data or post-data)\n"));
	printf(_("  --serializable-deferrable   wait until the dump can run without anomalies\n"));
	printf(_("  --use-set-session-authorization\n"
			 "                              use SET SESSION AUTHORIZATION commands instead of\n"
	"                              ALTER OWNER commands to set ownership\n"));

	printf(_("\nConnection options:\n"));
	printf(_("  -h, --host=HOSTNAME      database server host or socket directory\n"));
	printf(_("  -p, --port=PORT          database server port number\n"));
	printf(_("  -U, --username=NAME      connect as specified database user\n"));
	printf(_("  -w, --no-password        never prompt for password\n"));
	printf(_("  -W, --password           force password prompt (should happen automatically)\n"));
	printf(_("  --role=ROLENAME          do SET ROLE before dump\n"));

	printf(_("\nIf no database name is supplied, then the PGDATABASE environment\n"
			 "variable value is used.\n\n"));
	printf(_("Report bugs to <pgsql-bugs@postgresql.org>.\n"));
}

void
exit_nicely(void)
{
	PQfinish(g_conn);
	if (g_verbose)
		write_msg(NULL, "*** aborted because of error\n");
	exit(1);
}

void
_SetupWorker(Archive *AHX, RestoreOptions *ropt)
{
	CloneDatabaseConnection(AHX);
	SetupConnection(AHX, NULL, NULL);

	/* Note that we cannot disconnect the master, it is holding the locks. */
}

static void
SetupConnection(Archive *AHX, const char *dumpencoding, const char *use_role)
{
	ArchiveHandle *AH = (ArchiveHandle *) AHX;
	const char *std_strings;
	PGconn *conn = AH->connection;

	/* Set the client encoding if requested */
	if (!dumpencoding && AH->connParams.encoding)
		dumpencoding = AH->connParams.encoding;

	if (dumpencoding)
	{
		if (PQsetClientEncoding(AH->connection, dumpencoding) < 0)
		{
			write_msg(NULL, "invalid client encoding \"%s\" specified\n",
					  dumpencoding);
			exit(1);
		}

		/* save this for later use on parallel connections */
		if (!AH->connParams.encoding)
			AH->connParams.encoding = strdup(dumpencoding);
	}

	/*
	 * Get the active encoding and the standard_conforming_strings setting, so
	 * we know how to escape strings.
	 */
	AHX->encoding = PQclientEncoding(conn);

	std_strings = PQparameterStatus(conn, "standard_conforming_strings");
	AHX->std_strings = (std_strings && strcmp(std_strings, "on") == 0);

	/* Set the role if requested */
	if (!use_role && AH->connParams.use_role)
		use_role = AH->connParams.use_role;

	if (use_role && AHX->remoteVersion >= 80100)
	{
		PQExpBuffer query = createPQExpBuffer();

		appendPQExpBuffer(query, "SET ROLE %s", fmtId(use_role));
		do_sql_command(conn, query->data);
		destroyPQExpBuffer(query);

		/* save this for later use on parallel connections */
		if (!AH->connParams.use_role)
			AH->connParams.use_role = strdup(use_role);
	}

	/* Set the datestyle to ISO to ensure the dump's portability */
	do_sql_command(conn, "SET DATESTYLE = ISO");

	/* Likewise, avoid using sql_standard intervalstyle */
	if (AHX->remoteVersion >= 80400)
		do_sql_command(conn, "SET INTERVALSTYLE = POSTGRES");

	/*
	 * If supported, set extra_float_digits so that we can dump float data
	 * exactly (given correctly implemented float I/O code, anyway)
	 */
	if (AHX->remoteVersion >= 80500)
		do_sql_command(conn, "SET extra_float_digits TO 3");
	else if (AHX->remoteVersion >= 70400)
		do_sql_command(conn, "SET extra_float_digits TO 2");

	/*
	 * If synchronized scanning is supported, disable it, to prevent
	 * unpredictable changes in row ordering across a dump and reload.
	 */
	if (AHX->remoteVersion >= 80300)
		do_sql_command(conn, "SET synchronize_seqscans TO off");

	/*
	 * Quote all identifiers, if requested.
	 */
	if (quote_all_identifiers && AHX->remoteVersion >= 90100)
		do_sql_command(conn, "SET quote_all_identifiers = true");

	/*
	 * Disable timeouts if supported.
	 */
	if (AHX->remoteVersion >= 70300)
		do_sql_command(conn, "SET statement_timeout = 0");

	/*
	 * Quote all identifiers, if requested.
	 */
	if (quote_all_identifiers && AHX->remoteVersion >= 90100)
		do_sql_command(conn, "SET quote_all_identifiers = true");

	/*
	 * Start transaction-snapshot mode transaction to dump consistent data.
	 */
	do_sql_command(conn, "BEGIN");
	if (AHX->remoteVersion >= 90100)
	{
		if (serializable_deferrable)
			do_sql_command(conn,
						   "SET TRANSACTION ISOLATION LEVEL SERIALIZABLE, "
						   "READ ONLY, DEFERRABLE");
		else
			do_sql_command(conn,
						   "SET TRANSACTION ISOLATION LEVEL REPEATABLE READ");
	}
	else
		do_sql_command(conn, "SET TRANSACTION ISOLATION LEVEL SERIALIZABLE");

	if (AHX->numWorkers > 1 && AHX->remoteVersion >= 90200)
	{
		if (AH->connParams.is_clone)
		{
			PQExpBuffer query = createPQExpBuffer();
			appendPQExpBuffer(query, "SET TRANSACTION SNAPSHOT ");
			appendStringLiteralConn(query, AH->connParams.sync_snapshot_id, conn);
			destroyPQExpBuffer(query);
		}
		else {
			/*
			 * If the version is lower and we don't have synchronized snapshots
			 * yet, we will error out earlier already. So either we have the
			 * feature or the user has given the explicit command not to use it.
			 * Note: If we have it, we always use it, you cannot switch it off
			 * then.
			 */
			if (AHX->remoteVersion >= 90200) {
				AH->connParams.sync_snapshot_id = get_synchronized_snapshot(AH);
				printf("snapshotid: %s\n", AH->connParams.sync_snapshot_id);
			}
		}
	}
}

static char*
get_synchronized_snapshot(ArchiveHandle *AH)
{
	const char *query = "select pg_export_snapshot()";
	char	   *result;
	int			ntups;
	PGconn	   *conn = AH->connection;
	PGresult   *res = PQexec(conn, query);

	check_sql_result(res, conn, query, PGRES_TUPLES_OK);

	/* Expecting a single result only */
	ntups = PQntuples(res);
	if (ntups != 1)
	{
		write_msg(NULL, ngettext("query returned %d row instead of one: %s\n",
							   "query returned %d rows instead of one: %s\n",
								 ntups),
				  ntups, query);
		exit_nicely();
	}

	result = strdup(PQgetvalue(res, 0, 0));
	PQclear(res);

	return result;
}

static ArchiveFormat
parseArchiveFormat(const char *format, ArchiveMode *mode)
{
	ArchiveFormat archiveFormat;

	*mode = archModeWrite;

	if (pg_strcasecmp(format, "a") == 0 || pg_strcasecmp(format, "append") == 0)
	{
		/* This is used by pg_dumpall, and is not documented */
		archiveFormat = archNull;
		*mode = archModeAppend;
	}
	else if (pg_strcasecmp(format, "c") == 0)
		archiveFormat = archCustom;
	else if (pg_strcasecmp(format, "custom") == 0)
		archiveFormat = archCustom;
	else if (pg_strcasecmp(format, "d") == 0)
		archiveFormat = archDirectory;
	else if (pg_strcasecmp(format, "directory") == 0)
		archiveFormat = archDirectory;
	else if (pg_strcasecmp(format, "f") == 0 || pg_strcasecmp(format, "file") == 0)

		/*
		 * Dump files into the current directory; for demonstration only, not
		 * documented.
		 */
		archiveFormat = archFiles;
	else if (pg_strcasecmp(format, "p") == 0)
		archiveFormat = archNull;
	else if (pg_strcasecmp(format, "plain") == 0)
		archiveFormat = archNull;
	else if (pg_strcasecmp(format, "t") == 0)
		archiveFormat = archTar;
	else if (pg_strcasecmp(format, "tar") == 0)
		archiveFormat = archTar;
	else
	{
		write_msg(NULL, "invalid output format \"%s\" specified\n", format);
		exit(1);
	}
	return archiveFormat;
}

/*
 * Find the OIDs of all schemas matching the given list of patterns,
 * and append them to the given OID list.
 */
static void
expand_schema_name_patterns(SimpleStringList *patterns, SimpleOidList *oids)
{
	PQExpBuffer query;
	PGresult   *res;
	SimpleStringListCell *cell;
	int			i;

	if (patterns->head == NULL)
		return;					/* nothing to do */

	if (g_fout->remoteVersion < 70300)
	{
		write_msg(NULL, "server version must be at least 7.3 to use schema selection switches\n");
		exit_nicely();
	}

	query = createPQExpBuffer();

	/*
	 * We use UNION ALL rather than UNION; this might sometimes result in
	 * duplicate entries in the OID list, but we don't care.
	 */

	for (cell = patterns->head; cell; cell = cell->next)
	{
		if (cell != patterns->head)
			appendPQExpBuffer(query, "UNION ALL\n");
		appendPQExpBuffer(query,
						  "SELECT oid FROM pg_catalog.pg_namespace n\n");
		processSQLNamePattern(g_conn, query, cell->val, false, false,
							  NULL, "n.nspname", NULL,
							  NULL);
	}

	res = PQexec(g_conn, query->data);
	check_sql_result(res, g_conn, query->data, PGRES_TUPLES_OK);

	for (i = 0; i < PQntuples(res); i++)
	{
		simple_oid_list_append(oids, atooid(PQgetvalue(res, i, 0)));
	}

	PQclear(res);
	destroyPQExpBuffer(query);
}

/*
 * Find the OIDs of all tables matching the given list of patterns,
 * and append them to the given OID list.
 */
static void
expand_table_name_patterns(SimpleStringList *patterns, SimpleOidList *oids)
{
	PQExpBuffer query;
	PGresult   *res;
	SimpleStringListCell *cell;
	int			i;

	if (patterns->head == NULL)
		return;					/* nothing to do */

	query = createPQExpBuffer();

	/*
	 * We use UNION ALL rather than UNION; this might sometimes result in
	 * duplicate entries in the OID list, but we don't care.
	 */

	for (cell = patterns->head; cell; cell = cell->next)
	{
		if (cell != patterns->head)
			appendPQExpBuffer(query, "UNION ALL\n");
		appendPQExpBuffer(query,
						  "SELECT c.oid"
						  "\nFROM pg_catalog.pg_class c"
		"\n     LEFT JOIN pg_catalog.pg_namespace n ON n.oid = c.relnamespace"
						  "\nWHERE c.relkind in ('%c', '%c', '%c', '%c')\n",
						  RELKIND_RELATION, RELKIND_SEQUENCE, RELKIND_VIEW,
						  RELKIND_FOREIGN_TABLE);
		processSQLNamePattern(g_conn, query, cell->val, true, false,
							  "n.nspname", "c.relname", NULL,
							  "pg_catalog.pg_table_is_visible(c.oid)");
	}

	res = PQexec(g_conn, query->data);
	check_sql_result(res, g_conn, query->data, PGRES_TUPLES_OK);

	for (i = 0; i < PQntuples(res); i++)
	{
		simple_oid_list_append(oids, atooid(PQgetvalue(res, i, 0)));
	}

	PQclear(res);
	destroyPQExpBuffer(query);
}

/*
 * selectDumpableNamespace: policy-setting subroutine
 *		Mark a namespace as to be dumped or not
 */
static void
selectDumpableNamespace(NamespaceInfo *nsinfo)
{
	/*
	 * If specific tables are being dumped, do not dump any complete
	 * namespaces. If specific namespaces are being dumped, dump just those
	 * namespaces. Otherwise, dump all non-system namespaces.
	 */
	if (table_include_oids.head != NULL)
		nsinfo->dobj.dump = false;
	else if (schema_include_oids.head != NULL)
		nsinfo->dobj.dump = simple_oid_list_member(&schema_include_oids,
												   nsinfo->dobj.catId.oid);
	else if (strncmp(nsinfo->dobj.name, "pg_", 3) == 0 ||
			 strcmp(nsinfo->dobj.name, "information_schema") == 0)
		nsinfo->dobj.dump = false;
	else
		nsinfo->dobj.dump = true;

	/*
	 * In any case, a namespace can be excluded by an exclusion switch
	 */
	if (nsinfo->dobj.dump &&
		simple_oid_list_member(&schema_exclude_oids,
							   nsinfo->dobj.catId.oid))
		nsinfo->dobj.dump = false;
}

/*
 * selectDumpableTable: policy-setting subroutine
 *		Mark a table as to be dumped or not
 */
static void
selectDumpableTable(TableInfo *tbinfo)
{
	/*
	 * If specific tables are being dumped, dump just those tables; else, dump
	 * according to the parent namespace's dump flag.
	 */
	if (table_include_oids.head != NULL)
		tbinfo->dobj.dump = simple_oid_list_member(&table_include_oids,
												   tbinfo->dobj.catId.oid);
	else
		tbinfo->dobj.dump = tbinfo->dobj.namespace->dobj.dump;

	/*
	 * In any case, a table can be excluded by an exclusion switch
	 */
	if (tbinfo->dobj.dump &&
		simple_oid_list_member(&table_exclude_oids,
							   tbinfo->dobj.catId.oid))
		tbinfo->dobj.dump = false;

	/* If table is to be dumped, check that the data is not excluded */
	if (tbinfo->dobj.dump && !
		simple_oid_list_member(&tabledata_exclude_oids,
							   tbinfo->dobj.catId.oid))
		tbinfo->dobj.dumpdata = true;
	else
		tbinfo->dobj.dumpdata = false;

}

/*
 * selectDumpableType: policy-setting subroutine
 *		Mark a type as to be dumped or not
 *
 * If it's a table's rowtype or an autogenerated array type, we also apply a
 * special type code to facilitate sorting into the desired order.	(We don't
 * want to consider those to be ordinary types because that would bring tables
 * up into the datatype part of the dump order.)  We still set the object's
 * dump flag; that's not going to cause the dummy type to be dumped, but we
 * need it so that casts involving such types will be dumped correctly -- see
 * dumpCast.  This means the flag should be set the same as for the underlying
 * object (the table or base type).
 */
static void
selectDumpableType(TypeInfo *tyinfo)
{
	/* skip complex types, except for standalone composite types */
	if (OidIsValid(tyinfo->typrelid) &&
		tyinfo->typrelkind != RELKIND_COMPOSITE_TYPE)
	{
		TableInfo  *tytable = findTableByOid(tyinfo->typrelid);

		tyinfo->dobj.objType = DO_DUMMY_TYPE;
		if (tytable != NULL)
			tyinfo->dobj.dump = tytable->dobj.dump;
		else
			tyinfo->dobj.dump = false;
		return;
	}

	/* skip auto-generated array types */
	if (tyinfo->isArray)
	{
		tyinfo->dobj.objType = DO_DUMMY_TYPE;
		/*
		 * Fall through to set the dump flag; we assume that the subsequent
		 * rules will do the same thing as they would for the array's base
		 * type.  (We cannot reliably look up the base type here, since
		 * getTypes may not have processed it yet.)
		 */
	}

	/* dump only types in dumpable namespaces */
	if (!tyinfo->dobj.namespace->dobj.dump)
		tyinfo->dobj.dump = false;

	/* skip undefined placeholder types */
	else if (!tyinfo->isDefined)
		tyinfo->dobj.dump = false;

	else
		tyinfo->dobj.dump = true;
}

/*
 * selectDumpableDefaultACL: policy-setting subroutine
 *		Mark a default ACL as to be dumped or not
 *
 * For per-schema default ACLs, dump if the schema is to be dumped.
 * Otherwise dump if we are dumping "everything".  Note that dataOnly
 * and aclsSkip are checked separately.
 */
static void
selectDumpableDefaultACL(DefaultACLInfo *dinfo)
{
	if (dinfo->dobj.namespace)
		dinfo->dobj.dump = dinfo->dobj.namespace->dobj.dump;
	else
		dinfo->dobj.dump = include_everything;
}

/*
 * selectDumpableExtension: policy-setting subroutine
 *		Mark an extension as to be dumped or not
 *
 * Normally, we dump all extensions, or none of them if include_everything
 * is false (i.e., a --schema or --table switch was given).  However, in
 * binary-upgrade mode it's necessary to skip built-in extensions, since we
 * assume those will already be installed in the target database.  We identify
 * such extensions by their having OIDs in the range reserved for initdb.
 */
static void
selectDumpableExtension(ExtensionInfo *extinfo)
{
	if (binary_upgrade && extinfo->dobj.catId.oid < (Oid) FirstNormalObjectId)
		extinfo->dobj.dump = false;
	else
		extinfo->dobj.dump = include_everything;
}

/*
 * selectDumpableObject: policy-setting subroutine
 *		Mark a generic dumpable object as to be dumped or not
 *
 * Use this only for object types without a special-case routine above.
 */
static void
selectDumpableObject(DumpableObject *dobj)
{
	/*
	 * Default policy is to dump if parent namespace is dumpable, or always
	 * for non-namespace-associated items.
	 */
	if (dobj->namespace)
		dobj->dump = dobj->namespace->dobj.dump;
	else
		dobj->dump = true;
}

/*
 *	Dump a table's contents for loading using the COPY command
 *	- this routine is called by the Archiver when it wants the table
 *	  to be dumped.
 */
/*
 * This is a data dumper routine, executed in a child for parallel backup, so
 * it must not access the global g_conn but AH->connection instead.
 */
static int
dumpTableData_copy(Archive *fout, void *dcontext)
{
	ArchiveHandle *AH = (ArchiveHandle *) fout;
	TableDataInfo *tdinfo = (TableDataInfo *) dcontext;
	TableInfo  *tbinfo = tdinfo->tdtable;
	const char *classname = tbinfo->dobj.name;
	const bool	hasoids = tbinfo->hasoids;
	const bool	oids = tdinfo->oids;
	PQExpBuffer q = createPQExpBuffer();
	/*
	 * Note: can't use getThreadLocalPQExpBuffer() here, we're calling fmtId that
	 * uses it already.
	 */
	PQExpBuffer clistBuf = createPQExpBuffer();
	PGresult   *res;
	int			ret;
	char	   *copybuf;
	const char *column_list;

	if (g_verbose)
		write_msg(NULL, "dumping contents of table %s\n", classname);

	/*
	 * Make sure we are in proper schema.  We will qualify the table name
	 * below anyway (in case its name conflicts with a pg_catalog table); but
	 * this ensures reproducible results in case the table contains regproc,
	 * regclass, etc columns.
	 */
	selectSourceSchemaOnAH(AH, tbinfo->dobj.namespace->dobj.name);

	/*
	 * If possible, specify the column list explicitly so that we have no
	 * possibility of retrieving data in the wrong column order.  (The default
	 * column ordering of COPY will not be what we want in certain corner
	 * cases involving ADD COLUMN and inheritance.)
	 */
	if (AH->public.remoteVersion >= 70300)
		column_list = fmtCopyColumnList(tbinfo, clistBuf);
	else
		column_list = "";		/* can't select columns in COPY */

	if (oids && hasoids)
	{
		appendPQExpBuffer(q, "COPY %s %s WITH OIDS TO stdout;",
						  fmtQualifiedId(tbinfo->dobj.namespace->dobj.name,
										 classname,
										 AH->public.remoteVersion),
						  column_list);
	}
	else if (tdinfo->filtercond)
	{
		/* Note: this syntax is only supported in 8.2 and up */
		appendPQExpBufferStr(q, "COPY (SELECT ");
		/* klugery to get rid of parens in column list */
		if (strlen(column_list) > 2)
		{
			appendPQExpBufferStr(q, column_list + 1);
			q->data[q->len - 1] = ' ';
		}
		else
			appendPQExpBufferStr(q, "* ");
		appendPQExpBuffer(q, "FROM %s %s) TO stdout;",
						  fmtQualifiedId(tbinfo->dobj.namespace->dobj.name,
										 classname,
										 AH->public.remoteVersion),
						  tdinfo->filtercond);
	}
	else
	{
		appendPQExpBuffer(q, "COPY %s %s TO stdout;",
						  fmtQualifiedId(tbinfo->dobj.namespace->dobj.name,
										 classname,
										 AH->public.remoteVersion),
						  column_list);
	}
	res = PQexec(AH->connection, q->data);
	check_sql_result(res, AH->connection, q->data, PGRES_COPY_OUT);
	PQclear(res);
	destroyPQExpBuffer(clistBuf);

	for (;;)
	{
		ret = PQgetCopyData(AH->connection, &copybuf, 0);

		if (ret < 0)
			break;				/* done or error */

		if (copybuf)
		{
			WriteData(fout, copybuf, ret);
			PQfreemem(copybuf);
		}

		/* ----------
		 * THROTTLE:
		 *
		 * There was considerable discussion in late July, 2000 regarding
		 * slowing down pg_dump when backing up large tables. Users with both
		 * slow & fast (multi-processor) machines experienced performance
		 * degradation when doing a backup.
		 *
		 * Initial attempts based on sleeping for a number of ms for each ms
		 * of work were deemed too complex, then a simple 'sleep in each loop'
		 * implementation was suggested. The latter failed because the loop
		 * was too tight. Finally, the following was implemented:
		 *
		 * If throttle is non-zero, then
		 *		See how long since the last sleep.
		 *		Work out how long to sleep (based on ratio).
		 *		If sleep is more than 100ms, then
		 *			sleep
		 *			reset timer
		 *		EndIf
		 * EndIf
		 *
		 * where the throttle value was the number of ms to sleep per ms of
		 * work. The calculation was done in each loop.
		 *
		 * Most of the hard work is done in the backend, and this solution
		 * still did not work particularly well: on slow machines, the ratio
		 * was 50:1, and on medium paced machines, 1:1, and on fast
		 * multi-processor machines, it had little or no effect, for reasons
		 * that were unclear.
		 *
		 * Further discussion ensued, and the proposal was dropped.
		 *
		 * For those people who want this feature, it can be implemented using
		 * gettimeofday in each loop, calculating the time since last sleep,
		 * multiplying that by the sleep ratio, then if the result is more
		 * than a preset 'minimum sleep time' (say 100ms), call the 'select'
		 * function to sleep for a subsecond period ie.
		 *
		 * select(0, NULL, NULL, NULL, &tvi);
		 *
		 * This will return after the interval specified in the structure tvi.
		 * Finally, call gettimeofday again to save the 'last sleep time'.
		 * ----------
		 */
	}
	archprintf(fout, "\\.\n\n\n");

	if (ret == -2)
	{
		/* copy data transfer failed */
		write_msg(NULL, "Dumping the contents of table \"%s\" failed: PQgetCopyData() failed.\n", classname);
		write_msg(NULL, "Error message from server: %s", PQerrorMessage(AH->connection));
		write_msg(NULL, "The command was: %s\n", q->data);
		exit_nicely();
	}

	/* Check command status and return to normal libpq state */
	res = PQgetResult(AH->connection);
	check_sql_result(res, AH->connection, q->data, PGRES_COMMAND_OK);
	PQclear(res);

	destroyPQExpBuffer(q);
	return 1;
}

/*
 * This is a data dumper routine, executed in a child for parallel backup, so
 * it must not access the global g_conn but AH->connection instead.
 */
static int
dumpTableData_insert(Archive *fout, void *dcontext)
{
	ArchiveHandle *AH = (ArchiveHandle *) fout;
	TableDataInfo *tdinfo = (TableDataInfo *) dcontext;
	TableInfo  *tbinfo = tdinfo->tdtable;
	const char *classname = tbinfo->dobj.name;
	PQExpBuffer q = createPQExpBuffer();
	PGresult   *res;
	int			tuple;
	int			nfields;
	int			field;

	/*
	 * Make sure we are in proper schema.  We will qualify the table name
	 * below anyway (in case its name conflicts with a pg_catalog table); but
	 * this ensures reproducible results in case the table contains regproc,
	 * regclass, etc columns.
	 */
	selectSourceSchemaOnAH(AH, tbinfo->dobj.namespace->dobj.name);

	if (fout->remoteVersion >= 70100)
	{
		appendPQExpBuffer(q, "DECLARE _pg_dump_cursor CURSOR FOR "
						  "SELECT * FROM ONLY %s",
						  fmtQualifiedId(tbinfo->dobj.namespace->dobj.name,
										 classname,
										 AH->public.remoteVersion));
	}
	else
	{
		appendPQExpBuffer(q, "DECLARE _pg_dump_cursor CURSOR FOR "
						  "SELECT * FROM %s",
						  fmtQualifiedId(tbinfo->dobj.namespace->dobj.name,
										 classname,
										 AH->public.remoteVersion));
	}
	if (tdinfo->filtercond)
		appendPQExpBuffer(q, " %s", tdinfo->filtercond);

	res = PQexec(AH->connection, q->data);
	check_sql_result(res, AH->connection, q->data, PGRES_COMMAND_OK);

	do
	{
		PQclear(res);

		res = PQexec(AH->connection, "FETCH 100 FROM _pg_dump_cursor");
		check_sql_result(res, AH->connection, "FETCH 100 FROM _pg_dump_cursor",
						 PGRES_TUPLES_OK);
		nfields = PQnfields(res);
		for (tuple = 0; tuple < PQntuples(res); tuple++)
		{
			archprintf(fout, "INSERT INTO %s ", fmtId(classname));
			if (nfields == 0)
			{
				/* corner case for zero-column table */
				archprintf(fout, "DEFAULT VALUES;\n");
				continue;
			}
			if (column_inserts)
			{
				resetPQExpBuffer(q);
				appendPQExpBuffer(q, "(");
				for (field = 0; field < nfields; field++)
				{
					if (field > 0)
						appendPQExpBuffer(q, ", ");
					appendPQExpBufferStr(q, fmtId(PQfname(res, field)));
				}
				appendPQExpBuffer(q, ") ");
				archputs(q->data, fout);
			}
			archprintf(fout, "VALUES (");
			for (field = 0; field < nfields; field++)
			{
				if (field > 0)
					archprintf(fout, ", ");
				if (PQgetisnull(res, tuple, field))
				{
					archprintf(fout, "NULL");
					continue;
				}

				/* XXX This code is partially duplicated in ruleutils.c */
				switch (PQftype(res, field))
				{
					case INT2OID:
					case INT4OID:
					case INT8OID:
					case OIDOID:
					case FLOAT4OID:
					case FLOAT8OID:
					case NUMERICOID:
						{
							/*
							 * These types are printed without quotes unless
							 * they contain values that aren't accepted by the
							 * scanner unquoted (e.g., 'NaN').	Note that
							 * strtod() and friends might accept NaN, so we
							 * can't use that to test.
							 *
							 * In reality we only need to defend against
							 * infinity and NaN, so we need not get too crazy
							 * about pattern matching here.
							 */
							const char *s = PQgetvalue(res, tuple, field);

							if (strspn(s, "0123456789 +-eE.") == strlen(s))
								archprintf(fout, "%s", s);
							else
								archprintf(fout, "'%s'", s);
						}
						break;

					case BITOID:
					case VARBITOID:
						archprintf(fout, "B'%s'",
								   PQgetvalue(res, tuple, field));
						break;

					case BOOLOID:
						if (strcmp(PQgetvalue(res, tuple, field), "t") == 0)
							archprintf(fout, "true");
						else
							archprintf(fout, "false");
						break;

					default:
						/* All other types are printed as string literals. */
						resetPQExpBuffer(q);
						appendStringLiteralAH(q,
											  PQgetvalue(res, tuple, field),
											  fout);
						archputs(q->data, fout);
						break;
				}
			}
			archprintf(fout, ");\n");
		}
	} while (PQntuples(res) > 0);

	PQclear(res);

	archprintf(fout, "\n\n");

	do_sql_command(AH->connection, "CLOSE _pg_dump_cursor");

	destroyPQExpBuffer(q);
	return 1;
}


/*
 * dumpTableData -
 *	  dump the contents of a single table
 *
 * Actually, this just makes an ArchiveEntry for the table contents.
 */
static void
dumpTableData(Archive *fout, TableDataInfo *tdinfo)
{
	TableInfo  *tbinfo = tdinfo->tdtable;
	PQExpBuffer copyBuf = createPQExpBuffer();
	PQExpBuffer clistBuf = createPQExpBuffer();
	DataDumperPtr dumpFn;
	char	   *copyStmt;

	/* don't do anything if the data isn't wanted */
	if (!tbinfo->dobj.dumpdata)
		return;

	if (!dump_inserts)
	{
		/* Dump/restore using COPY */
		dumpFn = dumpTableData_copy;
		/* must use 2 steps here 'cause fmtId is nonreentrant */
		appendPQExpBuffer(copyBuf, "COPY %s ",
						  fmtId(tbinfo->dobj.name));
		appendPQExpBuffer(copyBuf, "%s %sFROM stdin;\n",
						  fmtCopyColumnList(tbinfo, clistBuf),
					  (tdinfo->oids && tbinfo->hasoids) ? "WITH OIDS " : "");
		copyStmt = copyBuf->data;
	}
	else
	{
		/* Restore using INSERT */
		dumpFn = dumpTableData_insert;
		copyStmt = NULL;
	}

	ArchiveEntry(fout, tdinfo->dobj.catId, tdinfo->dobj.dumpId,
				 tbinfo->dobj.name, tbinfo->dobj.namespace->dobj.name,
				 NULL, tbinfo->rolname, tbinfo->relpages,
				 false, "TABLE DATA", SECTION_DATA,
				 "", "", copyStmt,
				 tdinfo->dobj.dependencies, tdinfo->dobj.nDeps,
				 dumpFn, tdinfo);

	destroyPQExpBuffer(copyBuf);
	destroyPQExpBuffer(clistBuf);
}

/*
 * getTableData -
 *	  set up dumpable objects representing the contents of tables
 */
static void
getTableData(TableInfo *tblinfo, int numTables, bool oids)
{
	int			i;

	for (i = 0; i < numTables; i++)
	{
		/* Skip VIEWs (no data to dump) */
		if (tblinfo[i].relkind == RELKIND_VIEW)
			continue;
		/* Skip SEQUENCEs (handled elsewhere) */
		if (tblinfo[i].relkind == RELKIND_SEQUENCE)
			continue;
		/* Skip FOREIGN TABLEs (no data to dump) */
		if (tblinfo[i].relkind == RELKIND_FOREIGN_TABLE)
			continue;
		/* Skip unlogged tables if so requested */
		if (tblinfo[i].relpersistence == RELPERSISTENCE_UNLOGGED
			&& no_unlogged_table_data)
			continue;

		if (tblinfo[i].dobj.dump && tblinfo[i].dataObj == NULL)
			makeTableDataInfo(&(tblinfo[i]), oids);
	}
}

/*
 * Make a dumpable object for the data of this specific table
 */
static void
makeTableDataInfo(TableInfo *tbinfo, bool oids)
{
	TableDataInfo *tdinfo;

	tdinfo = (TableDataInfo *) pg_malloc(sizeof(TableDataInfo));

	tdinfo->dobj.objType = DO_TABLE_DATA;

	/*
	 * Note: use tableoid 0 so that this object won't be mistaken for
	 * something that pg_depend entries apply to.
	 */
	tdinfo->dobj.catId.tableoid = 0;
	tdinfo->dobj.catId.oid = tbinfo->dobj.catId.oid;
	AssignDumpId(&tdinfo->dobj);
	tdinfo->dobj.name = tbinfo->dobj.name;
	tdinfo->dobj.namespace = tbinfo->dobj.namespace;
	tdinfo->tdtable = tbinfo;
	tdinfo->oids = oids;
	tdinfo->filtercond = NULL;	/* might get set later */
	addObjectDependency(&tdinfo->dobj, tbinfo->dobj.dumpId);

	tbinfo->dataObj = tdinfo;
}

/*
 * getTableDataFKConstraints -
 *	  add dump-order dependencies reflecting foreign key constraints
 *
 * This code is executed only in a data-only dump --- in schema+data dumps
 * we handle foreign key issues by not creating the FK constraints until
 * after the data is loaded.  In a data-only dump, however, we want to
 * order the table data objects in such a way that a table's referenced
 * tables are restored first.  (In the presence of circular references or
 * self-references this may be impossible; we'll detect and complain about
 * that during the dependency sorting step.)
 */
static void
getTableDataFKConstraints(void)
{
	DumpableObject **dobjs;
	int			numObjs;
	int			i;

	/* Search through all the dumpable objects for FK constraints */
	getDumpableObjects(&dobjs, &numObjs);
	for (i = 0; i < numObjs; i++)
	{
		if (dobjs[i]->objType == DO_FK_CONSTRAINT)
		{
			ConstraintInfo *cinfo = (ConstraintInfo *) dobjs[i];
			TableInfo  *ftable;

			/* Not interesting unless both tables are to be dumped */
			if (cinfo->contable == NULL ||
				cinfo->contable->dataObj == NULL)
				continue;
			ftable = findTableByOid(cinfo->confrelid);
			if (ftable == NULL ||
				ftable->dataObj == NULL)
				continue;

			/*
			 * Okay, make referencing table's TABLE_DATA object depend on the
			 * referenced table's TABLE_DATA object.
			 */
			addObjectDependency(&cinfo->contable->dataObj->dobj,
								ftable->dataObj->dobj.dumpId);
		}
	}
	free(dobjs);
}


/*
 * guessConstraintInheritance:
 *	In pre-8.4 databases, we can't tell for certain which constraints
 *	are inherited.	We assume a CHECK constraint is inherited if its name
 *	matches the name of any constraint in the parent.  Originally this code
 *	tried to compare the expression texts, but that can fail for various
 *	reasons --- for example, if the parent and child tables are in different
 *	schemas, reverse-listing of function calls may produce different text
 *	(schema-qualified or not) depending on search path.
 *
 *	In 8.4 and up we can rely on the conislocal field to decide which
 *	constraints must be dumped; much safer.
 *
 *	This function assumes all conislocal flags were initialized to TRUE.
 *	It clears the flag on anything that seems to be inherited.
 */
static void
guessConstraintInheritance(TableInfo *tblinfo, int numTables)
{
	int			i,
				j,
				k;

	for (i = 0; i < numTables; i++)
	{
		TableInfo  *tbinfo = &(tblinfo[i]);
		int			numParents;
		TableInfo **parents;
		TableInfo  *parent;

		/* Sequences and views never have parents */
		if (tbinfo->relkind == RELKIND_SEQUENCE ||
			tbinfo->relkind == RELKIND_VIEW)
			continue;

		/* Don't bother computing anything for non-target tables, either */
		if (!tbinfo->dobj.dump)
			continue;

		numParents = tbinfo->numParents;
		parents = tbinfo->parents;

		if (numParents == 0)
			continue;			/* nothing to see here, move along */

		/* scan for inherited CHECK constraints */
		for (j = 0; j < tbinfo->ncheck; j++)
		{
			ConstraintInfo *constr;

			constr = &(tbinfo->checkexprs[j]);

			for (k = 0; k < numParents; k++)
			{
				int			l;

				parent = parents[k];
				for (l = 0; l < parent->ncheck; l++)
				{
					ConstraintInfo *pconstr = &(parent->checkexprs[l]);

					if (strcmp(pconstr->dobj.name, constr->dobj.name) == 0)
					{
						constr->conislocal = false;
						break;
					}
				}
				if (!constr->conislocal)
					break;
			}
		}
	}
}


/*
 * dumpDatabase:
 *	dump the database definition
 */
static void
dumpDatabase(Archive *AH)
{
	PQExpBuffer dbQry = createPQExpBuffer();
	PQExpBuffer delQry = createPQExpBuffer();
	PQExpBuffer creaQry = createPQExpBuffer();
	PGresult   *res;
	int			ntups;
	int			i_tableoid,
				i_oid,
				i_dba,
				i_encoding,
				i_collate,
				i_ctype,
				i_frozenxid,
				i_tablespace;
	CatalogId	dbCatId;
	DumpId		dbDumpId;
	const char *datname,
			   *dba,
			   *encoding,
			   *collate,
			   *ctype,
			   *tablespace;
	uint32		frozenxid;

	datname = PQdb(g_conn);

	if (g_verbose)
		write_msg(NULL, "saving database definition\n");

	/* Make sure we are in proper schema */
	selectSourceSchema("pg_catalog");

	/* Get the database owner and parameters from pg_database */
	if (g_fout->remoteVersion >= 80400)
	{
		appendPQExpBuffer(dbQry, "SELECT tableoid, oid, "
						  "(%s datdba) AS dba, "
						  "pg_encoding_to_char(encoding) AS encoding, "
						  "datcollate, datctype, datfrozenxid, "
						  "(SELECT spcname FROM pg_tablespace t WHERE t.oid = dattablespace) AS tablespace, "
					  "shobj_description(oid, 'pg_database') AS description "

						  "FROM pg_database "
						  "WHERE datname = ",
						  username_subquery);
		appendStringLiteralAH(dbQry, datname, AH);
	}
	else if (g_fout->remoteVersion >= 80200)
	{
		appendPQExpBuffer(dbQry, "SELECT tableoid, oid, "
						  "(%s datdba) AS dba, "
						  "pg_encoding_to_char(encoding) AS encoding, "
					   "NULL AS datcollate, NULL AS datctype, datfrozenxid, "
						  "(SELECT spcname FROM pg_tablespace t WHERE t.oid = dattablespace) AS tablespace, "
					  "shobj_description(oid, 'pg_database') AS description "

						  "FROM pg_database "
						  "WHERE datname = ",
						  username_subquery);
		appendStringLiteralAH(dbQry, datname, AH);
	}
	else if (g_fout->remoteVersion >= 80000)
	{
		appendPQExpBuffer(dbQry, "SELECT tableoid, oid, "
						  "(%s datdba) AS dba, "
						  "pg_encoding_to_char(encoding) AS encoding, "
					   "NULL AS datcollate, NULL AS datctype, datfrozenxid, "
						  "(SELECT spcname FROM pg_tablespace t WHERE t.oid = dattablespace) AS tablespace "
						  "FROM pg_database "
						  "WHERE datname = ",
						  username_subquery);
		appendStringLiteralAH(dbQry, datname, AH);
	}
	else if (g_fout->remoteVersion >= 70100)
	{
		appendPQExpBuffer(dbQry, "SELECT tableoid, oid, "
						  "(%s datdba) AS dba, "
						  "pg_encoding_to_char(encoding) AS encoding, "
						  "NULL AS datcollate, NULL AS datctype, "
						  "0 AS datfrozenxid, "
						  "NULL AS tablespace "
						  "FROM pg_database "
						  "WHERE datname = ",
						  username_subquery);
		appendStringLiteralAH(dbQry, datname, AH);
	}
	else
	{
		appendPQExpBuffer(dbQry, "SELECT "
						  "(SELECT oid FROM pg_class WHERE relname = 'pg_database') AS tableoid, "
						  "oid, "
						  "(%s datdba) AS dba, "
						  "pg_encoding_to_char(encoding) AS encoding, "
						  "NULL AS datcollate, NULL AS datctype, "
						  "0 AS datfrozenxid, "
						  "NULL AS tablespace "
						  "FROM pg_database "
						  "WHERE datname = ",
						  username_subquery);
		appendStringLiteralAH(dbQry, datname, AH);
	}

	res = PQexec(g_conn, dbQry->data);
	check_sql_result(res, g_conn, dbQry->data, PGRES_TUPLES_OK);

	ntups = PQntuples(res);

	if (ntups <= 0)
	{
		write_msg(NULL, "missing pg_database entry for database \"%s\"\n",
				  datname);
		exit_nicely();
	}

	if (ntups != 1)
	{
		write_msg(NULL, "query returned more than one (%d) pg_database entry for database \"%s\"\n",
				  ntups, datname);
		exit_nicely();
	}

	i_tableoid = PQfnumber(res, "tableoid");
	i_oid = PQfnumber(res, "oid");
	i_dba = PQfnumber(res, "dba");
	i_encoding = PQfnumber(res, "encoding");
	i_collate = PQfnumber(res, "datcollate");
	i_ctype = PQfnumber(res, "datctype");
	i_frozenxid = PQfnumber(res, "datfrozenxid");
	i_tablespace = PQfnumber(res, "tablespace");

	dbCatId.tableoid = atooid(PQgetvalue(res, 0, i_tableoid));
	dbCatId.oid = atooid(PQgetvalue(res, 0, i_oid));
	dba = PQgetvalue(res, 0, i_dba);
	encoding = PQgetvalue(res, 0, i_encoding);
	collate = PQgetvalue(res, 0, i_collate);
	ctype = PQgetvalue(res, 0, i_ctype);
	frozenxid = atooid(PQgetvalue(res, 0, i_frozenxid));
	tablespace = PQgetvalue(res, 0, i_tablespace);

	appendPQExpBuffer(creaQry, "CREATE DATABASE %s WITH TEMPLATE = template0",
					  fmtId(datname));
	if (strlen(encoding) > 0)
	{
		appendPQExpBuffer(creaQry, " ENCODING = ");
		appendStringLiteralAH(creaQry, encoding, AH);
	}
	if (strlen(collate) > 0)
	{
		appendPQExpBuffer(creaQry, " LC_COLLATE = ");
		appendStringLiteralAH(creaQry, collate, AH);
	}
	if (strlen(ctype) > 0)
	{
		appendPQExpBuffer(creaQry, " LC_CTYPE = ");
		appendStringLiteralAH(creaQry, ctype, AH);
	}
	if (strlen(tablespace) > 0 && strcmp(tablespace, "pg_default") != 0)
		appendPQExpBuffer(creaQry, " TABLESPACE = %s",
						  fmtId(tablespace));
	appendPQExpBuffer(creaQry, ";\n");

	if (binary_upgrade)
	{
		appendPQExpBuffer(creaQry, "\n-- For binary upgrade, set datfrozenxid.\n");
		appendPQExpBuffer(creaQry, "UPDATE pg_catalog.pg_database\n"
						  "SET datfrozenxid = '%u'\n"
						  "WHERE	datname = ",
						  frozenxid);
		appendStringLiteralAH(creaQry, datname, AH);
		appendPQExpBuffer(creaQry, ";\n");

	}

	appendPQExpBuffer(delQry, "DROP DATABASE %s;\n",
					  fmtId(datname));

	dbDumpId = createDumpId();

	ArchiveEntry(AH,
				 dbCatId,		/* catalog ID */
				 dbDumpId,		/* dump ID */
				 datname,		/* Name */
				 NULL,			/* Namespace */
				 NULL,			/* Tablespace */
				 dba,			/* Owner */
				 0,				/* relpages */
				 false,			/* with oids */
				 "DATABASE",	/* Desc */
				 SECTION_PRE_DATA,		/* Section */
				 creaQry->data, /* Create */
				 delQry->data,	/* Del */
				 NULL,			/* Copy */
				 NULL,			/* Deps */
				 0,				/* # Deps */
				 NULL,			/* Dumper */
				 NULL);			/* Dumper Arg */

	/*
	 * pg_largeobject and pg_largeobject_metadata come from the old system
	 * intact, so set their relfrozenxids.
	 */
	if (binary_upgrade)
	{
		PGresult   *lo_res;
		PQExpBuffer loFrozenQry = createPQExpBuffer();
		PQExpBuffer loOutQry = createPQExpBuffer();
		int			i_relfrozenxid;

		/*
		 * pg_largeobject
		 */
		appendPQExpBuffer(loFrozenQry, "SELECT relfrozenxid\n"
						  "FROM pg_catalog.pg_class\n"
						  "WHERE oid = %u;\n",
						  LargeObjectRelationId);

		lo_res = PQexec(g_conn, loFrozenQry->data);
		check_sql_result(lo_res, g_conn, loFrozenQry->data, PGRES_TUPLES_OK);

		if (PQntuples(lo_res) != 1)
		{
			write_msg(NULL, "dumpDatabase(): could not find pg_largeobject.relfrozenxid\n");
			exit_nicely();
		}

		i_relfrozenxid = PQfnumber(lo_res, "relfrozenxid");

		appendPQExpBuffer(loOutQry, "\n-- For binary upgrade, set pg_largeobject.relfrozenxid\n");
		appendPQExpBuffer(loOutQry, "UPDATE pg_catalog.pg_class\n"
						  "SET relfrozenxid = '%u'\n"
						  "WHERE oid = %u;\n",
						  atoi(PQgetvalue(lo_res, 0, i_relfrozenxid)),
						  LargeObjectRelationId);
		ArchiveEntry(AH, nilCatalogId, createDumpId(),
					 "pg_largeobject", NULL, NULL, "", 0,
					 false, "pg_largeobject", SECTION_PRE_DATA,
					 loOutQry->data, "", NULL,
					 NULL, 0,
					 NULL, NULL);

		PQclear(lo_res);

		/*
		 * pg_largeobject_metadata
		 */
		if (g_fout->remoteVersion >= 90000)
		{
			resetPQExpBuffer(loFrozenQry);
			resetPQExpBuffer(loOutQry);

			appendPQExpBuffer(loFrozenQry, "SELECT relfrozenxid\n"
							  "FROM pg_catalog.pg_class\n"
							  "WHERE oid = %u;\n",
							  LargeObjectMetadataRelationId);

			lo_res = PQexec(g_conn, loFrozenQry->data);
			check_sql_result(lo_res, g_conn, loFrozenQry->data, PGRES_TUPLES_OK);

			if (PQntuples(lo_res) != 1)
			{
				write_msg(NULL, "dumpDatabase(): could not find pg_largeobject_metadata.relfrozenxid\n");
				exit_nicely();
			}

			i_relfrozenxid = PQfnumber(lo_res, "relfrozenxid");

			appendPQExpBuffer(loOutQry, "\n-- For binary upgrade, set pg_largeobject_metadata.relfrozenxid\n");
			appendPQExpBuffer(loOutQry, "UPDATE pg_catalog.pg_class\n"
							  "SET relfrozenxid = '%u'\n"
							  "WHERE oid = %u;\n",
							  atoi(PQgetvalue(lo_res, 0, i_relfrozenxid)),
							  LargeObjectMetadataRelationId);
			ArchiveEntry(AH, nilCatalogId, createDumpId(),
						 "pg_largeobject_metadata", NULL, NULL, "", 0,
						 false, "pg_largeobject_metadata", SECTION_PRE_DATA,
						 loOutQry->data, "", NULL,
						 NULL, 0,
						 NULL, NULL);

			PQclear(lo_res);
		}

		destroyPQExpBuffer(loFrozenQry);
		destroyPQExpBuffer(loOutQry);
	}

	/* Dump DB comment if any */
	if (g_fout->remoteVersion >= 80200)
	{
		/*
		 * 8.2 keeps comments on shared objects in a shared table, so we
		 * cannot use the dumpComment used for other database objects.
		 */
		char	   *comment = PQgetvalue(res, 0, PQfnumber(res, "description"));

		if (comment && strlen(comment))
		{
			resetPQExpBuffer(dbQry);

			/*
			 * Generates warning when loaded into a differently-named
			 * database.
			 */
			appendPQExpBuffer(dbQry, "COMMENT ON DATABASE %s IS ", fmtId(datname));
			appendStringLiteralAH(dbQry, comment, AH);
			appendPQExpBuffer(dbQry, ";\n");

			ArchiveEntry(AH, dbCatId, createDumpId(), datname, NULL, NULL,
						 dba, 0, false, "COMMENT", SECTION_NONE,
						 dbQry->data, "", NULL,
						 &dbDumpId, 1, NULL, NULL);
		}
	}
	else
	{
		resetPQExpBuffer(dbQry);
		appendPQExpBuffer(dbQry, "DATABASE %s", fmtId(datname));
		dumpComment(AH, dbQry->data, NULL, "",
					dbCatId, 0, dbDumpId);
	}

	PQclear(res);

	/* Dump shared security label. */
	if (!no_security_labels && g_fout->remoteVersion >= 90200)
	{
		PQExpBuffer seclabelQry = createPQExpBuffer();

		buildShSecLabelQuery(g_conn, "pg_database", dbCatId.oid, seclabelQry);
		res = PQexec(g_conn, seclabelQry->data);
		check_sql_result(res, g_conn, seclabelQry->data, PGRES_TUPLES_OK);
		resetPQExpBuffer(seclabelQry);
		emitShSecLabels(g_conn, res, seclabelQry, "DATABASE", datname);
		if (strlen(seclabelQry->data))
			ArchiveEntry(AH, dbCatId, createDumpId(), datname, NULL, NULL,
						 dba, 0, false, "SECURITY LABEL", SECTION_NONE,
						 seclabelQry->data, "", NULL,
						 &dbDumpId, 1, NULL, NULL);
		destroyPQExpBuffer(seclabelQry);
	}

	destroyPQExpBuffer(dbQry);
	destroyPQExpBuffer(delQry);
	destroyPQExpBuffer(creaQry);
}


/*
 * dumpEncoding: put the correct encoding into the archive
 */
static void
dumpEncoding(Archive *AH)
{
	const char *encname = pg_encoding_to_char(AH->encoding);
	PQExpBuffer qry = createPQExpBuffer();

	if (g_verbose)
		write_msg(NULL, "saving encoding = %s\n", encname);

	appendPQExpBuffer(qry, "SET client_encoding = ");
	appendStringLiteralAH(qry, encname, AH);
	appendPQExpBuffer(qry, ";\n");

	ArchiveEntry(AH, nilCatalogId, createDumpId(),
				 "ENCODING", NULL, NULL, "", 0,
				 false, "ENCODING", SECTION_PRE_DATA,
				 qry->data, "", NULL,
				 NULL, 0,
				 NULL, NULL);

	destroyPQExpBuffer(qry);
}


/*
 * dumpStdStrings: put the correct escape string behavior into the archive
 */
static void
dumpStdStrings(Archive *AH)
{
	const char *stdstrings = AH->std_strings ? "on" : "off";
	PQExpBuffer qry = createPQExpBuffer();

	if (g_verbose)
		write_msg(NULL, "saving standard_conforming_strings = %s\n",
				  stdstrings);

	appendPQExpBuffer(qry, "SET standard_conforming_strings = '%s';\n",
					  stdstrings);

	ArchiveEntry(AH, nilCatalogId, createDumpId(),
				 "STDSTRINGS", NULL, NULL, "", 0,
				 false, "STDSTRINGS", SECTION_PRE_DATA,
				 qry->data, "", NULL,
				 NULL, 0,
				 NULL, NULL);

	destroyPQExpBuffer(qry);
}


/*
 * getBlobs:
 *	Collect schema-level data about large objects
 */
static void
getBlobs(Archive *AH)
{
	PQExpBuffer blobQry = createPQExpBuffer();
	BlobInfo   *binfo;
	DumpableObject *bdata;
	PGresult   *res;
	int			ntups;
	int			i;

	/* Verbose message */
	if (g_verbose)
		write_msg(NULL, "reading large objects\n");

	/* Make sure we are in proper schema */
	selectSourceSchema("pg_catalog");

	/* Fetch BLOB OIDs, and owner/ACL data if >= 9.0 */
	if (AH->remoteVersion >= 90000)
		appendPQExpBuffer(blobQry,
						  "SELECT oid, (%s lomowner) AS rolname, lomacl"
						  " FROM pg_largeobject_metadata",
						  username_subquery);
	else if (AH->remoteVersion >= 70100)
		appendPQExpBuffer(blobQry,
						  "SELECT DISTINCT loid, NULL::oid, NULL::oid"
						  " FROM pg_largeobject");
	else
		appendPQExpBuffer(blobQry,
						  "SELECT oid, NULL::oid, NULL::oid"
						  " FROM pg_class WHERE relkind = 'l'");

	res = PQexec(g_conn, blobQry->data);
	check_sql_result(res, g_conn, blobQry->data, PGRES_TUPLES_OK);

	ntups = PQntuples(res);
	if (ntups > 0)
	{
		/*
		 * Each large object has its own BLOB archive entry.
		 */
		binfo = (BlobInfo *) pg_malloc(ntups * sizeof(BlobInfo));

		for (i = 0; i < ntups; i++)
		{
			binfo[i].dobj.objType = DO_BLOB;
			binfo[i].dobj.catId.tableoid = LargeObjectRelationId;
			binfo[i].dobj.catId.oid = atooid(PQgetvalue(res, i, 0));
			AssignDumpId(&binfo[i].dobj);

			binfo[i].dobj.name = pg_strdup(PQgetvalue(res, i, 0));
			if (!PQgetisnull(res, i, 1))
				binfo[i].rolname = pg_strdup(PQgetvalue(res, i, 1));
			else
				binfo[i].rolname = "";
			if (!PQgetisnull(res, i, 2))
				binfo[i].blobacl = pg_strdup(PQgetvalue(res, i, 2));
			else
				binfo[i].blobacl = NULL;
		}

		/*
		 * If we have any large objects, a "BLOBS" archive entry is needed.
		 * This is just a placeholder for sorting; it carries no data now.
		 */
		bdata = (DumpableObject *) pg_malloc(sizeof(DumpableObject));
		bdata->objType = DO_BLOB_DATA;
		bdata->catId = nilCatalogId;
		AssignDumpId(bdata);
		bdata->name = pg_strdup("BLOBS");
	}

	PQclear(res);
	destroyPQExpBuffer(blobQry);
}

/*
 * dumpBlob
 *
 * dump the definition (metadata) of the given large object
 */
static void
dumpBlob(Archive *AH, BlobInfo *binfo)
{
	PQExpBuffer cquery = createPQExpBuffer();
	PQExpBuffer dquery = createPQExpBuffer();

	appendPQExpBuffer(cquery,
					  "SELECT pg_catalog.lo_create('%s');\n",
					  binfo->dobj.name);

	appendPQExpBuffer(dquery,
					  "SELECT pg_catalog.lo_unlink('%s');\n",
					  binfo->dobj.name);

	ArchiveEntry(AH, binfo->dobj.catId, binfo->dobj.dumpId,
				 binfo->dobj.name,
				 NULL, NULL,
				 binfo->rolname, 0, false,
				 "BLOB", SECTION_PRE_DATA,
				 cquery->data, dquery->data, NULL,
				 binfo->dobj.dependencies, binfo->dobj.nDeps,
				 NULL, NULL);

	/* set up tag for comment and/or ACL */
	resetPQExpBuffer(cquery);
	appendPQExpBuffer(cquery, "LARGE OBJECT %s", binfo->dobj.name);

	/* Dump comment if any */
	dumpComment(AH, cquery->data,
				NULL, binfo->rolname,
				binfo->dobj.catId, 0, binfo->dobj.dumpId);

	/* Dump security label if any */
	dumpSecLabel(AH, cquery->data,
				 NULL, binfo->rolname,
				 binfo->dobj.catId, 0, binfo->dobj.dumpId);

	/* Dump ACL if any */
	if (binfo->blobacl)
		dumpACL(AH, binfo->dobj.catId, binfo->dobj.dumpId, "LARGE OBJECT",
				binfo->dobj.name, NULL, cquery->data,
				NULL, binfo->rolname, binfo->blobacl);

	destroyPQExpBuffer(cquery);
	destroyPQExpBuffer(dquery);
}

/*
 * dumpBlobs:
 *	dump the data contents of all large objects
 */
/*
 * This is a data dumper routine, executed in a child for parallel backup, so
 * it must not access the global g_conn but AH->connection instead.
 */
static int
dumpBlobs(Archive *AHX, void *arg)
{
	ArchiveHandle  *AH = (ArchiveHandle *) AHX;
	const char	   *blobQry;
	const char	   *blobFetchQry;
	PGresult	   *res;
	char			buf[LOBBUFSIZE];
	int				ntups;
	int				i;
	int				cnt;

	if (g_verbose)
		write_msg(NULL, "saving large objects\n");

	/* Make sure we are in proper schema */
	selectSourceSchemaOnAH(AH, "pg_catalog");

	/*
	 * Currently, we re-fetch all BLOB OIDs using a cursor.  Consider scanning
	 * the already-in-memory dumpable objects instead...
	 */
	if (AH->public.remoteVersion >= 90000)
		blobQry = "DECLARE bloboid CURSOR FOR SELECT oid FROM pg_largeobject_metadata";
	else if (AH->public.remoteVersion >= 70100)
		blobQry = "DECLARE bloboid CURSOR FOR SELECT DISTINCT loid FROM pg_largeobject";
	else
		blobQry = "DECLARE bloboid CURSOR FOR SELECT oid FROM pg_class WHERE relkind = 'l'";

	res = PQexec(AH->connection, blobQry);
	check_sql_result(res, AH->connection, blobQry, PGRES_COMMAND_OK);

	/* Command to fetch from cursor */
	blobFetchQry = "FETCH 1000 IN bloboid";

	do
	{
		PQclear(res);

		/* Do a fetch */
		res = PQexec(AH->connection, blobFetchQry);
		check_sql_result(res, AH->connection, blobFetchQry, PGRES_TUPLES_OK);

		/* Process the tuples, if any */
		ntups = PQntuples(res);
		for (i = 0; i < ntups; i++)
		{
			Oid			blobOid;
			int			loFd;

			blobOid = atooid(PQgetvalue(res, i, 0));
			/* Open the BLOB */
			loFd = lo_open(AH->connection, blobOid, INV_READ);
			if (loFd == -1)
			{
				write_msg(NULL, "could not open large object %u: %s",
						  blobOid, PQerrorMessage(AH->connection));
				exit_nicely();
			}

			StartBlob((Archive *) AH, blobOid);

			/* Now read it in chunks, sending data to archive */
			do
			{
				cnt = lo_read(AH->connection, loFd, buf, LOBBUFSIZE);
				if (cnt < 0)
				{
					write_msg(NULL, "error reading large object %u: %s",
							  blobOid, PQerrorMessage(AH->connection));
					exit_nicely();
				}

 				/* we try to avoid writing empty chunks */
				if (cnt > 0)
					WriteData((Archive *) AH, buf, cnt);
			} while (cnt > 0);

			lo_close(AH->connection, loFd);

			EndBlob((Archive *) AH, blobOid);
		}
	} while (ntups > 0);

	PQclear(res);

	return 1;
}

static void
binary_upgrade_set_type_oids_by_type_oid(PQExpBuffer upgrade_buffer,
										 Oid pg_type_oid)
{
	PQExpBuffer upgrade_query = createPQExpBuffer();
	int			ntups;
	PGresult   *upgrade_res;
	Oid			pg_type_array_oid;

	appendPQExpBuffer(upgrade_buffer, "\n-- For binary upgrade, must preserve pg_type oid\n");
	appendPQExpBuffer(upgrade_buffer,
	 "SELECT binary_upgrade.set_next_pg_type_oid('%u'::pg_catalog.oid);\n\n",
					  pg_type_oid);

	/* we only support old >= 8.3 for binary upgrades */
	appendPQExpBuffer(upgrade_query,
					  "SELECT typarray "
					  "FROM pg_catalog.pg_type "
					  "WHERE pg_type.oid = '%u'::pg_catalog.oid;",
					  pg_type_oid);

	upgrade_res = PQexec(g_conn, upgrade_query->data);
	check_sql_result(upgrade_res, g_conn, upgrade_query->data, PGRES_TUPLES_OK);

	/* Expecting a single result only */
	ntups = PQntuples(upgrade_res);
	if (ntups != 1)
	{
		write_msg(NULL, ngettext("query returned %d row instead of one: %s\n",
							   "query returned %d rows instead of one: %s\n",
								 ntups),
				  ntups, upgrade_query->data);
		exit_nicely();
	}

	pg_type_array_oid = atooid(PQgetvalue(upgrade_res, 0, PQfnumber(upgrade_res, "typarray")));

	if (OidIsValid(pg_type_array_oid))
	{
		appendPQExpBuffer(upgrade_buffer,
			   "\n-- For binary upgrade, must preserve pg_type array oid\n");
		appendPQExpBuffer(upgrade_buffer,
						  "SELECT binary_upgrade.set_next_array_pg_type_oid('%u'::pg_catalog.oid);\n\n",
						  pg_type_array_oid);
	}

	PQclear(upgrade_res);
	destroyPQExpBuffer(upgrade_query);
}

static bool
binary_upgrade_set_type_oids_by_rel_oid(PQExpBuffer upgrade_buffer,
										Oid pg_rel_oid)
{
	PQExpBuffer upgrade_query = createPQExpBuffer();
	int			ntups;
	PGresult   *upgrade_res;
	Oid			pg_type_oid;
	bool		toast_set = false;

	/* we only support old >= 8.3 for binary upgrades */
	appendPQExpBuffer(upgrade_query,
					  "SELECT c.reltype AS crel, t.reltype AS trel "
					  "FROM pg_catalog.pg_class c "
					  "LEFT JOIN pg_catalog.pg_class t ON "
					  "  (c.reltoastrelid = t.oid) "
					  "WHERE c.oid = '%u'::pg_catalog.oid;",
					  pg_rel_oid);

	upgrade_res = PQexec(g_conn, upgrade_query->data);
	check_sql_result(upgrade_res, g_conn, upgrade_query->data, PGRES_TUPLES_OK);

	/* Expecting a single result only */
	ntups = PQntuples(upgrade_res);
	if (ntups != 1)
	{
		write_msg(NULL, ngettext("query returned %d row instead of one: %s\n",
							   "query returned %d rows instead of one: %s\n",
								 ntups),
				  ntups, upgrade_query->data);
		exit_nicely();
	}

	pg_type_oid = atooid(PQgetvalue(upgrade_res, 0, PQfnumber(upgrade_res, "crel")));

	binary_upgrade_set_type_oids_by_type_oid(upgrade_buffer, pg_type_oid);

	if (!PQgetisnull(upgrade_res, 0, PQfnumber(upgrade_res, "trel")))
	{
		/* Toast tables do not have pg_type array rows */
		Oid			pg_type_toast_oid = atooid(PQgetvalue(upgrade_res, 0,
											PQfnumber(upgrade_res, "trel")));

		appendPQExpBuffer(upgrade_buffer, "\n-- For binary upgrade, must preserve pg_type toast oid\n");
		appendPQExpBuffer(upgrade_buffer,
						  "SELECT binary_upgrade.set_next_toast_pg_type_oid('%u'::pg_catalog.oid);\n\n",
						  pg_type_toast_oid);

		toast_set = true;
	}

	PQclear(upgrade_res);
	destroyPQExpBuffer(upgrade_query);

	return toast_set;
}

static void
binary_upgrade_set_pg_class_oids(PQExpBuffer upgrade_buffer, Oid pg_class_oid,
								 bool is_index)
{
	PQExpBuffer upgrade_query = createPQExpBuffer();
	int			ntups;
	PGresult   *upgrade_res;
	Oid			pg_class_reltoastrelid;
	Oid			pg_class_reltoastidxid;

	appendPQExpBuffer(upgrade_query,
					  "SELECT c.reltoastrelid, t.reltoastidxid "
					  "FROM pg_catalog.pg_class c LEFT JOIN "
					  "pg_catalog.pg_class t ON (c.reltoastrelid = t.oid) "
					  "WHERE c.oid = '%u'::pg_catalog.oid;",
					  pg_class_oid);

	upgrade_res = PQexec(g_conn, upgrade_query->data);
	check_sql_result(upgrade_res, g_conn, upgrade_query->data, PGRES_TUPLES_OK);

	/* Expecting a single result only */
	ntups = PQntuples(upgrade_res);
	if (ntups != 1)
	{
		write_msg(NULL, ngettext("query returned %d row instead of one: %s\n",
							   "query returned %d rows instead of one: %s\n",
								 ntups),
				  ntups, upgrade_query->data);
		exit_nicely();
	}

	pg_class_reltoastrelid = atooid(PQgetvalue(upgrade_res, 0, PQfnumber(upgrade_res, "reltoastrelid")));
	pg_class_reltoastidxid = atooid(PQgetvalue(upgrade_res, 0, PQfnumber(upgrade_res, "reltoastidxid")));

	appendPQExpBuffer(upgrade_buffer,
				   "\n-- For binary upgrade, must preserve pg_class oids\n");

	if (!is_index)
	{
		appendPQExpBuffer(upgrade_buffer,
						  "SELECT binary_upgrade.set_next_heap_pg_class_oid('%u'::pg_catalog.oid);\n",
						  pg_class_oid);
		/* only tables have toast tables, not indexes */
		if (OidIsValid(pg_class_reltoastrelid))
		{
			/*
			 * One complexity is that the table definition might not require
			 * the creation of a TOAST table, and the TOAST table might have
			 * been created long after table creation, when the table was
			 * loaded with wide data.  By setting the TOAST oid we force
			 * creation of the TOAST heap and TOAST index by the backend so we
			 * can cleanly copy the files during binary upgrade.
			 */

			appendPQExpBuffer(upgrade_buffer,
							  "SELECT binary_upgrade.set_next_toast_pg_class_oid('%u'::pg_catalog.oid);\n",
							  pg_class_reltoastrelid);

			/* every toast table has an index */
			appendPQExpBuffer(upgrade_buffer,
							  "SELECT binary_upgrade.set_next_index_pg_class_oid('%u'::pg_catalog.oid);\n",
							  pg_class_reltoastidxid);
		}
	}
	else
		appendPQExpBuffer(upgrade_buffer,
						  "SELECT binary_upgrade.set_next_index_pg_class_oid('%u'::pg_catalog.oid);\n",
						  pg_class_oid);

	appendPQExpBuffer(upgrade_buffer, "\n");

	PQclear(upgrade_res);
	destroyPQExpBuffer(upgrade_query);
}

/*
 * If the DumpableObject is a member of an extension, add a suitable
 * ALTER EXTENSION ADD command to the creation commands in upgrade_buffer.
 */
static void
binary_upgrade_extension_member(PQExpBuffer upgrade_buffer,
								DumpableObject *dobj,
								const char *objlabel)
{
	DumpableObject *extobj = NULL;
	int			i;

	if (!dobj->ext_member)
		return;

	/*
	 * Find the parent extension.  We could avoid this search if we wanted to
	 * add a link field to DumpableObject, but the space costs of that would
	 * be considerable.  We assume that member objects could only have a
	 * direct dependency on their own extension, not any others.
	 */
	for (i = 0; i < dobj->nDeps; i++)
	{
		extobj = findObjectByDumpId(dobj->dependencies[i]);
		if (extobj && extobj->objType == DO_EXTENSION)
			break;
		extobj = NULL;
	}
	if (extobj == NULL)
	{
		write_msg(NULL, "could not find parent extension for %s", objlabel);
		exit_nicely();
	}

	appendPQExpBuffer(upgrade_buffer,
	  "\n-- For binary upgrade, handle extension membership the hard way\n");
	appendPQExpBuffer(upgrade_buffer, "ALTER EXTENSION %s ADD %s;\n",
					  fmtId(extobj->name),
					  objlabel);
}

/*
 * getNamespaces:
 *	  read all namespaces in the system catalogs and return them in the
 * NamespaceInfo* structure
 *
 *	numNamespaces is set to the number of namespaces read in
 */
NamespaceInfo *
getNamespaces(int *numNamespaces)
{
	PGresult   *res;
	int			ntups;
	int			i;
	PQExpBuffer query;
	NamespaceInfo *nsinfo;
	int			i_tableoid;
	int			i_oid;
	int			i_nspname;
	int			i_rolname;
	int			i_nspacl;

	/*
	 * Before 7.3, there are no real namespaces; create two dummy entries, one
	 * for user stuff and one for system stuff.
	 */
	if (g_fout->remoteVersion < 70300)
	{
		nsinfo = (NamespaceInfo *) pg_malloc(2 * sizeof(NamespaceInfo));

		nsinfo[0].dobj.objType = DO_NAMESPACE;
		nsinfo[0].dobj.catId.tableoid = 0;
		nsinfo[0].dobj.catId.oid = 0;
		AssignDumpId(&nsinfo[0].dobj);
		nsinfo[0].dobj.name = pg_strdup("public");
		nsinfo[0].rolname = pg_strdup("");
		nsinfo[0].nspacl = pg_strdup("");

		selectDumpableNamespace(&nsinfo[0]);

		nsinfo[1].dobj.objType = DO_NAMESPACE;
		nsinfo[1].dobj.catId.tableoid = 0;
		nsinfo[1].dobj.catId.oid = 1;
		AssignDumpId(&nsinfo[1].dobj);
		nsinfo[1].dobj.name = pg_strdup("pg_catalog");
		nsinfo[1].rolname = pg_strdup("");
		nsinfo[1].nspacl = pg_strdup("");

		selectDumpableNamespace(&nsinfo[1]);

		g_namespaces = nsinfo;
		g_numNamespaces = *numNamespaces = 2;

		return nsinfo;
	}

	query = createPQExpBuffer();

	/* Make sure we are in proper schema */
	selectSourceSchema("pg_catalog");

	/*
	 * we fetch all namespaces including system ones, so that every object we
	 * read in can be linked to a containing namespace.
	 */
	appendPQExpBuffer(query, "SELECT tableoid, oid, nspname, "
					  "(%s nspowner) AS rolname, "
					  "nspacl FROM pg_namespace",
					  username_subquery);

	res = PQexec(g_conn, query->data);
	check_sql_result(res, g_conn, query->data, PGRES_TUPLES_OK);

	ntups = PQntuples(res);

	nsinfo = (NamespaceInfo *) pg_malloc(ntups * sizeof(NamespaceInfo));

	i_tableoid = PQfnumber(res, "tableoid");
	i_oid = PQfnumber(res, "oid");
	i_nspname = PQfnumber(res, "nspname");
	i_rolname = PQfnumber(res, "rolname");
	i_nspacl = PQfnumber(res, "nspacl");

	for (i = 0; i < ntups; i++)
	{
		nsinfo[i].dobj.objType = DO_NAMESPACE;
		nsinfo[i].dobj.catId.tableoid = atooid(PQgetvalue(res, i, i_tableoid));
		nsinfo[i].dobj.catId.oid = atooid(PQgetvalue(res, i, i_oid));
		AssignDumpId(&nsinfo[i].dobj);
		nsinfo[i].dobj.name = pg_strdup(PQgetvalue(res, i, i_nspname));
		nsinfo[i].rolname = pg_strdup(PQgetvalue(res, i, i_rolname));
		nsinfo[i].nspacl = pg_strdup(PQgetvalue(res, i, i_nspacl));

		/* Decide whether to dump this namespace */
		selectDumpableNamespace(&nsinfo[i]);

		if (strlen(nsinfo[i].rolname) == 0)
			write_msg(NULL, "WARNING: owner of schema \"%s\" appears to be invalid\n",
					  nsinfo[i].dobj.name);
	}

	PQclear(res);
	destroyPQExpBuffer(query);

	g_namespaces = nsinfo;
	g_numNamespaces = *numNamespaces = ntups;

	return nsinfo;
}

/*
 * findNamespace:
 *		given a namespace OID and an object OID, look up the info read by
 *		getNamespaces
 *
 * NB: for pre-7.3 source database, we use object OID to guess whether it's
 * a system object or not.	In 7.3 and later there is no guessing.
 */
static NamespaceInfo *
findNamespace(Oid nsoid, Oid objoid)
{
	int			i;

	if (g_fout->remoteVersion >= 70300)
	{
		for (i = 0; i < g_numNamespaces; i++)
		{
			NamespaceInfo *nsinfo = &g_namespaces[i];

			if (nsoid == nsinfo->dobj.catId.oid)
				return nsinfo;
		}
		write_msg(NULL, "schema with OID %u does not exist\n", nsoid);
		exit_nicely();
	}
	else
	{
		/* This code depends on the layout set up by getNamespaces. */
		if (objoid > g_last_builtin_oid)
			i = 0;				/* user object */
		else
			i = 1;				/* system object */
		return &g_namespaces[i];
	}

	return NULL;				/* keep compiler quiet */
}

/*
 * getExtensions:
 *	  read all extensions in the system catalogs and return them in the
 * ExtensionInfo* structure
 *
 *	numExtensions is set to the number of extensions read in
 */
ExtensionInfo *
getExtensions(int *numExtensions)
{
	PGresult   *res;
	int			ntups;
	int			i;
	PQExpBuffer query;
	ExtensionInfo *extinfo;
	int			i_tableoid;
	int			i_oid;
	int			i_extname;
	int			i_nspname;
	int			i_extrelocatable;
	int			i_extversion;
	int			i_extconfig;
	int			i_extcondition;

	/*
	 * Before 9.1, there are no extensions.
	 */
	if (g_fout->remoteVersion < 90100)
	{
		*numExtensions = 0;
		return NULL;
	}

	query = createPQExpBuffer();

	/* Make sure we are in proper schema */
	selectSourceSchema("pg_catalog");

	appendPQExpBuffer(query, "SELECT x.tableoid, x.oid, "
					  "x.extname, n.nspname, x.extrelocatable, x.extversion, x.extconfig, x.extcondition "
					  "FROM pg_extension x "
					  "JOIN pg_namespace n ON n.oid = x.extnamespace");

	res = PQexec(g_conn, query->data);
	check_sql_result(res, g_conn, query->data, PGRES_TUPLES_OK);

	ntups = PQntuples(res);

	extinfo = (ExtensionInfo *) pg_malloc(ntups * sizeof(ExtensionInfo));

	i_tableoid = PQfnumber(res, "tableoid");
	i_oid = PQfnumber(res, "oid");
	i_extname = PQfnumber(res, "extname");
	i_nspname = PQfnumber(res, "nspname");
	i_extrelocatable = PQfnumber(res, "extrelocatable");
	i_extversion = PQfnumber(res, "extversion");
	i_extconfig = PQfnumber(res, "extconfig");
	i_extcondition = PQfnumber(res, "extcondition");

	for (i = 0; i < ntups; i++)
	{
		extinfo[i].dobj.objType = DO_EXTENSION;
		extinfo[i].dobj.catId.tableoid = atooid(PQgetvalue(res, i, i_tableoid));
		extinfo[i].dobj.catId.oid = atooid(PQgetvalue(res, i, i_oid));
		AssignDumpId(&extinfo[i].dobj);
		extinfo[i].dobj.name = pg_strdup(PQgetvalue(res, i, i_extname));
		extinfo[i].namespace = pg_strdup(PQgetvalue(res, i, i_nspname));
		extinfo[i].relocatable = *(PQgetvalue(res, i, i_extrelocatable)) == 't';
		extinfo[i].extversion = pg_strdup(PQgetvalue(res, i, i_extversion));
		extinfo[i].extconfig = pg_strdup(PQgetvalue(res, i, i_extconfig));
		extinfo[i].extcondition = pg_strdup(PQgetvalue(res, i, i_extcondition));

		/* Decide whether we want to dump it */
		selectDumpableExtension(&(extinfo[i]));
	}

	PQclear(res);
	destroyPQExpBuffer(query);

	*numExtensions = ntups;

	return extinfo;
}

/*
 * getTypes:
 *	  read all types in the system catalogs and return them in the
 * TypeInfo* structure
 *
 *	numTypes is set to the number of types read in
 *
 * NB: this must run after getFuncs() because we assume we can do
 * findFuncByOid().
 */
TypeInfo *
getTypes(int *numTypes)
{
	PGresult   *res;
	int			ntups;
	int			i;
	PQExpBuffer query = createPQExpBuffer();
	TypeInfo   *tyinfo;
	ShellTypeInfo *stinfo;
	int			i_tableoid;
	int			i_oid;
	int			i_typname;
	int			i_typnamespace;
	int			i_rolname;
	int			i_typinput;
	int			i_typoutput;
	int			i_typelem;
	int			i_typrelid;
	int			i_typrelkind;
	int			i_typtype;
	int			i_typisdefined;
	int			i_isarray;

	/*
	 * we include even the built-in types because those may be used as array
	 * elements by user-defined types
	 *
	 * we filter out the built-in types when we dump out the types
	 *
	 * same approach for undefined (shell) types and array types
	 *
	 * Note: as of 8.3 we can reliably detect whether a type is an
	 * auto-generated array type by checking the element type's typarray.
	 * (Before that the test is capable of generating false positives.) We
	 * still check for name beginning with '_', though, so as to avoid the
	 * cost of the subselect probe for all standard types.	This would have to
	 * be revisited if the backend ever allows renaming of array types.
	 */

	/* Make sure we are in proper schema */
	selectSourceSchema("pg_catalog");

	if (g_fout->remoteVersion >= 80300)
	{
		appendPQExpBuffer(query, "SELECT tableoid, oid, typname, "
						  "typnamespace, "
						  "(%s typowner) AS rolname, "
						  "typinput::oid AS typinput, "
						  "typoutput::oid AS typoutput, typelem, typrelid, "
						  "CASE WHEN typrelid = 0 THEN ' '::\"char\" "
						  "ELSE (SELECT relkind FROM pg_class WHERE oid = typrelid) END AS typrelkind, "
						  "typtype, typisdefined, "
						  "typname[0] = '_' AND typelem != 0 AND "
						  "(SELECT typarray FROM pg_type te WHERE oid = pg_type.typelem) = oid AS isarray "
						  "FROM pg_type",
						  username_subquery);
	}
	else if (g_fout->remoteVersion >= 70300)
	{
		appendPQExpBuffer(query, "SELECT tableoid, oid, typname, "
						  "typnamespace, "
						  "(%s typowner) AS rolname, "
						  "typinput::oid AS typinput, "
						  "typoutput::oid AS typoutput, typelem, typrelid, "
						  "CASE WHEN typrelid = 0 THEN ' '::\"char\" "
						  "ELSE (SELECT relkind FROM pg_class WHERE oid = typrelid) END AS typrelkind, "
						  "typtype, typisdefined, "
						  "typname[0] = '_' AND typelem != 0 AS isarray "
						  "FROM pg_type",
						  username_subquery);
	}
	else if (g_fout->remoteVersion >= 70100)
	{
		appendPQExpBuffer(query, "SELECT tableoid, oid, typname, "
						  "0::oid AS typnamespace, "
						  "(%s typowner) AS rolname, "
						  "typinput::oid AS typinput, "
						  "typoutput::oid AS typoutput, typelem, typrelid, "
						  "CASE WHEN typrelid = 0 THEN ' '::\"char\" "
						  "ELSE (SELECT relkind FROM pg_class WHERE oid = typrelid) END AS typrelkind, "
						  "typtype, typisdefined, "
						  "typname[0] = '_' AND typelem != 0 AS isarray "
						  "FROM pg_type",
						  username_subquery);
	}
	else
	{
		appendPQExpBuffer(query, "SELECT "
		 "(SELECT oid FROM pg_class WHERE relname = 'pg_type') AS tableoid, "
						  "oid, typname, "
						  "0::oid AS typnamespace, "
						  "(%s typowner) AS rolname, "
						  "typinput::oid AS typinput, "
						  "typoutput::oid AS typoutput, typelem, typrelid, "
						  "CASE WHEN typrelid = 0 THEN ' '::\"char\" "
						  "ELSE (SELECT relkind FROM pg_class WHERE oid = typrelid) END AS typrelkind, "
						  "typtype, typisdefined, "
						  "typname[0] = '_' AND typelem != 0 AS isarray "
						  "FROM pg_type",
						  username_subquery);
	}

	res = PQexec(g_conn, query->data);
	check_sql_result(res, g_conn, query->data, PGRES_TUPLES_OK);

	ntups = PQntuples(res);

	tyinfo = (TypeInfo *) pg_malloc(ntups * sizeof(TypeInfo));

	i_tableoid = PQfnumber(res, "tableoid");
	i_oid = PQfnumber(res, "oid");
	i_typname = PQfnumber(res, "typname");
	i_typnamespace = PQfnumber(res, "typnamespace");
	i_rolname = PQfnumber(res, "rolname");
	i_typinput = PQfnumber(res, "typinput");
	i_typoutput = PQfnumber(res, "typoutput");
	i_typelem = PQfnumber(res, "typelem");
	i_typrelid = PQfnumber(res, "typrelid");
	i_typrelkind = PQfnumber(res, "typrelkind");
	i_typtype = PQfnumber(res, "typtype");
	i_typisdefined = PQfnumber(res, "typisdefined");
	i_isarray = PQfnumber(res, "isarray");

	for (i = 0; i < ntups; i++)
	{
		tyinfo[i].dobj.objType = DO_TYPE;
		tyinfo[i].dobj.catId.tableoid = atooid(PQgetvalue(res, i, i_tableoid));
		tyinfo[i].dobj.catId.oid = atooid(PQgetvalue(res, i, i_oid));
		AssignDumpId(&tyinfo[i].dobj);
		tyinfo[i].dobj.name = pg_strdup(PQgetvalue(res, i, i_typname));
		tyinfo[i].dobj.namespace = findNamespace(atooid(PQgetvalue(res, i, i_typnamespace)),
												 tyinfo[i].dobj.catId.oid);
		tyinfo[i].rolname = pg_strdup(PQgetvalue(res, i, i_rolname));
		tyinfo[i].typelem = atooid(PQgetvalue(res, i, i_typelem));
		tyinfo[i].typrelid = atooid(PQgetvalue(res, i, i_typrelid));
		tyinfo[i].typrelkind = *PQgetvalue(res, i, i_typrelkind);
		tyinfo[i].typtype = *PQgetvalue(res, i, i_typtype);
		tyinfo[i].shellType = NULL;

		if (strcmp(PQgetvalue(res, i, i_typisdefined), "t") == 0)
			tyinfo[i].isDefined = true;
		else
			tyinfo[i].isDefined = false;

		if (strcmp(PQgetvalue(res, i, i_isarray), "t") == 0)
			tyinfo[i].isArray = true;
		else
			tyinfo[i].isArray = false;

		/* Decide whether we want to dump it */
		selectDumpableType(&tyinfo[i]);

		/*
		 * If it's a domain, fetch info about its constraints, if any
		 */
		tyinfo[i].nDomChecks = 0;
		tyinfo[i].domChecks = NULL;
		if (tyinfo[i].dobj.dump && tyinfo[i].typtype == TYPTYPE_DOMAIN)
			getDomainConstraints(&(tyinfo[i]));

		/*
		 * If it's a base type, make a DumpableObject representing a shell
		 * definition of the type.	We will need to dump that ahead of the I/O
		 * functions for the type.  Similarly, range types need a shell
		 * definition in case they have a canonicalize function.
		 *
		 * Note: the shell type doesn't have a catId.  You might think it
		 * should copy the base type's catId, but then it might capture the
		 * pg_depend entries for the type, which we don't want.
		 */
		if (tyinfo[i].dobj.dump && (tyinfo[i].typtype == TYPTYPE_BASE ||
									tyinfo[i].typtype == TYPTYPE_RANGE))
		{
			stinfo = (ShellTypeInfo *) pg_malloc(sizeof(ShellTypeInfo));
			stinfo->dobj.objType = DO_SHELL_TYPE;
			stinfo->dobj.catId = nilCatalogId;
			AssignDumpId(&stinfo->dobj);
			stinfo->dobj.name = pg_strdup(tyinfo[i].dobj.name);
			stinfo->dobj.namespace = tyinfo[i].dobj.namespace;
			stinfo->baseType = &(tyinfo[i]);
			tyinfo[i].shellType = stinfo;

			/*
			 * Initially mark the shell type as not to be dumped.  We'll only
			 * dump it if the I/O or canonicalize functions need to be dumped;
			 * this is taken care of while sorting dependencies.
			 */
			stinfo->dobj.dump = false;

			/*
			 * However, if dumping from pre-7.3, there will be no dependency
			 * info so we have to fake it here.  We only need to worry about
			 * typinput and typoutput since the other functions only exist
			 * post-7.3.
			 */
			if (g_fout->remoteVersion < 70300)
			{
				Oid			typinput;
				Oid			typoutput;
				FuncInfo   *funcInfo;

				typinput = atooid(PQgetvalue(res, i, i_typinput));
				typoutput = atooid(PQgetvalue(res, i, i_typoutput));

				funcInfo = findFuncByOid(typinput);
				if (funcInfo && funcInfo->dobj.dump)
				{
					/* base type depends on function */
					addObjectDependency(&tyinfo[i].dobj,
										funcInfo->dobj.dumpId);
					/* function depends on shell type */
					addObjectDependency(&funcInfo->dobj,
										stinfo->dobj.dumpId);
					/* mark shell type as to be dumped */
					stinfo->dobj.dump = true;
				}

				funcInfo = findFuncByOid(typoutput);
				if (funcInfo && funcInfo->dobj.dump)
				{
					/* base type depends on function */
					addObjectDependency(&tyinfo[i].dobj,
										funcInfo->dobj.dumpId);
					/* function depends on shell type */
					addObjectDependency(&funcInfo->dobj,
										stinfo->dobj.dumpId);
					/* mark shell type as to be dumped */
					stinfo->dobj.dump = true;
				}
			}
		}

		if (strlen(tyinfo[i].rolname) == 0 && tyinfo[i].isDefined)
			write_msg(NULL, "WARNING: owner of data type \"%s\" appears to be invalid\n",
					  tyinfo[i].dobj.name);
	}

	*numTypes = ntups;

	PQclear(res);

	destroyPQExpBuffer(query);

	return tyinfo;
}

/*
 * getOperators:
 *	  read all operators in the system catalogs and return them in the
 * OprInfo* structure
 *
 *	numOprs is set to the number of operators read in
 */
OprInfo *
getOperators(int *numOprs)
{
	PGresult   *res;
	int			ntups;
	int			i;
	PQExpBuffer query = createPQExpBuffer();
	OprInfo    *oprinfo;
	int			i_tableoid;
	int			i_oid;
	int			i_oprname;
	int			i_oprnamespace;
	int			i_rolname;
	int			i_oprcode;

	/*
	 * find all operators, including builtin operators; we filter out
	 * system-defined operators at dump-out time.
	 */

	/* Make sure we are in proper schema */
	selectSourceSchema("pg_catalog");

	if (g_fout->remoteVersion >= 70300)
	{
		appendPQExpBuffer(query, "SELECT tableoid, oid, oprname, "
						  "oprnamespace, "
						  "(%s oprowner) AS rolname, "
						  "oprcode::oid AS oprcode "
						  "FROM pg_operator",
						  username_subquery);
	}
	else if (g_fout->remoteVersion >= 70100)
	{
		appendPQExpBuffer(query, "SELECT tableoid, oid, oprname, "
						  "0::oid AS oprnamespace, "
						  "(%s oprowner) AS rolname, "
						  "oprcode::oid AS oprcode "
						  "FROM pg_operator",
						  username_subquery);
	}
	else
	{
		appendPQExpBuffer(query, "SELECT "
						  "(SELECT oid FROM pg_class WHERE relname = 'pg_operator') AS tableoid, "
						  "oid, oprname, "
						  "0::oid AS oprnamespace, "
						  "(%s oprowner) AS rolname, "
						  "oprcode::oid AS oprcode "
						  "FROM pg_operator",
						  username_subquery);
	}

	res = PQexec(g_conn, query->data);
	check_sql_result(res, g_conn, query->data, PGRES_TUPLES_OK);

	ntups = PQntuples(res);
	*numOprs = ntups;

	oprinfo = (OprInfo *) pg_malloc(ntups * sizeof(OprInfo));

	i_tableoid = PQfnumber(res, "tableoid");
	i_oid = PQfnumber(res, "oid");
	i_oprname = PQfnumber(res, "oprname");
	i_oprnamespace = PQfnumber(res, "oprnamespace");
	i_rolname = PQfnumber(res, "rolname");
	i_oprcode = PQfnumber(res, "oprcode");

	for (i = 0; i < ntups; i++)
	{
		oprinfo[i].dobj.objType = DO_OPERATOR;
		oprinfo[i].dobj.catId.tableoid = atooid(PQgetvalue(res, i, i_tableoid));
		oprinfo[i].dobj.catId.oid = atooid(PQgetvalue(res, i, i_oid));
		AssignDumpId(&oprinfo[i].dobj);
		oprinfo[i].dobj.name = pg_strdup(PQgetvalue(res, i, i_oprname));
		oprinfo[i].dobj.namespace = findNamespace(atooid(PQgetvalue(res, i, i_oprnamespace)),
												  oprinfo[i].dobj.catId.oid);
		oprinfo[i].rolname = pg_strdup(PQgetvalue(res, i, i_rolname));
		oprinfo[i].oprcode = atooid(PQgetvalue(res, i, i_oprcode));

		/* Decide whether we want to dump it */
		selectDumpableObject(&(oprinfo[i].dobj));

		if (strlen(oprinfo[i].rolname) == 0)
			write_msg(NULL, "WARNING: owner of operator \"%s\" appears to be invalid\n",
					  oprinfo[i].dobj.name);
	}

	PQclear(res);

	destroyPQExpBuffer(query);

	return oprinfo;
}

/*
 * getCollations:
 *	  read all collations in the system catalogs and return them in the
 * CollInfo* structure
 *
 *	numCollations is set to the number of collations read in
 */
CollInfo *
getCollations(int *numCollations)
{
	PGresult   *res;
	int			ntups;
	int			i;
	PQExpBuffer query = createPQExpBuffer();
	CollInfo   *collinfo;
	int			i_tableoid;
	int			i_oid;
	int			i_collname;
	int			i_collnamespace;
	int			i_rolname;

	/* Collations didn't exist pre-9.1 */
	if (g_fout->remoteVersion < 90100)
	{
		*numCollations = 0;
		return NULL;
	}

	/*
	 * find all collations, including builtin collations; we filter out
	 * system-defined collations at dump-out time.
	 */

	/* Make sure we are in proper schema */
	selectSourceSchema("pg_catalog");

	appendPQExpBuffer(query, "SELECT tableoid, oid, collname, "
					  "collnamespace, "
					  "(%s collowner) AS rolname "
					  "FROM pg_collation",
					  username_subquery);

	res = PQexec(g_conn, query->data);
	check_sql_result(res, g_conn, query->data, PGRES_TUPLES_OK);

	ntups = PQntuples(res);
	*numCollations = ntups;

	collinfo = (CollInfo *) pg_malloc(ntups * sizeof(CollInfo));

	i_tableoid = PQfnumber(res, "tableoid");
	i_oid = PQfnumber(res, "oid");
	i_collname = PQfnumber(res, "collname");
	i_collnamespace = PQfnumber(res, "collnamespace");
	i_rolname = PQfnumber(res, "rolname");

	for (i = 0; i < ntups; i++)
	{
		collinfo[i].dobj.objType = DO_COLLATION;
		collinfo[i].dobj.catId.tableoid = atooid(PQgetvalue(res, i, i_tableoid));
		collinfo[i].dobj.catId.oid = atooid(PQgetvalue(res, i, i_oid));
		AssignDumpId(&collinfo[i].dobj);
		collinfo[i].dobj.name = pg_strdup(PQgetvalue(res, i, i_collname));
		collinfo[i].dobj.namespace = findNamespace(atooid(PQgetvalue(res, i, i_collnamespace)),
												 collinfo[i].dobj.catId.oid);
		collinfo[i].rolname = pg_strdup(PQgetvalue(res, i, i_rolname));

		/* Decide whether we want to dump it */
		selectDumpableObject(&(collinfo[i].dobj));
	}

	PQclear(res);

	destroyPQExpBuffer(query);

	return collinfo;
}

/*
 * getConversions:
 *	  read all conversions in the system catalogs and return them in the
 * ConvInfo* structure
 *
 *	numConversions is set to the number of conversions read in
 */
ConvInfo *
getConversions(int *numConversions)
{
	PGresult   *res;
	int			ntups;
	int			i;
	PQExpBuffer query = createPQExpBuffer();
	ConvInfo   *convinfo;
	int			i_tableoid;
	int			i_oid;
	int			i_conname;
	int			i_connamespace;
	int			i_rolname;

	/* Conversions didn't exist pre-7.3 */
	if (g_fout->remoteVersion < 70300)
	{
		*numConversions = 0;
		return NULL;
	}

	/*
	 * find all conversions, including builtin conversions; we filter out
	 * system-defined conversions at dump-out time.
	 */

	/* Make sure we are in proper schema */
	selectSourceSchema("pg_catalog");

	appendPQExpBuffer(query, "SELECT tableoid, oid, conname, "
					  "connamespace, "
					  "(%s conowner) AS rolname "
					  "FROM pg_conversion",
					  username_subquery);

	res = PQexec(g_conn, query->data);
	check_sql_result(res, g_conn, query->data, PGRES_TUPLES_OK);

	ntups = PQntuples(res);
	*numConversions = ntups;

	convinfo = (ConvInfo *) pg_malloc(ntups * sizeof(ConvInfo));

	i_tableoid = PQfnumber(res, "tableoid");
	i_oid = PQfnumber(res, "oid");
	i_conname = PQfnumber(res, "conname");
	i_connamespace = PQfnumber(res, "connamespace");
	i_rolname = PQfnumber(res, "rolname");

	for (i = 0; i < ntups; i++)
	{
		convinfo[i].dobj.objType = DO_CONVERSION;
		convinfo[i].dobj.catId.tableoid = atooid(PQgetvalue(res, i, i_tableoid));
		convinfo[i].dobj.catId.oid = atooid(PQgetvalue(res, i, i_oid));
		AssignDumpId(&convinfo[i].dobj);
		convinfo[i].dobj.name = pg_strdup(PQgetvalue(res, i, i_conname));
		convinfo[i].dobj.namespace = findNamespace(atooid(PQgetvalue(res, i, i_connamespace)),
												 convinfo[i].dobj.catId.oid);
		convinfo[i].rolname = pg_strdup(PQgetvalue(res, i, i_rolname));

		/* Decide whether we want to dump it */
		selectDumpableObject(&(convinfo[i].dobj));
	}

	PQclear(res);

	destroyPQExpBuffer(query);

	return convinfo;
}

/*
 * getOpclasses:
 *	  read all opclasses in the system catalogs and return them in the
 * OpclassInfo* structure
 *
 *	numOpclasses is set to the number of opclasses read in
 */
OpclassInfo *
getOpclasses(int *numOpclasses)
{
	PGresult   *res;
	int			ntups;
	int			i;
	PQExpBuffer query = createPQExpBuffer();
	OpclassInfo *opcinfo;
	int			i_tableoid;
	int			i_oid;
	int			i_opcname;
	int			i_opcnamespace;
	int			i_rolname;

	/*
	 * find all opclasses, including builtin opclasses; we filter out
	 * system-defined opclasses at dump-out time.
	 */

	/* Make sure we are in proper schema */
	selectSourceSchema("pg_catalog");

	if (g_fout->remoteVersion >= 70300)
	{
		appendPQExpBuffer(query, "SELECT tableoid, oid, opcname, "
						  "opcnamespace, "
						  "(%s opcowner) AS rolname "
						  "FROM pg_opclass",
						  username_subquery);
	}
	else if (g_fout->remoteVersion >= 70100)
	{
		appendPQExpBuffer(query, "SELECT tableoid, oid, opcname, "
						  "0::oid AS opcnamespace, "
						  "''::name AS rolname "
						  "FROM pg_opclass");
	}
	else
	{
		appendPQExpBuffer(query, "SELECT "
						  "(SELECT oid FROM pg_class WHERE relname = 'pg_opclass') AS tableoid, "
						  "oid, opcname, "
						  "0::oid AS opcnamespace, "
						  "''::name AS rolname "
						  "FROM pg_opclass");
	}

	res = PQexec(g_conn, query->data);
	check_sql_result(res, g_conn, query->data, PGRES_TUPLES_OK);

	ntups = PQntuples(res);
	*numOpclasses = ntups;

	opcinfo = (OpclassInfo *) pg_malloc(ntups * sizeof(OpclassInfo));

	i_tableoid = PQfnumber(res, "tableoid");
	i_oid = PQfnumber(res, "oid");
	i_opcname = PQfnumber(res, "opcname");
	i_opcnamespace = PQfnumber(res, "opcnamespace");
	i_rolname = PQfnumber(res, "rolname");

	for (i = 0; i < ntups; i++)
	{
		opcinfo[i].dobj.objType = DO_OPCLASS;
		opcinfo[i].dobj.catId.tableoid = atooid(PQgetvalue(res, i, i_tableoid));
		opcinfo[i].dobj.catId.oid = atooid(PQgetvalue(res, i, i_oid));
		AssignDumpId(&opcinfo[i].dobj);
		opcinfo[i].dobj.name = pg_strdup(PQgetvalue(res, i, i_opcname));
		opcinfo[i].dobj.namespace = findNamespace(atooid(PQgetvalue(res, i, i_opcnamespace)),
												  opcinfo[i].dobj.catId.oid);
		opcinfo[i].rolname = pg_strdup(PQgetvalue(res, i, i_rolname));

		/* Decide whether we want to dump it */
		selectDumpableObject(&(opcinfo[i].dobj));

		if (g_fout->remoteVersion >= 70300)
		{
			if (strlen(opcinfo[i].rolname) == 0)
				write_msg(NULL, "WARNING: owner of operator class \"%s\" appears to be invalid\n",
						  opcinfo[i].dobj.name);
		}
	}

	PQclear(res);

	destroyPQExpBuffer(query);

	return opcinfo;
}

/*
 * getOpfamilies:
 *	  read all opfamilies in the system catalogs and return them in the
 * OpfamilyInfo* structure
 *
 *	numOpfamilies is set to the number of opfamilies read in
 */
OpfamilyInfo *
getOpfamilies(int *numOpfamilies)
{
	PGresult   *res;
	int			ntups;
	int			i;
	PQExpBuffer query;
	OpfamilyInfo *opfinfo;
	int			i_tableoid;
	int			i_oid;
	int			i_opfname;
	int			i_opfnamespace;
	int			i_rolname;

	/* Before 8.3, there is no separate concept of opfamilies */
	if (g_fout->remoteVersion < 80300)
	{
		*numOpfamilies = 0;
		return NULL;
	}

	query = createPQExpBuffer();

	/*
	 * find all opfamilies, including builtin opfamilies; we filter out
	 * system-defined opfamilies at dump-out time.
	 */

	/* Make sure we are in proper schema */
	selectSourceSchema("pg_catalog");

	appendPQExpBuffer(query, "SELECT tableoid, oid, opfname, "
					  "opfnamespace, "
					  "(%s opfowner) AS rolname "
					  "FROM pg_opfamily",
					  username_subquery);

	res = PQexec(g_conn, query->data);
	check_sql_result(res, g_conn, query->data, PGRES_TUPLES_OK);

	ntups = PQntuples(res);
	*numOpfamilies = ntups;

	opfinfo = (OpfamilyInfo *) pg_malloc(ntups * sizeof(OpfamilyInfo));

	i_tableoid = PQfnumber(res, "tableoid");
	i_oid = PQfnumber(res, "oid");
	i_opfname = PQfnumber(res, "opfname");
	i_opfnamespace = PQfnumber(res, "opfnamespace");
	i_rolname = PQfnumber(res, "rolname");

	for (i = 0; i < ntups; i++)
	{
		opfinfo[i].dobj.objType = DO_OPFAMILY;
		opfinfo[i].dobj.catId.tableoid = atooid(PQgetvalue(res, i, i_tableoid));
		opfinfo[i].dobj.catId.oid = atooid(PQgetvalue(res, i, i_oid));
		AssignDumpId(&opfinfo[i].dobj);
		opfinfo[i].dobj.name = pg_strdup(PQgetvalue(res, i, i_opfname));
		opfinfo[i].dobj.namespace = findNamespace(atooid(PQgetvalue(res, i, i_opfnamespace)),
												  opfinfo[i].dobj.catId.oid);
		opfinfo[i].rolname = pg_strdup(PQgetvalue(res, i, i_rolname));

		/* Decide whether we want to dump it */
		selectDumpableObject(&(opfinfo[i].dobj));

		if (g_fout->remoteVersion >= 70300)
		{
			if (strlen(opfinfo[i].rolname) == 0)
				write_msg(NULL, "WARNING: owner of operator family \"%s\" appears to be invalid\n",
						  opfinfo[i].dobj.name);
		}
	}

	PQclear(res);

	destroyPQExpBuffer(query);

	return opfinfo;
}

/*
 * getAggregates:
 *	  read all the user-defined aggregates in the system catalogs and
 * return them in the AggInfo* structure
 *
 * numAggs is set to the number of aggregates read in
 */
AggInfo *
getAggregates(int *numAggs)
{
	PGresult   *res;
	int			ntups;
	int			i;
	PQExpBuffer query = createPQExpBuffer();
	AggInfo    *agginfo;
	int			i_tableoid;
	int			i_oid;
	int			i_aggname;
	int			i_aggnamespace;
	int			i_pronargs;
	int			i_proargtypes;
	int			i_rolname;
	int			i_aggacl;

	/* Make sure we are in proper schema */
	selectSourceSchema("pg_catalog");

	/*
	 * Find all user-defined aggregates.  See comment in getFuncs() for the
	 * rationale behind the filtering logic.
	 */

	if (g_fout->remoteVersion >= 80200)
	{
		appendPQExpBuffer(query, "SELECT tableoid, oid, proname AS aggname, "
						  "pronamespace AS aggnamespace, "
						  "pronargs, proargtypes, "
						  "(%s proowner) AS rolname, "
						  "proacl AS aggacl "
						  "FROM pg_proc p "
						  "WHERE proisagg AND ("
						  "pronamespace != "
						  "(SELECT oid FROM pg_namespace "
						  "WHERE nspname = 'pg_catalog')",
						  username_subquery);
		if (binary_upgrade && g_fout->remoteVersion >= 90100)
			appendPQExpBuffer(query,
							  " OR EXISTS(SELECT 1 FROM pg_depend WHERE "
							  "classid = 'pg_proc'::regclass AND "
							  "objid = p.oid AND "
							  "refclassid = 'pg_extension'::regclass AND "
							  "deptype = 'e')");
		appendPQExpBuffer(query, ")");
	}
	else if (g_fout->remoteVersion >= 70300)
	{
		appendPQExpBuffer(query, "SELECT tableoid, oid, proname AS aggname, "
						  "pronamespace AS aggnamespace, "
						  "CASE WHEN proargtypes[0] = 'pg_catalog.\"any\"'::pg_catalog.regtype THEN 0 ELSE 1 END AS pronargs, "
						  "proargtypes, "
						  "(%s proowner) AS rolname, "
						  "proacl AS aggacl "
						  "FROM pg_proc "
						  "WHERE proisagg "
						  "AND pronamespace != "
			   "(SELECT oid FROM pg_namespace WHERE nspname = 'pg_catalog')",
						  username_subquery);
	}
	else if (g_fout->remoteVersion >= 70100)
	{
		appendPQExpBuffer(query, "SELECT tableoid, oid, aggname, "
						  "0::oid AS aggnamespace, "
				  "CASE WHEN aggbasetype = 0 THEN 0 ELSE 1 END AS pronargs, "
						  "aggbasetype AS proargtypes, "
						  "(%s aggowner) AS rolname, "
						  "'{=X}' AS aggacl "
						  "FROM pg_aggregate "
						  "where oid > '%u'::oid",
						  username_subquery,
						  g_last_builtin_oid);
	}
	else
	{
		appendPQExpBuffer(query, "SELECT "
						  "(SELECT oid FROM pg_class WHERE relname = 'pg_aggregate') AS tableoid, "
						  "oid, aggname, "
						  "0::oid AS aggnamespace, "
				  "CASE WHEN aggbasetype = 0 THEN 0 ELSE 1 END AS pronargs, "
						  "aggbasetype AS proargtypes, "
						  "(%s aggowner) AS rolname, "
						  "'{=X}' AS aggacl "
						  "FROM pg_aggregate "
						  "where oid > '%u'::oid",
						  username_subquery,
						  g_last_builtin_oid);
	}

	res = PQexec(g_conn, query->data);
	check_sql_result(res, g_conn, query->data, PGRES_TUPLES_OK);

	ntups = PQntuples(res);
	*numAggs = ntups;

	agginfo = (AggInfo *) pg_malloc(ntups * sizeof(AggInfo));

	i_tableoid = PQfnumber(res, "tableoid");
	i_oid = PQfnumber(res, "oid");
	i_aggname = PQfnumber(res, "aggname");
	i_aggnamespace = PQfnumber(res, "aggnamespace");
	i_pronargs = PQfnumber(res, "pronargs");
	i_proargtypes = PQfnumber(res, "proargtypes");
	i_rolname = PQfnumber(res, "rolname");
	i_aggacl = PQfnumber(res, "aggacl");

	for (i = 0; i < ntups; i++)
	{
		agginfo[i].aggfn.dobj.objType = DO_AGG;
		agginfo[i].aggfn.dobj.catId.tableoid = atooid(PQgetvalue(res, i, i_tableoid));
		agginfo[i].aggfn.dobj.catId.oid = atooid(PQgetvalue(res, i, i_oid));
		AssignDumpId(&agginfo[i].aggfn.dobj);
		agginfo[i].aggfn.dobj.name = pg_strdup(PQgetvalue(res, i, i_aggname));
		agginfo[i].aggfn.dobj.namespace = findNamespace(atooid(PQgetvalue(res, i, i_aggnamespace)),
											agginfo[i].aggfn.dobj.catId.oid);
		agginfo[i].aggfn.rolname = pg_strdup(PQgetvalue(res, i, i_rolname));
		if (strlen(agginfo[i].aggfn.rolname) == 0)
			write_msg(NULL, "WARNING: owner of aggregate function \"%s\" appears to be invalid\n",
					  agginfo[i].aggfn.dobj.name);
		agginfo[i].aggfn.lang = InvalidOid;		/* not currently interesting */
		agginfo[i].aggfn.prorettype = InvalidOid;		/* not saved */
		agginfo[i].aggfn.proacl = pg_strdup(PQgetvalue(res, i, i_aggacl));
		agginfo[i].aggfn.nargs = atoi(PQgetvalue(res, i, i_pronargs));
		if (agginfo[i].aggfn.nargs == 0)
			agginfo[i].aggfn.argtypes = NULL;
		else
		{
			agginfo[i].aggfn.argtypes = (Oid *) pg_malloc(agginfo[i].aggfn.nargs * sizeof(Oid));
			if (g_fout->remoteVersion >= 70300)
				parseOidArray(PQgetvalue(res, i, i_proargtypes),
							  agginfo[i].aggfn.argtypes,
							  agginfo[i].aggfn.nargs);
			else
				/* it's just aggbasetype */
				agginfo[i].aggfn.argtypes[0] = atooid(PQgetvalue(res, i, i_proargtypes));
		}

		/* Decide whether we want to dump it */
		selectDumpableObject(&(agginfo[i].aggfn.dobj));
	}

	PQclear(res);

	destroyPQExpBuffer(query);

	return agginfo;
}

/*
 * getFuncs:
 *	  read all the user-defined functions in the system catalogs and
 * return them in the FuncInfo* structure
 *
 * numFuncs is set to the number of functions read in
 */
FuncInfo *
getFuncs(int *numFuncs)
{
	PGresult   *res;
	int			ntups;
	int			i;
	PQExpBuffer query = createPQExpBuffer();
	FuncInfo   *finfo;
	int			i_tableoid;
	int			i_oid;
	int			i_proname;
	int			i_pronamespace;
	int			i_rolname;
	int			i_prolang;
	int			i_pronargs;
	int			i_proargtypes;
	int			i_prorettype;
	int			i_proacl;

	/* Make sure we are in proper schema */
	selectSourceSchema("pg_catalog");

	/*
	 * Find all user-defined functions.  Normally we can exclude functions in
	 * pg_catalog, which is worth doing since there are several thousand of
	 * 'em.  However, there are some extensions that create functions in
	 * pg_catalog.	In normal dumps we can still ignore those --- but in
	 * binary-upgrade mode, we must dump the member objects of the extension,
	 * so be sure to fetch any such functions.
	 *
	 * Also, in 9.2 and up, exclude functions that are internally dependent on
	 * something else, since presumably those will be created as a result of
	 * creating the something else.  This currently only acts to suppress
	 * constructor functions for range types.  Note that this is OK only
	 * because the constructors don't have any dependencies the range type
	 * doesn't have; otherwise we might not get creation ordering correct.
	 */

	if (g_fout->remoteVersion >= 70300)
	{
		appendPQExpBuffer(query,
						  "SELECT tableoid, oid, proname, prolang, "
						  "pronargs, proargtypes, prorettype, proacl, "
						  "pronamespace, "
						  "(%s proowner) AS rolname "
						  "FROM pg_proc p "
						  "WHERE NOT proisagg AND ("
						  "pronamespace != "
						  "(SELECT oid FROM pg_namespace "
						  "WHERE nspname = 'pg_catalog')",
						  username_subquery);
		if (g_fout->remoteVersion >= 90200)
			appendPQExpBuffer(query,
							  "\n  AND NOT EXISTS (SELECT 1 FROM pg_depend "
							  "WHERE classid = 'pg_proc'::regclass AND "
							  "objid = p.oid AND deptype = 'i')");
		if (binary_upgrade && g_fout->remoteVersion >= 90100)
			appendPQExpBuffer(query,
							  "\n  OR EXISTS(SELECT 1 FROM pg_depend WHERE "
							  "classid = 'pg_proc'::regclass AND "
							  "objid = p.oid AND "
							  "refclassid = 'pg_extension'::regclass AND "
							  "deptype = 'e')");
		appendPQExpBuffer(query, ")");
	}
	else if (g_fout->remoteVersion >= 70100)
	{
		appendPQExpBuffer(query,
						  "SELECT tableoid, oid, proname, prolang, "
						  "pronargs, proargtypes, prorettype, "
						  "'{=X}' AS proacl, "
						  "0::oid AS pronamespace, "
						  "(%s proowner) AS rolname "
						  "FROM pg_proc "
						  "WHERE pg_proc.oid > '%u'::oid",
						  username_subquery,
						  g_last_builtin_oid);
	}
	else
	{
		appendPQExpBuffer(query,
						  "SELECT "
						  "(SELECT oid FROM pg_class "
						  " WHERE relname = 'pg_proc') AS tableoid, "
						  "oid, proname, prolang, "
						  "pronargs, proargtypes, prorettype, "
						  "'{=X}' AS proacl, "
						  "0::oid AS pronamespace, "
						  "(%s proowner) AS rolname "
						  "FROM pg_proc "
						  "where pg_proc.oid > '%u'::oid",
						  username_subquery,
						  g_last_builtin_oid);
	}

	res = PQexec(g_conn, query->data);
	check_sql_result(res, g_conn, query->data, PGRES_TUPLES_OK);

	ntups = PQntuples(res);

	*numFuncs = ntups;

	finfo = (FuncInfo *) pg_calloc(ntups, sizeof(FuncInfo));

	i_tableoid = PQfnumber(res, "tableoid");
	i_oid = PQfnumber(res, "oid");
	i_proname = PQfnumber(res, "proname");
	i_pronamespace = PQfnumber(res, "pronamespace");
	i_rolname = PQfnumber(res, "rolname");
	i_prolang = PQfnumber(res, "prolang");
	i_pronargs = PQfnumber(res, "pronargs");
	i_proargtypes = PQfnumber(res, "proargtypes");
	i_prorettype = PQfnumber(res, "prorettype");
	i_proacl = PQfnumber(res, "proacl");

	for (i = 0; i < ntups; i++)
	{
		finfo[i].dobj.objType = DO_FUNC;
		finfo[i].dobj.catId.tableoid = atooid(PQgetvalue(res, i, i_tableoid));
		finfo[i].dobj.catId.oid = atooid(PQgetvalue(res, i, i_oid));
		AssignDumpId(&finfo[i].dobj);
		finfo[i].dobj.name = pg_strdup(PQgetvalue(res, i, i_proname));
		finfo[i].dobj.namespace =
			findNamespace(atooid(PQgetvalue(res, i, i_pronamespace)),
						  finfo[i].dobj.catId.oid);
		finfo[i].rolname = pg_strdup(PQgetvalue(res, i, i_rolname));
		finfo[i].lang = atooid(PQgetvalue(res, i, i_prolang));
		finfo[i].prorettype = atooid(PQgetvalue(res, i, i_prorettype));
		finfo[i].proacl = pg_strdup(PQgetvalue(res, i, i_proacl));
		finfo[i].nargs = atoi(PQgetvalue(res, i, i_pronargs));
		if (finfo[i].nargs == 0)
			finfo[i].argtypes = NULL;
		else
		{
			finfo[i].argtypes = (Oid *) pg_malloc(finfo[i].nargs * sizeof(Oid));
			parseOidArray(PQgetvalue(res, i, i_proargtypes),
						  finfo[i].argtypes, finfo[i].nargs);
		}

		/* Decide whether we want to dump it */
		selectDumpableObject(&(finfo[i].dobj));

		if (strlen(finfo[i].rolname) == 0)
			write_msg(NULL,
				 "WARNING: owner of function \"%s\" appears to be invalid\n",
					  finfo[i].dobj.name);
	}

	PQclear(res);

	destroyPQExpBuffer(query);

	return finfo;
}

/*
 * getTables
 *	  read all the user-defined tables (no indexes, no catalogs)
 * in the system catalogs return them in the TableInfo* structure
 *
 * numTables is set to the number of tables read in
 */
TableInfo *
getTables(int *numTables)
{
	PGresult   *res;
	int			ntups;
	int			i;
	PQExpBuffer query = createPQExpBuffer();
	TableInfo  *tblinfo;
	int			i_reltableoid;
	int			i_reloid;
	int			i_relname;
	int			i_relnamespace;
	int			i_relkind;
	int			i_relacl;
	int			i_rolname;
	int			i_relchecks;
	int			i_relhastriggers;
	int			i_relhasindex;
	int			i_relhasrules;
	int			i_relhasoids;
	int			i_relfrozenxid;
	int			i_toastoid;
	int			i_toastfrozenxid;
	int			i_relpersistence;
	int			i_owning_tab;
	int			i_owning_col;
	int			i_reltablespace;
	int			i_reloptions;
	int			i_toastreloptions;
	int			i_reloftype;
	int			i_relpages;

	/* Make sure we are in proper schema */
	selectSourceSchema("pg_catalog");

	/*
	 * Find all the tables (including views and sequences).
	 *
	 * We include system catalogs, so that we can work if a user table is
	 * defined to inherit from a system catalog (pretty weird, but...)
	 *
	 * We ignore tables that are not type 'r' (ordinary relation), 'S'
	 * (sequence), 'v' (view), or 'c' (composite type).
	 *
	 * Composite-type table entries won't be dumped as such, but we have to
	 * make a DumpableObject for them so that we can track dependencies of the
	 * composite type (pg_depend entries for columns of the composite type
	 * link to the pg_class entry not the pg_type entry).
	 *
	 * Note: in this phase we should collect only a minimal amount of
	 * information about each table, basically just enough to decide if it is
	 * interesting. We must fetch all tables in this phase because otherwise
	 * we cannot correctly identify inherited columns, owned sequences, etc.
	 */

	if (g_fout->remoteVersion >= 90100)
	{
		/*
		 * Left join to pick up dependency info linking sequences to their
		 * owning column, if any (note this dependency is AUTO as of 8.2)
		 */
		appendPQExpBuffer(query,
						  "SELECT c.tableoid, c.oid, c.relname, "
						  "c.relacl, c.relkind, c.relnamespace, "
						  "(%s c.relowner) AS rolname, "
						  "c.relchecks, c.relhastriggers, "
						  "c.relhasindex, c.relhasrules, c.relhasoids, "
						  "c.relfrozenxid, tc.oid AS toid, "
						  "tc.relfrozenxid AS tfrozenxid, "
						  "c.relpersistence, "
						  "c.relpages, "
						  "CASE WHEN c.reloftype <> 0 THEN c.reloftype::pg_catalog.regtype ELSE NULL END AS reloftype, "
						  "d.refobjid AS owning_tab, "
						  "d.refobjsubid AS owning_col, "
						  "(SELECT spcname FROM pg_tablespace t WHERE t.oid = c.reltablespace) AS reltablespace, "
						"array_to_string(c.reloptions, ', ') AS reloptions, "
						  "array_to_string(array(SELECT 'toast.' || x FROM unnest(tc.reloptions) x), ', ') AS toast_reloptions "
						  "FROM pg_class c "
						  "LEFT JOIN pg_depend d ON "
						  "(c.relkind = '%c' AND "
						  "d.classid = c.tableoid AND d.objid = c.oid AND "
						  "d.objsubid = 0 AND "
						  "d.refclassid = c.tableoid AND d.deptype = 'a') "
					   "LEFT JOIN pg_class tc ON (c.reltoastrelid = tc.oid) "
						  "WHERE c.relkind in ('%c', '%c', '%c', '%c', '%c') "
						  "ORDER BY c.oid",
						  username_subquery,
						  RELKIND_SEQUENCE,
						  RELKIND_RELATION, RELKIND_SEQUENCE,
						  RELKIND_VIEW, RELKIND_COMPOSITE_TYPE,
						  RELKIND_FOREIGN_TABLE);
	}
	else if (g_fout->remoteVersion >= 90000)
	{
		/*
		 * Left join to pick up dependency info linking sequences to their
		 * owning column, if any (note this dependency is AUTO as of 8.2)
		 */
		appendPQExpBuffer(query,
						  "SELECT c.tableoid, c.oid, c.relname, "
						  "c.relacl, c.relkind, c.relnamespace, "
						  "(%s c.relowner) AS rolname, "
						  "c.relchecks, c.relhastriggers, "
						  "c.relhasindex, c.relhasrules, c.relhasoids, "
						  "c.relfrozenxid, tc.oid AS toid, "
						  "tc.relfrozenxid AS tfrozenxid, "
						  "'p' AS relpersistence, "
						  "c.relpages, "
						  "CASE WHEN c.reloftype <> 0 THEN c.reloftype::pg_catalog.regtype ELSE NULL END AS reloftype, "
						  "d.refobjid AS owning_tab, "
						  "d.refobjsubid AS owning_col, "
						  "(SELECT spcname FROM pg_tablespace t WHERE t.oid = c.reltablespace) AS reltablespace, "
						"array_to_string(c.reloptions, ', ') AS reloptions, "
						  "array_to_string(array(SELECT 'toast.' || x FROM unnest(tc.reloptions) x), ', ') AS toast_reloptions "
						  "FROM pg_class c "
						  "LEFT JOIN pg_depend d ON "
						  "(c.relkind = '%c' AND "
						  "d.classid = c.tableoid AND d.objid = c.oid AND "
						  "d.objsubid = 0 AND "
						  "d.refclassid = c.tableoid AND d.deptype = 'a') "
					   "LEFT JOIN pg_class tc ON (c.reltoastrelid = tc.oid) "
						  "WHERE c.relkind in ('%c', '%c', '%c', '%c') "
						  "ORDER BY c.oid",
						  username_subquery,
						  RELKIND_SEQUENCE,
						  RELKIND_RELATION, RELKIND_SEQUENCE,
						  RELKIND_VIEW, RELKIND_COMPOSITE_TYPE);
	}
	else if (g_fout->remoteVersion >= 80400)
	{
		/*
		 * Left join to pick up dependency info linking sequences to their
		 * owning column, if any (note this dependency is AUTO as of 8.2)
		 */
		appendPQExpBuffer(query,
						  "SELECT c.tableoid, c.oid, c.relname, "
						  "c.relacl, c.relkind, c.relnamespace, "
						  "(%s c.relowner) AS rolname, "
						  "c.relchecks, c.relhastriggers, "
						  "c.relhasindex, c.relhasrules, c.relhasoids, "
						  "c.relfrozenxid, tc.oid AS toid, "
						  "tc.relfrozenxid AS tfrozenxid, "
						  "'p' AS relpersistence, "
						  "c.relpages, "
						  "NULL AS reloftype, "
						  "d.refobjid AS owning_tab, "
						  "d.refobjsubid AS owning_col, "
						  "(SELECT spcname FROM pg_tablespace t WHERE t.oid = c.reltablespace) AS reltablespace, "
						"array_to_string(c.reloptions, ', ') AS reloptions, "
						  "array_to_string(array(SELECT 'toast.' || x FROM unnest(tc.reloptions) x), ', ') AS toast_reloptions "
						  "FROM pg_class c "
						  "LEFT JOIN pg_depend d ON "
						  "(c.relkind = '%c' AND "
						  "d.classid = c.tableoid AND d.objid = c.oid AND "
						  "d.objsubid = 0 AND "
						  "d.refclassid = c.tableoid AND d.deptype = 'a') "
					   "LEFT JOIN pg_class tc ON (c.reltoastrelid = tc.oid) "
						  "WHERE c.relkind in ('%c', '%c', '%c', '%c') "
						  "ORDER BY c.oid",
						  username_subquery,
						  RELKIND_SEQUENCE,
						  RELKIND_RELATION, RELKIND_SEQUENCE,
						  RELKIND_VIEW, RELKIND_COMPOSITE_TYPE);
	}
	else if (g_fout->remoteVersion >= 80200)
	{
		/*
		 * Left join to pick up dependency info linking sequences to their
		 * owning column, if any (note this dependency is AUTO as of 8.2)
		 */
		appendPQExpBuffer(query,
						  "SELECT c.tableoid, c.oid, c.relname, "
						  "c.relacl, c.relkind, c.relnamespace, "
						  "(%s c.relowner) AS rolname, "
						  "c.relchecks, (c.reltriggers <> 0) AS relhastriggers, "
						  "c.relhasindex, c.relhasrules, c.relhasoids, "
						  "c.relfrozenxid, tc.oid AS toid, "
						  "tc.relfrozenxid AS tfrozenxid, "
						  "'p' AS relpersistence, "
						  "c.relpages, "
						  "NULL AS reloftype, "
						  "d.refobjid AS owning_tab, "
						  "d.refobjsubid AS owning_col, "
						  "(SELECT spcname FROM pg_tablespace t WHERE t.oid = c.reltablespace) AS reltablespace, "
						"array_to_string(c.reloptions, ', ') AS reloptions, "
						  "NULL AS toast_reloptions "
						  "FROM pg_class c "
						  "LEFT JOIN pg_depend d ON "
						  "(c.relkind = '%c' AND "
						  "d.classid = c.tableoid AND d.objid = c.oid AND "
						  "d.objsubid = 0 AND "
						  "d.refclassid = c.tableoid AND d.deptype = 'a') "
					   "LEFT JOIN pg_class tc ON (c.reltoastrelid = tc.oid) "
						  "WHERE c.relkind in ('%c', '%c', '%c', '%c') "
						  "ORDER BY c.oid",
						  username_subquery,
						  RELKIND_SEQUENCE,
						  RELKIND_RELATION, RELKIND_SEQUENCE,
						  RELKIND_VIEW, RELKIND_COMPOSITE_TYPE);
	}
	else if (g_fout->remoteVersion >= 80000)
	{
		/*
		 * Left join to pick up dependency info linking sequences to their
		 * owning column, if any
		 */
		appendPQExpBuffer(query,
						  "SELECT c.tableoid, c.oid, relname, "
						  "relacl, relkind, relnamespace, "
						  "(%s relowner) AS rolname, "
						  "relchecks, (reltriggers <> 0) AS relhastriggers, "
						  "relhasindex, relhasrules, relhasoids, "
						  "0 AS relfrozenxid, "
						  "0 AS toid, "
						  "0 AS tfrozenxid, "
						  "'p' AS relpersistence, "
						  "relpages, "
						  "NULL AS reloftype, "
						  "d.refobjid AS owning_tab, "
						  "d.refobjsubid AS owning_col, "
						  "(SELECT spcname FROM pg_tablespace t WHERE t.oid = c.reltablespace) AS reltablespace, "
						  "NULL AS reloptions, "
						  "NULL AS toast_reloptions "
						  "FROM pg_class c "
						  "LEFT JOIN pg_depend d ON "
						  "(c.relkind = '%c' AND "
						  "d.classid = c.tableoid AND d.objid = c.oid AND "
						  "d.objsubid = 0 AND "
						  "d.refclassid = c.tableoid AND d.deptype = 'i') "
						  "WHERE relkind in ('%c', '%c', '%c', '%c') "
						  "ORDER BY c.oid",
						  username_subquery,
						  RELKIND_SEQUENCE,
						  RELKIND_RELATION, RELKIND_SEQUENCE,
						  RELKIND_VIEW, RELKIND_COMPOSITE_TYPE);
	}
	else if (g_fout->remoteVersion >= 70300)
	{
		/*
		 * Left join to pick up dependency info linking sequences to their
		 * owning column, if any
		 */
		appendPQExpBuffer(query,
						  "SELECT c.tableoid, c.oid, relname, "
						  "relacl, relkind, relnamespace, "
						  "(%s relowner) AS rolname, "
						  "relchecks, (reltriggers <> 0) AS relhastriggers, "
						  "relhasindex, relhasrules, relhasoids, "
						  "0 AS relfrozenxid, "
						  "0 AS toid, "
						  "0 AS tfrozenxid, "
						  "'p' AS relpersistence, "
						  "relpages, "
						  "NULL AS reloftype, "
						  "d.refobjid AS owning_tab, "
						  "d.refobjsubid AS owning_col, "
						  "NULL AS reltablespace, "
						  "NULL AS reloptions, "
						  "NULL AS toast_reloptions "
						  "FROM pg_class c "
						  "LEFT JOIN pg_depend d ON "
						  "(c.relkind = '%c' AND "
						  "d.classid = c.tableoid AND d.objid = c.oid AND "
						  "d.objsubid = 0 AND "
						  "d.refclassid = c.tableoid AND d.deptype = 'i') "
						  "WHERE relkind IN ('%c', '%c', '%c', '%c') "
						  "ORDER BY c.oid",
						  username_subquery,
						  RELKIND_SEQUENCE,
						  RELKIND_RELATION, RELKIND_SEQUENCE,
						  RELKIND_VIEW, RELKIND_COMPOSITE_TYPE);
	}
	else if (g_fout->remoteVersion >= 70200)
	{
		appendPQExpBuffer(query,
						  "SELECT tableoid, oid, relname, relacl, relkind, "
						  "0::oid AS relnamespace, "
						  "(%s relowner) AS rolname, "
						  "relchecks, (reltriggers <> 0) AS relhastriggers, "
						  "relhasindex, relhasrules, relhasoids, "
						  "0 AS relfrozenxid, "
						  "0 AS toid, "
						  "0 AS tfrozenxid, "
						  "'p' AS relpersistence, "
						  "relpages, "
						  "NULL AS reloftype, "
						  "NULL::oid AS owning_tab, "
						  "NULL::int4 AS owning_col, "
						  "NULL AS reltablespace, "
						  "NULL AS reloptions, "
						  "NULL AS toast_reloptions "
						  "FROM pg_class "
						  "WHERE relkind IN ('%c', '%c', '%c') "
						  "ORDER BY oid",
						  username_subquery,
						  RELKIND_RELATION, RELKIND_SEQUENCE, RELKIND_VIEW);
	}
	else if (g_fout->remoteVersion >= 70100)
	{
		/* all tables have oids in 7.1 */
		appendPQExpBuffer(query,
						  "SELECT tableoid, oid, relname, relacl, relkind, "
						  "0::oid AS relnamespace, "
						  "(%s relowner) AS rolname, "
						  "relchecks, (reltriggers <> 0) AS relhastriggers, "
						  "relhasindex, relhasrules, "
						  "'t'::bool AS relhasoids, "
						  "0 AS relfrozenxid, "
						  "0 AS toid, "
						  "0 AS tfrozenxid, "
						  "'p' AS relpersistence, "
						  "relpages, "
						  "NULL AS reloftype, "
						  "NULL::oid AS owning_tab, "
						  "NULL::int4 AS owning_col, "
						  "NULL AS reltablespace, "
						  "NULL AS reloptions, "
						  "NULL AS toast_reloptions "
						  "FROM pg_class "
						  "WHERE relkind IN ('%c', '%c', '%c') "
						  "ORDER BY oid",
						  username_subquery,
						  RELKIND_RELATION, RELKIND_SEQUENCE, RELKIND_VIEW);
	}
	else
	{
		/*
		 * Before 7.1, view relkind was not set to 'v', so we must check if we
		 * have a view by looking for a rule in pg_rewrite.
		 */
		appendPQExpBuffer(query,
						  "SELECT "
		"(SELECT oid FROM pg_class WHERE relname = 'pg_class') AS tableoid, "
						  "oid, relname, relacl, "
						  "CASE WHEN relhasrules and relkind = 'r' "
					  "  and EXISTS(SELECT rulename FROM pg_rewrite r WHERE "
					  "             r.ev_class = c.oid AND r.ev_type = '1') "
						  "THEN '%c'::\"char\" "
						  "ELSE relkind END AS relkind,"
						  "0::oid AS relnamespace, "
						  "(%s relowner) AS rolname, "
						  "relchecks, (reltriggers <> 0) AS relhastriggers, "
						  "relhasindex, relhasrules, "
						  "'t'::bool AS relhasoids, "
						  "0 as relfrozenxid, "
						  "0 AS toid, "
						  "0 AS tfrozenxid, "
						  "'p' AS relpersistence, "
						  "0 AS relpages, "
						  "NULL AS reloftype, "
						  "NULL::oid AS owning_tab, "
						  "NULL::int4 AS owning_col, "
						  "NULL AS reltablespace, "
						  "NULL AS reloptions, "
						  "NULL AS toast_reloptions "
						  "FROM pg_class c "
						  "WHERE relkind IN ('%c', '%c') "
						  "ORDER BY oid",
						  RELKIND_VIEW,
						  username_subquery,
						  RELKIND_RELATION, RELKIND_SEQUENCE);
	}

	res = PQexec(g_conn, query->data);
	check_sql_result(res, g_conn, query->data, PGRES_TUPLES_OK);

	ntups = PQntuples(res);

	*numTables = ntups;

	/*
	 * Extract data from result and lock dumpable tables.  We do the locking
	 * before anything else, to minimize the window wherein a table could
	 * disappear under us.
	 *
	 * Note that we have to save info about all tables here, even when dumping
	 * only one, because we don't yet know which tables might be inheritance
	 * ancestors of the target table.
	 */
	tblinfo = (TableInfo *) pg_calloc(ntups, sizeof(TableInfo));

	i_reltableoid = PQfnumber(res, "tableoid");
	i_reloid = PQfnumber(res, "oid");
	i_relname = PQfnumber(res, "relname");
	i_relnamespace = PQfnumber(res, "relnamespace");
	i_relacl = PQfnumber(res, "relacl");
	i_relkind = PQfnumber(res, "relkind");
	i_rolname = PQfnumber(res, "rolname");
	i_relchecks = PQfnumber(res, "relchecks");
	i_relhastriggers = PQfnumber(res, "relhastriggers");
	i_relhasindex = PQfnumber(res, "relhasindex");
	i_relhasrules = PQfnumber(res, "relhasrules");
	i_relhasoids = PQfnumber(res, "relhasoids");
	i_relfrozenxid = PQfnumber(res, "relfrozenxid");
	i_toastoid = PQfnumber(res, "toid");
	i_toastfrozenxid = PQfnumber(res, "tfrozenxid");
	i_relpersistence = PQfnumber(res, "relpersistence");
	i_owning_tab = PQfnumber(res, "owning_tab");
	i_owning_col = PQfnumber(res, "owning_col");
	i_reltablespace = PQfnumber(res, "reltablespace");
	i_reloptions = PQfnumber(res, "reloptions");
	i_toastreloptions = PQfnumber(res, "toast_reloptions");
	i_reloftype = PQfnumber(res, "reloftype");
	i_relpages = PQfnumber(res, "relpages");

	if (lockWaitTimeout && g_fout->remoteVersion >= 70300)
	{
		/*
		 * Arrange to fail instead of waiting forever for a table lock.
		 *
		 * NB: this coding assumes that the only queries issued within the
		 * following loop are LOCK TABLEs; else the timeout may be undesirably
		 * applied to other things too.
		 */
		resetPQExpBuffer(query);
		appendPQExpBuffer(query, "SET statement_timeout = ");
		appendStringLiteralConn(query, lockWaitTimeout, g_conn);
		do_sql_command(g_conn, query->data);
	}

	for (i = 0; i < ntups; i++)
	{
		tblinfo[i].dobj.objType = DO_TABLE;
		tblinfo[i].dobj.catId.tableoid = atooid(PQgetvalue(res, i, i_reltableoid));
		tblinfo[i].dobj.catId.oid = atooid(PQgetvalue(res, i, i_reloid));
		AssignDumpId(&tblinfo[i].dobj);
		tblinfo[i].dobj.name = pg_strdup(PQgetvalue(res, i, i_relname));
		tblinfo[i].dobj.namespace = findNamespace(atooid(PQgetvalue(res, i, i_relnamespace)),
												  tblinfo[i].dobj.catId.oid);
		tblinfo[i].rolname = pg_strdup(PQgetvalue(res, i, i_rolname));
		tblinfo[i].relacl = pg_strdup(PQgetvalue(res, i, i_relacl));
		tblinfo[i].relkind = *(PQgetvalue(res, i, i_relkind));
		tblinfo[i].relpersistence = *(PQgetvalue(res, i, i_relpersistence));
		tblinfo[i].hasindex = (strcmp(PQgetvalue(res, i, i_relhasindex), "t") == 0);
		tblinfo[i].hasrules = (strcmp(PQgetvalue(res, i, i_relhasrules), "t") == 0);
		tblinfo[i].hastriggers = (strcmp(PQgetvalue(res, i, i_relhastriggers), "t") == 0);
		tblinfo[i].hasoids = (strcmp(PQgetvalue(res, i, i_relhasoids), "t") == 0);
		tblinfo[i].frozenxid = atooid(PQgetvalue(res, i, i_relfrozenxid));
		tblinfo[i].toast_oid = atooid(PQgetvalue(res, i, i_toastoid));
		tblinfo[i].toast_frozenxid = atooid(PQgetvalue(res, i, i_toastfrozenxid));
		if (PQgetisnull(res, i, i_reloftype))
			tblinfo[i].reloftype = NULL;
		else
			tblinfo[i].reloftype = pg_strdup(PQgetvalue(res, i, i_reloftype));
		tblinfo[i].ncheck = atoi(PQgetvalue(res, i, i_relchecks));
		if (PQgetisnull(res, i, i_owning_tab))
		{
			tblinfo[i].owning_tab = InvalidOid;
			tblinfo[i].owning_col = 0;
		}
		else
		{
			tblinfo[i].owning_tab = atooid(PQgetvalue(res, i, i_owning_tab));
			tblinfo[i].owning_col = atoi(PQgetvalue(res, i, i_owning_col));
		}
		tblinfo[i].reltablespace = pg_strdup(PQgetvalue(res, i, i_reltablespace));
		tblinfo[i].reloptions = pg_strdup(PQgetvalue(res, i, i_reloptions));
		tblinfo[i].toast_reloptions = pg_strdup(PQgetvalue(res, i, i_toastreloptions));
		tblinfo[i].relpages = atoi(PQgetvalue(res, i, i_relpages));

		/* other fields were zeroed above */

		/*
		 * Decide whether we want to dump this table.
		 */
		if (tblinfo[i].relkind == RELKIND_COMPOSITE_TYPE)
			tblinfo[i].dobj.dump = false;
		else
			selectDumpableTable(&tblinfo[i]);
		tblinfo[i].interesting = tblinfo[i].dobj.dump;

		/*
		 * Read-lock target tables to make sure they aren't DROPPED or altered
		 * in schema before we get around to dumping them.
		 *
		 * Note that we don't explicitly lock parents of the target tables; we
		 * assume our lock on the child is enough to prevent schema
		 * alterations to parent tables.
		 *
		 * NOTE: it'd be kinda nice to lock other relations too, not only
		 * plain tables, but the backend doesn't presently allow that.
		 */
		if (tblinfo[i].dobj.dump && tblinfo[i].relkind == RELKIND_RELATION)
		{
			resetPQExpBuffer(query);
			printf("Locking table %s\n", tblinfo[i].dobj.name);
			appendPQExpBuffer(query,
							  "LOCK TABLE %s IN ACCESS SHARE MODE",
						 fmtQualifiedId(tblinfo[i].dobj.namespace->dobj.name,
										tblinfo[i].dobj.name,
										g_fout->remoteVersion));
			printf("Query: %s\n", query->data);
			do_sql_command(g_conn, query->data);
		}

		/* Emit notice if join for owner failed */
		if (strlen(tblinfo[i].rolname) == 0)
			write_msg(NULL, "WARNING: owner of table \"%s\" appears to be invalid\n",
					  tblinfo[i].dobj.name);
	}

	if (lockWaitTimeout && g_fout->remoteVersion >= 70300)
	{
		do_sql_command(g_conn, "SET statement_timeout = 0");
	}

	PQclear(res);

	/*
	 * Force sequences that are "owned" by table columns to be dumped whenever
	 * their owning table is being dumped.
	 */
	for (i = 0; i < ntups; i++)
	{
		TableInfo  *seqinfo = &tblinfo[i];
		int			j;

		if (!OidIsValid(seqinfo->owning_tab))
			continue;			/* not an owned sequence */
		if (seqinfo->dobj.dump)
			continue;			/* no need to search */

		/* can't use findTableByOid yet, unfortunately */
		for (j = 0; j < ntups; j++)
		{
			if (tblinfo[j].dobj.catId.oid == seqinfo->owning_tab)
			{
				if (tblinfo[j].dobj.dump)
				{
					seqinfo->interesting = true;
					seqinfo->dobj.dump = true;
				}
				break;
			}
		}
	}

	destroyPQExpBuffer(query);

	return tblinfo;
}

/*
 * getInherits
 *	  read all the inheritance information
 * from the system catalogs return them in the InhInfo* structure
 *
 * numInherits is set to the number of pairs read in
 */
InhInfo *
getInherits(int *numInherits)
{
	PGresult   *res;
	int			ntups;
	int			i;
	PQExpBuffer query = createPQExpBuffer();
	InhInfo    *inhinfo;

	int			i_inhrelid;
	int			i_inhparent;

	/* Make sure we are in proper schema */
	selectSourceSchema("pg_catalog");

	/* find all the inheritance information */

	appendPQExpBuffer(query, "SELECT inhrelid, inhparent FROM pg_inherits");

	res = PQexec(g_conn, query->data);
	check_sql_result(res, g_conn, query->data, PGRES_TUPLES_OK);

	ntups = PQntuples(res);

	*numInherits = ntups;

	inhinfo = (InhInfo *) pg_malloc(ntups * sizeof(InhInfo));

	i_inhrelid = PQfnumber(res, "inhrelid");
	i_inhparent = PQfnumber(res, "inhparent");

	for (i = 0; i < ntups; i++)
	{
		inhinfo[i].inhrelid = atooid(PQgetvalue(res, i, i_inhrelid));
		inhinfo[i].inhparent = atooid(PQgetvalue(res, i, i_inhparent));
	}

	PQclear(res);

	destroyPQExpBuffer(query);

	return inhinfo;
}

/*
 * getIndexes
 *	  get information about every index on a dumpable table
 *
 * Note: index data is not returned directly to the caller, but it
 * does get entered into the DumpableObject tables.
 */
void
getIndexes(TableInfo tblinfo[], int numTables)
{
	int			i,
				j;
	PQExpBuffer query = createPQExpBuffer();
	PGresult   *res;
	IndxInfo   *indxinfo;
	ConstraintInfo *constrinfo;
	int			i_tableoid,
				i_oid,
				i_indexname,
				i_indexdef,
				i_indnkeys,
				i_indkey,
				i_indisclustered,
				i_contype,
				i_conname,
				i_condeferrable,
				i_condeferred,
				i_contableoid,
				i_conoid,
				i_condef,
				i_tablespace,
				i_options;
	int			ntups;

	for (i = 0; i < numTables; i++)
	{
		TableInfo  *tbinfo = &tblinfo[i];

		/* Only plain tables have indexes */
		if (tbinfo->relkind != RELKIND_RELATION || !tbinfo->hasindex)
			continue;

		/* Ignore indexes of tables not to be dumped */
		if (!tbinfo->dobj.dump)
			continue;

		if (g_verbose)
			write_msg(NULL, "reading indexes for table \"%s\"\n",
					  tbinfo->dobj.name);

		/* Make sure we are in proper schema so indexdef is right */
		selectSourceSchema(tbinfo->dobj.namespace->dobj.name);

		/*
		 * The point of the messy-looking outer join is to find a constraint
		 * that is related by an internal dependency link to the index. If we
		 * find one, create a CONSTRAINT entry linked to the INDEX entry.  We
		 * assume an index won't have more than one internal dependency.
		 *
		 * As of 9.0 we don't need to look at pg_depend but can check for a
		 * match to pg_constraint.conindid.  The check on conrelid is
		 * redundant but useful because that column is indexed while conindid
		 * is not.
		 */
		resetPQExpBuffer(query);
		if (g_fout->remoteVersion >= 90000)
		{
			appendPQExpBuffer(query,
							  "SELECT t.tableoid, t.oid, "
							  "t.relname AS indexname, "
					 "pg_catalog.pg_get_indexdef(i.indexrelid) AS indexdef, "
							  "t.relnatts AS indnkeys, "
							  "i.indkey, i.indisclustered, "
							  "c.contype, c.conname, "
							  "c.condeferrable, c.condeferred, "
							  "c.tableoid AS contableoid, "
							  "c.oid AS conoid, "
				  "pg_catalog.pg_get_constraintdef(c.oid, false) AS condef, "
							  "(SELECT spcname FROM pg_catalog.pg_tablespace s WHERE s.oid = t.reltablespace) AS tablespace, "
							"array_to_string(t.reloptions, ', ') AS options "
							  "FROM pg_catalog.pg_index i "
					  "JOIN pg_catalog.pg_class t ON (t.oid = i.indexrelid) "
							  "LEFT JOIN pg_catalog.pg_constraint c "
							  "ON (i.indrelid = c.conrelid AND "
							  "i.indexrelid = c.conindid AND "
							  "c.contype IN ('p','u','x')) "
							  "WHERE i.indrelid = '%u'::pg_catalog.oid "
							  "ORDER BY indexname",
							  tbinfo->dobj.catId.oid);
		}
		else if (g_fout->remoteVersion >= 80200)
		{
			appendPQExpBuffer(query,
							  "SELECT t.tableoid, t.oid, "
							  "t.relname AS indexname, "
					 "pg_catalog.pg_get_indexdef(i.indexrelid) AS indexdef, "
							  "t.relnatts AS indnkeys, "
							  "i.indkey, i.indisclustered, "
							  "c.contype, c.conname, "
							  "c.condeferrable, c.condeferred, "
							  "c.tableoid AS contableoid, "
							  "c.oid AS conoid, "
							  "null AS condef, "
							  "(SELECT spcname FROM pg_catalog.pg_tablespace s WHERE s.oid = t.reltablespace) AS tablespace, "
							"array_to_string(t.reloptions, ', ') AS options "
							  "FROM pg_catalog.pg_index i "
					  "JOIN pg_catalog.pg_class t ON (t.oid = i.indexrelid) "
							  "LEFT JOIN pg_catalog.pg_depend d "
							  "ON (d.classid = t.tableoid "
							  "AND d.objid = t.oid "
							  "AND d.deptype = 'i') "
							  "LEFT JOIN pg_catalog.pg_constraint c "
							  "ON (d.refclassid = c.tableoid "
							  "AND d.refobjid = c.oid) "
							  "WHERE i.indrelid = '%u'::pg_catalog.oid "
							  "ORDER BY indexname",
							  tbinfo->dobj.catId.oid);
		}
		else if (g_fout->remoteVersion >= 80000)
		{
			appendPQExpBuffer(query,
							  "SELECT t.tableoid, t.oid, "
							  "t.relname AS indexname, "
					 "pg_catalog.pg_get_indexdef(i.indexrelid) AS indexdef, "
							  "t.relnatts AS indnkeys, "
							  "i.indkey, i.indisclustered, "
							  "c.contype, c.conname, "
							  "c.condeferrable, c.condeferred, "
							  "c.tableoid AS contableoid, "
							  "c.oid AS conoid, "
							  "null AS condef, "
							  "(SELECT spcname FROM pg_catalog.pg_tablespace s WHERE s.oid = t.reltablespace) AS tablespace, "
							  "null AS options "
							  "FROM pg_catalog.pg_index i "
					  "JOIN pg_catalog.pg_class t ON (t.oid = i.indexrelid) "
							  "LEFT JOIN pg_catalog.pg_depend d "
							  "ON (d.classid = t.tableoid "
							  "AND d.objid = t.oid "
							  "AND d.deptype = 'i') "
							  "LEFT JOIN pg_catalog.pg_constraint c "
							  "ON (d.refclassid = c.tableoid "
							  "AND d.refobjid = c.oid) "
							  "WHERE i.indrelid = '%u'::pg_catalog.oid "
							  "ORDER BY indexname",
							  tbinfo->dobj.catId.oid);
		}
		else if (g_fout->remoteVersion >= 70300)
		{
			appendPQExpBuffer(query,
							  "SELECT t.tableoid, t.oid, "
							  "t.relname AS indexname, "
					 "pg_catalog.pg_get_indexdef(i.indexrelid) AS indexdef, "
							  "t.relnatts AS indnkeys, "
							  "i.indkey, i.indisclustered, "
							  "c.contype, c.conname, "
							  "c.condeferrable, c.condeferred, "
							  "c.tableoid AS contableoid, "
							  "c.oid AS conoid, "
							  "null AS condef, "
							  "NULL AS tablespace, "
							  "null AS options "
							  "FROM pg_catalog.pg_index i "
					  "JOIN pg_catalog.pg_class t ON (t.oid = i.indexrelid) "
							  "LEFT JOIN pg_catalog.pg_depend d "
							  "ON (d.classid = t.tableoid "
							  "AND d.objid = t.oid "
							  "AND d.deptype = 'i') "
							  "LEFT JOIN pg_catalog.pg_constraint c "
							  "ON (d.refclassid = c.tableoid "
							  "AND d.refobjid = c.oid) "
							  "WHERE i.indrelid = '%u'::pg_catalog.oid "
							  "ORDER BY indexname",
							  tbinfo->dobj.catId.oid);
		}
		else if (g_fout->remoteVersion >= 70100)
		{
			appendPQExpBuffer(query,
							  "SELECT t.tableoid, t.oid, "
							  "t.relname AS indexname, "
							  "pg_get_indexdef(i.indexrelid) AS indexdef, "
							  "t.relnatts AS indnkeys, "
							  "i.indkey, false AS indisclustered, "
							  "CASE WHEN i.indisprimary THEN 'p'::char "
							  "ELSE '0'::char END AS contype, "
							  "t.relname AS conname, "
							  "false AS condeferrable, "
							  "false AS condeferred, "
							  "0::oid AS contableoid, "
							  "t.oid AS conoid, "
							  "null AS condef, "
							  "NULL AS tablespace, "
							  "null AS options "
							  "FROM pg_index i, pg_class t "
							  "WHERE t.oid = i.indexrelid "
							  "AND i.indrelid = '%u'::oid "
							  "ORDER BY indexname",
							  tbinfo->dobj.catId.oid);
		}
		else
		{
			appendPQExpBuffer(query,
							  "SELECT "
							  "(SELECT oid FROM pg_class WHERE relname = 'pg_class') AS tableoid, "
							  "t.oid, "
							  "t.relname AS indexname, "
							  "pg_get_indexdef(i.indexrelid) AS indexdef, "
							  "t.relnatts AS indnkeys, "
							  "i.indkey, false AS indisclustered, "
							  "CASE WHEN i.indisprimary THEN 'p'::char "
							  "ELSE '0'::char END AS contype, "
							  "t.relname AS conname, "
							  "false AS condeferrable, "
							  "false AS condeferred, "
							  "0::oid AS contableoid, "
							  "t.oid AS conoid, "
							  "null AS condef, "
							  "NULL AS tablespace, "
							  "null AS options "
							  "FROM pg_index i, pg_class t "
							  "WHERE t.oid = i.indexrelid "
							  "AND i.indrelid = '%u'::oid "
							  "ORDER BY indexname",
							  tbinfo->dobj.catId.oid);
		}

		res = PQexec(g_conn, query->data);
		check_sql_result(res, g_conn, query->data, PGRES_TUPLES_OK);

		ntups = PQntuples(res);

		i_tableoid = PQfnumber(res, "tableoid");
		i_oid = PQfnumber(res, "oid");
		i_indexname = PQfnumber(res, "indexname");
		i_indexdef = PQfnumber(res, "indexdef");
		i_indnkeys = PQfnumber(res, "indnkeys");
		i_indkey = PQfnumber(res, "indkey");
		i_indisclustered = PQfnumber(res, "indisclustered");
		i_contype = PQfnumber(res, "contype");
		i_conname = PQfnumber(res, "conname");
		i_condeferrable = PQfnumber(res, "condeferrable");
		i_condeferred = PQfnumber(res, "condeferred");
		i_contableoid = PQfnumber(res, "contableoid");
		i_conoid = PQfnumber(res, "conoid");
		i_condef = PQfnumber(res, "condef");
		i_tablespace = PQfnumber(res, "tablespace");
		i_options = PQfnumber(res, "options");

		indxinfo = (IndxInfo *) pg_malloc(ntups * sizeof(IndxInfo));
		constrinfo = (ConstraintInfo *) pg_malloc(ntups * sizeof(ConstraintInfo));

		for (j = 0; j < ntups; j++)
		{
			char		contype;

			indxinfo[j].dobj.objType = DO_INDEX;
			indxinfo[j].dobj.catId.tableoid = atooid(PQgetvalue(res, j, i_tableoid));
			indxinfo[j].dobj.catId.oid = atooid(PQgetvalue(res, j, i_oid));
			AssignDumpId(&indxinfo[j].dobj);
			indxinfo[j].dobj.name = pg_strdup(PQgetvalue(res, j, i_indexname));
			indxinfo[j].dobj.namespace = tbinfo->dobj.namespace;
			indxinfo[j].indextable = tbinfo;
			indxinfo[j].indexdef = pg_strdup(PQgetvalue(res, j, i_indexdef));
			indxinfo[j].indnkeys = atoi(PQgetvalue(res, j, i_indnkeys));
			indxinfo[j].tablespace = pg_strdup(PQgetvalue(res, j, i_tablespace));
			indxinfo[j].options = pg_strdup(PQgetvalue(res, j, i_options));

			/*
			 * In pre-7.4 releases, indkeys may contain more entries than
			 * indnkeys says (since indnkeys will be 1 for a functional
			 * index).	We don't actually care about this case since we don't
			 * examine indkeys except for indexes associated with PRIMARY and
			 * UNIQUE constraints, which are never functional indexes. But we
			 * have to allocate enough space to keep parseOidArray from
			 * complaining.
			 */
			indxinfo[j].indkeys = (Oid *) pg_malloc(INDEX_MAX_KEYS * sizeof(Oid));
			parseOidArray(PQgetvalue(res, j, i_indkey),
						  indxinfo[j].indkeys, INDEX_MAX_KEYS);
			indxinfo[j].indisclustered = (PQgetvalue(res, j, i_indisclustered)[0] == 't');
			contype = *(PQgetvalue(res, j, i_contype));

			if (contype == 'p' || contype == 'u' || contype == 'x')
			{
				/*
				 * If we found a constraint matching the index, create an
				 * entry for it.
				 *
				 * In a pre-7.3 database, we take this path iff the index was
				 * marked indisprimary.
				 */
				constrinfo[j].dobj.objType = DO_CONSTRAINT;
				constrinfo[j].dobj.catId.tableoid = atooid(PQgetvalue(res, j, i_contableoid));
				constrinfo[j].dobj.catId.oid = atooid(PQgetvalue(res, j, i_conoid));
				AssignDumpId(&constrinfo[j].dobj);
				constrinfo[j].dobj.name = pg_strdup(PQgetvalue(res, j, i_conname));
				constrinfo[j].dobj.namespace = tbinfo->dobj.namespace;
				constrinfo[j].contable = tbinfo;
				constrinfo[j].condomain = NULL;
				constrinfo[j].contype = contype;
				if (contype == 'x')
					constrinfo[j].condef = pg_strdup(PQgetvalue(res, j, i_condef));
				else
					constrinfo[j].condef = NULL;
				constrinfo[j].confrelid = InvalidOid;
				constrinfo[j].conindex = indxinfo[j].dobj.dumpId;
				constrinfo[j].condeferrable = *(PQgetvalue(res, j, i_condeferrable)) == 't';
				constrinfo[j].condeferred = *(PQgetvalue(res, j, i_condeferred)) == 't';
				constrinfo[j].conislocal = true;
				constrinfo[j].separate = true;

				indxinfo[j].indexconstraint = constrinfo[j].dobj.dumpId;

				/* If pre-7.3 DB, better make sure table comes first */
				addObjectDependency(&constrinfo[j].dobj,
									tbinfo->dobj.dumpId);
			}
			else
			{
				/* Plain secondary index */
				indxinfo[j].indexconstraint = 0;
			}
		}

		PQclear(res);
	}

	destroyPQExpBuffer(query);
}

/*
 * getConstraints
 *
 * Get info about constraints on dumpable tables.
 *
 * Currently handles foreign keys only.
 * Unique and primary key constraints are handled with indexes,
 * while check constraints are processed in getTableAttrs().
 */
void
getConstraints(TableInfo tblinfo[], int numTables)
{
	int			i,
				j;
	ConstraintInfo *constrinfo;
	PQExpBuffer query;
	PGresult   *res;
	int			i_contableoid,
				i_conoid,
				i_conname,
				i_confrelid,
				i_condef;
	int			ntups;

	/* pg_constraint was created in 7.3, so nothing to do if older */
	if (g_fout->remoteVersion < 70300)
		return;

	query = createPQExpBuffer();

	for (i = 0; i < numTables; i++)
	{
		TableInfo  *tbinfo = &tblinfo[i];

		if (!tbinfo->hastriggers || !tbinfo->dobj.dump)
			continue;

		if (g_verbose)
			write_msg(NULL, "reading foreign key constraints for table \"%s\"\n",
					  tbinfo->dobj.name);

		/*
		 * select table schema to ensure constraint expr is qualified if
		 * needed
		 */
		selectSourceSchema(tbinfo->dobj.namespace->dobj.name);

		resetPQExpBuffer(query);
		appendPQExpBuffer(query,
						  "SELECT tableoid, oid, conname, confrelid, "
						  "pg_catalog.pg_get_constraintdef(oid) AS condef "
						  "FROM pg_catalog.pg_constraint "
						  "WHERE conrelid = '%u'::pg_catalog.oid "
						  "AND contype = 'f'",
						  tbinfo->dobj.catId.oid);
		res = PQexec(g_conn, query->data);
		check_sql_result(res, g_conn, query->data, PGRES_TUPLES_OK);

		ntups = PQntuples(res);

		i_contableoid = PQfnumber(res, "tableoid");
		i_conoid = PQfnumber(res, "oid");
		i_conname = PQfnumber(res, "conname");
		i_confrelid = PQfnumber(res, "confrelid");
		i_condef = PQfnumber(res, "condef");

		constrinfo = (ConstraintInfo *) pg_malloc(ntups * sizeof(ConstraintInfo));

		for (j = 0; j < ntups; j++)
		{
			constrinfo[j].dobj.objType = DO_FK_CONSTRAINT;
			constrinfo[j].dobj.catId.tableoid = atooid(PQgetvalue(res, j, i_contableoid));
			constrinfo[j].dobj.catId.oid = atooid(PQgetvalue(res, j, i_conoid));
			AssignDumpId(&constrinfo[j].dobj);
			constrinfo[j].dobj.name = pg_strdup(PQgetvalue(res, j, i_conname));
			constrinfo[j].dobj.namespace = tbinfo->dobj.namespace;
			constrinfo[j].contable = tbinfo;
			constrinfo[j].condomain = NULL;
			constrinfo[j].contype = 'f';
			constrinfo[j].condef = pg_strdup(PQgetvalue(res, j, i_condef));
			constrinfo[j].confrelid = atooid(PQgetvalue(res, j, i_confrelid));
			constrinfo[j].conindex = 0;
			constrinfo[j].condeferrable = false;
			constrinfo[j].condeferred = false;
			constrinfo[j].conislocal = true;
			constrinfo[j].separate = true;
		}

		PQclear(res);
	}

	destroyPQExpBuffer(query);
}

/*
 * getDomainConstraints
 *
 * Get info about constraints on a domain.
 */
static void
getDomainConstraints(TypeInfo *tyinfo)
{
	int			i;
	ConstraintInfo *constrinfo;
	PQExpBuffer query;
	PGresult   *res;
	int			i_tableoid,
				i_oid,
				i_conname,
				i_consrc;
	int			ntups;

	/* pg_constraint was created in 7.3, so nothing to do if older */
	if (g_fout->remoteVersion < 70300)
		return;

	/*
	 * select appropriate schema to ensure names in constraint are properly
	 * qualified
	 */
	selectSourceSchema(tyinfo->dobj.namespace->dobj.name);

	query = createPQExpBuffer();

	if (g_fout->remoteVersion >= 90100)
		appendPQExpBuffer(query, "SELECT tableoid, oid, conname, "
						  "pg_catalog.pg_get_constraintdef(oid) AS consrc, "
						  "convalidated "
						  "FROM pg_catalog.pg_constraint "
						  "WHERE contypid = '%u'::pg_catalog.oid "
						  "ORDER BY conname",
						  tyinfo->dobj.catId.oid);

	else if (g_fout->remoteVersion >= 70400)
		appendPQExpBuffer(query, "SELECT tableoid, oid, conname, "
						  "pg_catalog.pg_get_constraintdef(oid) AS consrc, "
						  "true as convalidated "
						  "FROM pg_catalog.pg_constraint "
						  "WHERE contypid = '%u'::pg_catalog.oid "
						  "ORDER BY conname",
						  tyinfo->dobj.catId.oid);
	else
		appendPQExpBuffer(query, "SELECT tableoid, oid, conname, "
						  "'CHECK (' || consrc || ')' AS consrc, "
						  "true as convalidated "
						  "FROM pg_catalog.pg_constraint "
						  "WHERE contypid = '%u'::pg_catalog.oid "
						  "ORDER BY conname",
						  tyinfo->dobj.catId.oid);

	res = PQexec(g_conn, query->data);
	check_sql_result(res, g_conn, query->data, PGRES_TUPLES_OK);

	ntups = PQntuples(res);

	i_tableoid = PQfnumber(res, "tableoid");
	i_oid = PQfnumber(res, "oid");
	i_conname = PQfnumber(res, "conname");
	i_consrc = PQfnumber(res, "consrc");

	constrinfo = (ConstraintInfo *) pg_malloc(ntups * sizeof(ConstraintInfo));

	tyinfo->nDomChecks = ntups;
	tyinfo->domChecks = constrinfo;

	for (i = 0; i < ntups; i++)
	{
		bool	validated = PQgetvalue(res, i, 4)[0] == 't';

		constrinfo[i].dobj.objType = DO_CONSTRAINT;
		constrinfo[i].dobj.catId.tableoid = atooid(PQgetvalue(res, i, i_tableoid));
		constrinfo[i].dobj.catId.oid = atooid(PQgetvalue(res, i, i_oid));
		AssignDumpId(&constrinfo[i].dobj);
		constrinfo[i].dobj.name = pg_strdup(PQgetvalue(res, i, i_conname));
		constrinfo[i].dobj.namespace = tyinfo->dobj.namespace;
		constrinfo[i].contable = NULL;
		constrinfo[i].condomain = tyinfo;
		constrinfo[i].contype = 'c';
		constrinfo[i].condef = pg_strdup(PQgetvalue(res, i, i_consrc));
		constrinfo[i].confrelid = InvalidOid;
		constrinfo[i].conindex = 0;
		constrinfo[i].condeferrable = false;
		constrinfo[i].condeferred = false;
		constrinfo[i].conislocal = true;

		constrinfo[i].separate = !validated;

		/*
		 * Make the domain depend on the constraint, ensuring it won't be
		 * output till any constraint dependencies are OK.  If the constraint
		 * has not been validated, it's going to be dumped after the domain
		 * anyway, so this doesn't matter.
		 */
		if (validated)
			addObjectDependency(&tyinfo->dobj,
								constrinfo[i].dobj.dumpId);
	}

	PQclear(res);

	destroyPQExpBuffer(query);
}

/*
 * getRules
 *	  get basic information about every rule in the system
 *
 * numRules is set to the number of rules read in
 */
RuleInfo *
getRules(int *numRules)
{
	PGresult   *res;
	int			ntups;
	int			i;
	PQExpBuffer query = createPQExpBuffer();
	RuleInfo   *ruleinfo;
	int			i_tableoid;
	int			i_oid;
	int			i_rulename;
	int			i_ruletable;
	int			i_ev_type;
	int			i_is_instead;
	int			i_ev_enabled;

	/* Make sure we are in proper schema */
	selectSourceSchema("pg_catalog");

	if (g_fout->remoteVersion >= 80300)
	{
		appendPQExpBuffer(query, "SELECT "
						  "tableoid, oid, rulename, "
						  "ev_class AS ruletable, ev_type, is_instead, "
						  "ev_enabled "
						  "FROM pg_rewrite "
						  "ORDER BY oid");
	}
	else if (g_fout->remoteVersion >= 70100)
	{
		appendPQExpBuffer(query, "SELECT "
						  "tableoid, oid, rulename, "
						  "ev_class AS ruletable, ev_type, is_instead, "
						  "'O'::char AS ev_enabled "
						  "FROM pg_rewrite "
						  "ORDER BY oid");
	}
	else
	{
		appendPQExpBuffer(query, "SELECT "
						  "(SELECT oid FROM pg_class WHERE relname = 'pg_rewrite') AS tableoid, "
						  "oid, rulename, "
						  "ev_class AS ruletable, ev_type, is_instead, "
						  "'O'::char AS ev_enabled "
						  "FROM pg_rewrite "
						  "ORDER BY oid");
	}

	res = PQexec(g_conn, query->data);
	check_sql_result(res, g_conn, query->data, PGRES_TUPLES_OK);

	ntups = PQntuples(res);

	*numRules = ntups;

	ruleinfo = (RuleInfo *) pg_malloc(ntups * sizeof(RuleInfo));

	i_tableoid = PQfnumber(res, "tableoid");
	i_oid = PQfnumber(res, "oid");
	i_rulename = PQfnumber(res, "rulename");
	i_ruletable = PQfnumber(res, "ruletable");
	i_ev_type = PQfnumber(res, "ev_type");
	i_is_instead = PQfnumber(res, "is_instead");
	i_ev_enabled = PQfnumber(res, "ev_enabled");

	for (i = 0; i < ntups; i++)
	{
		Oid			ruletableoid;

		ruleinfo[i].dobj.objType = DO_RULE;
		ruleinfo[i].dobj.catId.tableoid = atooid(PQgetvalue(res, i, i_tableoid));
		ruleinfo[i].dobj.catId.oid = atooid(PQgetvalue(res, i, i_oid));
		AssignDumpId(&ruleinfo[i].dobj);
		ruleinfo[i].dobj.name = pg_strdup(PQgetvalue(res, i, i_rulename));
		ruletableoid = atooid(PQgetvalue(res, i, i_ruletable));
		ruleinfo[i].ruletable = findTableByOid(ruletableoid);
		if (ruleinfo[i].ruletable == NULL)
		{
			write_msg(NULL, "failed sanity check, parent table OID %u of pg_rewrite entry OID %u not found\n",
					  ruletableoid,
					  ruleinfo[i].dobj.catId.oid);
			exit_nicely();
		}
		ruleinfo[i].dobj.namespace = ruleinfo[i].ruletable->dobj.namespace;
		ruleinfo[i].dobj.dump = ruleinfo[i].ruletable->dobj.dump;
		ruleinfo[i].ev_type = *(PQgetvalue(res, i, i_ev_type));
		ruleinfo[i].is_instead = *(PQgetvalue(res, i, i_is_instead)) == 't';
		ruleinfo[i].ev_enabled = *(PQgetvalue(res, i, i_ev_enabled));
		if (ruleinfo[i].ruletable)
		{
			/*
			 * If the table is a view, force its ON SELECT rule to be sorted
			 * before the view itself --- this ensures that any dependencies
			 * for the rule affect the table's positioning. Other rules are
			 * forced to appear after their table.
			 */
			if (ruleinfo[i].ruletable->relkind == RELKIND_VIEW &&
				ruleinfo[i].ev_type == '1' && ruleinfo[i].is_instead)
			{
				addObjectDependency(&ruleinfo[i].ruletable->dobj,
									ruleinfo[i].dobj.dumpId);
				/* We'll merge the rule into CREATE VIEW, if possible */
				ruleinfo[i].separate = false;
			}
			else
			{
				addObjectDependency(&ruleinfo[i].dobj,
									ruleinfo[i].ruletable->dobj.dumpId);
				ruleinfo[i].separate = true;
			}
		}
		else
			ruleinfo[i].separate = true;
	}

	PQclear(res);

	destroyPQExpBuffer(query);

	return ruleinfo;
}

/*
 * getTriggers
 *	  get information about every trigger on a dumpable table
 *
 * Note: trigger data is not returned directly to the caller, but it
 * does get entered into the DumpableObject tables.
 */
void
getTriggers(TableInfo tblinfo[], int numTables)
{
	int			i,
				j;
	PQExpBuffer query = createPQExpBuffer();
	PGresult   *res;
	TriggerInfo *tginfo;
	int			i_tableoid,
				i_oid,
				i_tgname,
				i_tgfname,
				i_tgtype,
				i_tgnargs,
				i_tgargs,
				i_tgisconstraint,
				i_tgconstrname,
				i_tgconstrrelid,
				i_tgconstrrelname,
				i_tgenabled,
				i_tgdeferrable,
				i_tginitdeferred,
				i_tgdef;
	int			ntups;

	for (i = 0; i < numTables; i++)
	{
		TableInfo  *tbinfo = &tblinfo[i];

		if (!tbinfo->hastriggers || !tbinfo->dobj.dump)
			continue;

		if (g_verbose)
			write_msg(NULL, "reading triggers for table \"%s\"\n",
					  tbinfo->dobj.name);

		/*
		 * select table schema to ensure regproc name is qualified if needed
		 */
		selectSourceSchema(tbinfo->dobj.namespace->dobj.name);

		resetPQExpBuffer(query);
		if (g_fout->remoteVersion >= 90000)
		{
			/*
			 * NB: think not to use pretty=true in pg_get_triggerdef.  It
			 * could result in non-forward-compatible dumps of WHEN clauses
			 * due to under-parenthesization.
			 */
			appendPQExpBuffer(query,
							  "SELECT tgname, "
							  "tgfoid::pg_catalog.regproc AS tgfname, "
						"pg_catalog.pg_get_triggerdef(oid, false) AS tgdef, "
							  "tgenabled, tableoid, oid "
							  "FROM pg_catalog.pg_trigger t "
							  "WHERE tgrelid = '%u'::pg_catalog.oid "
							  "AND NOT tgisinternal",
							  tbinfo->dobj.catId.oid);
		}
		else if (g_fout->remoteVersion >= 80300)
		{
			/*
			 * We ignore triggers that are tied to a foreign-key constraint
			 */
			appendPQExpBuffer(query,
							  "SELECT tgname, "
							  "tgfoid::pg_catalog.regproc AS tgfname, "
							  "tgtype, tgnargs, tgargs, tgenabled, "
							  "tgisconstraint, tgconstrname, tgdeferrable, "
							  "tgconstrrelid, tginitdeferred, tableoid, oid, "
					 "tgconstrrelid::pg_catalog.regclass AS tgconstrrelname "
							  "FROM pg_catalog.pg_trigger t "
							  "WHERE tgrelid = '%u'::pg_catalog.oid "
							  "AND tgconstraint = 0",
							  tbinfo->dobj.catId.oid);
		}
		else if (g_fout->remoteVersion >= 70300)
		{
			/*
			 * We ignore triggers that are tied to a foreign-key constraint,
			 * but in these versions we have to grovel through pg_constraint
			 * to find out
			 */
			appendPQExpBuffer(query,
							  "SELECT tgname, "
							  "tgfoid::pg_catalog.regproc AS tgfname, "
							  "tgtype, tgnargs, tgargs, tgenabled, "
							  "tgisconstraint, tgconstrname, tgdeferrable, "
							  "tgconstrrelid, tginitdeferred, tableoid, oid, "
					 "tgconstrrelid::pg_catalog.regclass AS tgconstrrelname "
							  "FROM pg_catalog.pg_trigger t "
							  "WHERE tgrelid = '%u'::pg_catalog.oid "
							  "AND (NOT tgisconstraint "
							  " OR NOT EXISTS"
							  "  (SELECT 1 FROM pg_catalog.pg_depend d "
							  "   JOIN pg_catalog.pg_constraint c ON (d.refclassid = c.tableoid AND d.refobjid = c.oid) "
							  "   WHERE d.classid = t.tableoid AND d.objid = t.oid AND d.deptype = 'i' AND c.contype = 'f'))",
							  tbinfo->dobj.catId.oid);
		}
		else if (g_fout->remoteVersion >= 70100)
		{
			appendPQExpBuffer(query,
							  "SELECT tgname, tgfoid::regproc AS tgfname, "
							  "tgtype, tgnargs, tgargs, tgenabled, "
							  "tgisconstraint, tgconstrname, tgdeferrable, "
							  "tgconstrrelid, tginitdeferred, tableoid, oid, "
				  "(SELECT relname FROM pg_class WHERE oid = tgconstrrelid) "
							  "		AS tgconstrrelname "
							  "FROM pg_trigger "
							  "WHERE tgrelid = '%u'::oid",
							  tbinfo->dobj.catId.oid);
		}
		else
		{
			appendPQExpBuffer(query,
							  "SELECT tgname, tgfoid::regproc AS tgfname, "
							  "tgtype, tgnargs, tgargs, tgenabled, "
							  "tgisconstraint, tgconstrname, tgdeferrable, "
							  "tgconstrrelid, tginitdeferred, "
							  "(SELECT oid FROM pg_class WHERE relname = 'pg_trigger') AS tableoid, "
							  "oid, "
				  "(SELECT relname FROM pg_class WHERE oid = tgconstrrelid) "
							  "		AS tgconstrrelname "
							  "FROM pg_trigger "
							  "WHERE tgrelid = '%u'::oid",
							  tbinfo->dobj.catId.oid);
		}
		res = PQexec(g_conn, query->data);
		check_sql_result(res, g_conn, query->data, PGRES_TUPLES_OK);

		ntups = PQntuples(res);

		i_tableoid = PQfnumber(res, "tableoid");
		i_oid = PQfnumber(res, "oid");
		i_tgname = PQfnumber(res, "tgname");
		i_tgfname = PQfnumber(res, "tgfname");
		i_tgtype = PQfnumber(res, "tgtype");
		i_tgnargs = PQfnumber(res, "tgnargs");
		i_tgargs = PQfnumber(res, "tgargs");
		i_tgisconstraint = PQfnumber(res, "tgisconstraint");
		i_tgconstrname = PQfnumber(res, "tgconstrname");
		i_tgconstrrelid = PQfnumber(res, "tgconstrrelid");
		i_tgconstrrelname = PQfnumber(res, "tgconstrrelname");
		i_tgenabled = PQfnumber(res, "tgenabled");
		i_tgdeferrable = PQfnumber(res, "tgdeferrable");
		i_tginitdeferred = PQfnumber(res, "tginitdeferred");
		i_tgdef = PQfnumber(res, "tgdef");

		tginfo = (TriggerInfo *) pg_malloc(ntups * sizeof(TriggerInfo));

		for (j = 0; j < ntups; j++)
		{
			tginfo[j].dobj.objType = DO_TRIGGER;
			tginfo[j].dobj.catId.tableoid = atooid(PQgetvalue(res, j, i_tableoid));
			tginfo[j].dobj.catId.oid = atooid(PQgetvalue(res, j, i_oid));
			AssignDumpId(&tginfo[j].dobj);
			tginfo[j].dobj.name = pg_strdup(PQgetvalue(res, j, i_tgname));
			tginfo[j].dobj.namespace = tbinfo->dobj.namespace;
			tginfo[j].tgtable = tbinfo;
			tginfo[j].tgenabled = *(PQgetvalue(res, j, i_tgenabled));
			if (i_tgdef >= 0)
			{
				tginfo[j].tgdef = pg_strdup(PQgetvalue(res, j, i_tgdef));

				/* remaining fields are not valid if we have tgdef */
				tginfo[j].tgfname = NULL;
				tginfo[j].tgtype = 0;
				tginfo[j].tgnargs = 0;
				tginfo[j].tgargs = NULL;
				tginfo[j].tgisconstraint = false;
				tginfo[j].tgdeferrable = false;
				tginfo[j].tginitdeferred = false;
				tginfo[j].tgconstrname = NULL;
				tginfo[j].tgconstrrelid = InvalidOid;
				tginfo[j].tgconstrrelname = NULL;
			}
			else
			{
				tginfo[j].tgdef = NULL;

				tginfo[j].tgfname = pg_strdup(PQgetvalue(res, j, i_tgfname));
				tginfo[j].tgtype = atoi(PQgetvalue(res, j, i_tgtype));
				tginfo[j].tgnargs = atoi(PQgetvalue(res, j, i_tgnargs));
				tginfo[j].tgargs = pg_strdup(PQgetvalue(res, j, i_tgargs));
				tginfo[j].tgisconstraint = *(PQgetvalue(res, j, i_tgisconstraint)) == 't';
				tginfo[j].tgdeferrable = *(PQgetvalue(res, j, i_tgdeferrable)) == 't';
				tginfo[j].tginitdeferred = *(PQgetvalue(res, j, i_tginitdeferred)) == 't';

				if (tginfo[j].tgisconstraint)
				{
					tginfo[j].tgconstrname = pg_strdup(PQgetvalue(res, j, i_tgconstrname));
					tginfo[j].tgconstrrelid = atooid(PQgetvalue(res, j, i_tgconstrrelid));
					if (OidIsValid(tginfo[j].tgconstrrelid))
					{
						if (PQgetisnull(res, j, i_tgconstrrelname))
						{
							write_msg(NULL, "query produced null referenced table name for foreign key trigger \"%s\" on table \"%s\" (OID of table: %u)\n",
									  tginfo[j].dobj.name, tbinfo->dobj.name,
									  tginfo[j].tgconstrrelid);
							exit_nicely();
						}
						tginfo[j].tgconstrrelname = pg_strdup(PQgetvalue(res, j, i_tgconstrrelname));
					}
					else
						tginfo[j].tgconstrrelname = NULL;
				}
				else
				{
					tginfo[j].tgconstrname = NULL;
					tginfo[j].tgconstrrelid = InvalidOid;
					tginfo[j].tgconstrrelname = NULL;
				}
			}
		}

		PQclear(res);
	}

	destroyPQExpBuffer(query);
}

/*
 * getProcLangs
 *	  get basic information about every procedural language in the system
 *
 * numProcLangs is set to the number of langs read in
 *
 * NB: this must run after getFuncs() because we assume we can do
 * findFuncByOid().
 */
ProcLangInfo *
getProcLangs(int *numProcLangs)
{
	PGresult   *res;
	int			ntups;
	int			i;
	PQExpBuffer query = createPQExpBuffer();
	ProcLangInfo *planginfo;
	int			i_tableoid;
	int			i_oid;
	int			i_lanname;
	int			i_lanpltrusted;
	int			i_lanplcallfoid;
	int			i_laninline;
	int			i_lanvalidator;
	int			i_lanacl;
	int			i_lanowner;

	/* Make sure we are in proper schema */
	selectSourceSchema("pg_catalog");

	if (g_fout->remoteVersion >= 90000)
	{
		/* pg_language has a laninline column */
		appendPQExpBuffer(query, "SELECT tableoid, oid, "
						  "lanname, lanpltrusted, lanplcallfoid, "
						  "laninline, lanvalidator,  lanacl, "
						  "(%s lanowner) AS lanowner "
						  "FROM pg_language "
						  "WHERE lanispl "
						  "ORDER BY oid",
						  username_subquery);
	}
	else if (g_fout->remoteVersion >= 80300)
	{
		/* pg_language has a lanowner column */
		appendPQExpBuffer(query, "SELECT tableoid, oid, "
						  "lanname, lanpltrusted, lanplcallfoid, "
						  "lanvalidator,  lanacl, "
						  "(%s lanowner) AS lanowner "
						  "FROM pg_language "
						  "WHERE lanispl "
						  "ORDER BY oid",
						  username_subquery);
	}
	else if (g_fout->remoteVersion >= 80100)
	{
		/* Languages are owned by the bootstrap superuser, OID 10 */
		appendPQExpBuffer(query, "SELECT tableoid, oid, *, "
						  "(%s '10') AS lanowner "
						  "FROM pg_language "
						  "WHERE lanispl "
						  "ORDER BY oid",
						  username_subquery);
	}
	else if (g_fout->remoteVersion >= 70400)
	{
		/* Languages are owned by the bootstrap superuser, sysid 1 */
		appendPQExpBuffer(query, "SELECT tableoid, oid, *, "
						  "(%s '1') AS lanowner "
						  "FROM pg_language "
						  "WHERE lanispl "
						  "ORDER BY oid",
						  username_subquery);
	}
	else if (g_fout->remoteVersion >= 70100)
	{
		/* No clear notion of an owner at all before 7.4 ... */
		appendPQExpBuffer(query, "SELECT tableoid, oid, * FROM pg_language "
						  "WHERE lanispl "
						  "ORDER BY oid");
	}
	else
	{
		appendPQExpBuffer(query, "SELECT "
						  "(SELECT oid FROM pg_class WHERE relname = 'pg_language') AS tableoid, "
						  "oid, * FROM pg_language "
						  "WHERE lanispl "
						  "ORDER BY oid");
	}

	res = PQexec(g_conn, query->data);
	check_sql_result(res, g_conn, query->data, PGRES_TUPLES_OK);

	ntups = PQntuples(res);

	*numProcLangs = ntups;

	planginfo = (ProcLangInfo *) pg_malloc(ntups * sizeof(ProcLangInfo));

	i_tableoid = PQfnumber(res, "tableoid");
	i_oid = PQfnumber(res, "oid");
	i_lanname = PQfnumber(res, "lanname");
	i_lanpltrusted = PQfnumber(res, "lanpltrusted");
	i_lanplcallfoid = PQfnumber(res, "lanplcallfoid");
	/* these may fail and return -1: */
	i_laninline = PQfnumber(res, "laninline");
	i_lanvalidator = PQfnumber(res, "lanvalidator");
	i_lanacl = PQfnumber(res, "lanacl");
	i_lanowner = PQfnumber(res, "lanowner");

	for (i = 0; i < ntups; i++)
	{
		planginfo[i].dobj.objType = DO_PROCLANG;
		planginfo[i].dobj.catId.tableoid = atooid(PQgetvalue(res, i, i_tableoid));
		planginfo[i].dobj.catId.oid = atooid(PQgetvalue(res, i, i_oid));
		AssignDumpId(&planginfo[i].dobj);

		planginfo[i].dobj.name = pg_strdup(PQgetvalue(res, i, i_lanname));
		planginfo[i].lanpltrusted = *(PQgetvalue(res, i, i_lanpltrusted)) == 't';
		planginfo[i].lanplcallfoid = atooid(PQgetvalue(res, i, i_lanplcallfoid));
		if (i_laninline >= 0)
			planginfo[i].laninline = atooid(PQgetvalue(res, i, i_laninline));
		else
			planginfo[i].laninline = InvalidOid;
		if (i_lanvalidator >= 0)
			planginfo[i].lanvalidator = atooid(PQgetvalue(res, i, i_lanvalidator));
		else
			planginfo[i].lanvalidator = InvalidOid;
		if (i_lanacl >= 0)
			planginfo[i].lanacl = pg_strdup(PQgetvalue(res, i, i_lanacl));
		else
			planginfo[i].lanacl = pg_strdup("{=U}");
		if (i_lanowner >= 0)
			planginfo[i].lanowner = pg_strdup(PQgetvalue(res, i, i_lanowner));
		else
			planginfo[i].lanowner = pg_strdup("");

		if (g_fout->remoteVersion < 70300)
		{
			/*
			 * We need to make a dependency to ensure the function will be
			 * dumped first.  (In 7.3 and later the regular dependency
			 * mechanism will handle this for us.)
			 */
			FuncInfo   *funcInfo = findFuncByOid(planginfo[i].lanplcallfoid);

			if (funcInfo)
				addObjectDependency(&planginfo[i].dobj,
									funcInfo->dobj.dumpId);
		}
	}

	PQclear(res);

	destroyPQExpBuffer(query);

	return planginfo;
}

/*
 * getCasts
 *	  get basic information about every cast in the system
 *
 * numCasts is set to the number of casts read in
 */
CastInfo *
getCasts(int *numCasts)
{
	PGresult   *res;
	int			ntups;
	int			i;
	PQExpBuffer query = createPQExpBuffer();
	CastInfo   *castinfo;
	int			i_tableoid;
	int			i_oid;
	int			i_castsource;
	int			i_casttarget;
	int			i_castfunc;
	int			i_castcontext;
	int			i_castmethod;

	/* Make sure we are in proper schema */
	selectSourceSchema("pg_catalog");

	if (g_fout->remoteVersion >= 80400)
	{
		appendPQExpBuffer(query, "SELECT tableoid, oid, "
						  "castsource, casttarget, castfunc, castcontext, "
						  "castmethod "
						  "FROM pg_cast ORDER BY 3,4");
	}
	else if (g_fout->remoteVersion >= 70300)
	{
		appendPQExpBuffer(query, "SELECT tableoid, oid, "
						  "castsource, casttarget, castfunc, castcontext, "
				"CASE WHEN castfunc = 0 THEN 'b' ELSE 'f' END AS castmethod "
						  "FROM pg_cast ORDER BY 3,4");
	}
	else
	{
		appendPQExpBuffer(query, "SELECT 0 AS tableoid, p.oid, "
						  "t1.oid AS castsource, t2.oid AS casttarget, "
						  "p.oid AS castfunc, 'e' AS castcontext, "
						  "'f' AS castmethod "
						  "FROM pg_type t1, pg_type t2, pg_proc p "
						  "WHERE p.pronargs = 1 AND "
						  "p.proargtypes[0] = t1.oid AND "
						  "p.prorettype = t2.oid AND p.proname = t2.typname "
						  "ORDER BY 3,4");
	}

	res = PQexec(g_conn, query->data);
	check_sql_result(res, g_conn, query->data, PGRES_TUPLES_OK);

	ntups = PQntuples(res);

	*numCasts = ntups;

	castinfo = (CastInfo *) pg_malloc(ntups * sizeof(CastInfo));

	i_tableoid = PQfnumber(res, "tableoid");
	i_oid = PQfnumber(res, "oid");
	i_castsource = PQfnumber(res, "castsource");
	i_casttarget = PQfnumber(res, "casttarget");
	i_castfunc = PQfnumber(res, "castfunc");
	i_castcontext = PQfnumber(res, "castcontext");
	i_castmethod = PQfnumber(res, "castmethod");

	for (i = 0; i < ntups; i++)
	{
		PQExpBufferData namebuf;
		TypeInfo   *sTypeInfo;
		TypeInfo   *tTypeInfo;

		castinfo[i].dobj.objType = DO_CAST;
		castinfo[i].dobj.catId.tableoid = atooid(PQgetvalue(res, i, i_tableoid));
		castinfo[i].dobj.catId.oid = atooid(PQgetvalue(res, i, i_oid));
		AssignDumpId(&castinfo[i].dobj);
		castinfo[i].castsource = atooid(PQgetvalue(res, i, i_castsource));
		castinfo[i].casttarget = atooid(PQgetvalue(res, i, i_casttarget));
		castinfo[i].castfunc = atooid(PQgetvalue(res, i, i_castfunc));
		castinfo[i].castcontext = *(PQgetvalue(res, i, i_castcontext));
		castinfo[i].castmethod = *(PQgetvalue(res, i, i_castmethod));

		/*
		 * Try to name cast as concatenation of typnames.  This is only used
		 * for purposes of sorting.  If we fail to find either type, the name
		 * will be an empty string.
		 */
		initPQExpBuffer(&namebuf);
		sTypeInfo = findTypeByOid(castinfo[i].castsource);
		tTypeInfo = findTypeByOid(castinfo[i].casttarget);
		if (sTypeInfo && tTypeInfo)
			appendPQExpBuffer(&namebuf, "%s %s",
							  sTypeInfo->dobj.name, tTypeInfo->dobj.name);
		castinfo[i].dobj.name = namebuf.data;

		if (OidIsValid(castinfo[i].castfunc))
		{
			/*
			 * We need to make a dependency to ensure the function will be
			 * dumped first.  (In 7.3 and later the regular dependency
			 * mechanism will handle this for us.)
			 */
			FuncInfo   *funcInfo;

			funcInfo = findFuncByOid(castinfo[i].castfunc);
			if (funcInfo)
				addObjectDependency(&castinfo[i].dobj,
									funcInfo->dobj.dumpId);
		}
	}

	PQclear(res);

	destroyPQExpBuffer(query);

	return castinfo;
}

/*
 * getTableAttrs -
 *	  for each interesting table, read info about its attributes
 *	  (names, types, default values, CHECK constraints, etc)
 *
 * This is implemented in a very inefficient way right now, looping
 * through the tblinfo and doing a join per table to find the attrs and their
 * types.  However, because we want type names and so forth to be named
 * relative to the schema of each table, we couldn't do it in just one
 * query.  (Maybe one query per schema?)
 *
 *	modifies tblinfo
 */
void
getTableAttrs(TableInfo *tblinfo, int numTables)
{
	int			i,
				j;
	PQExpBuffer q = createPQExpBuffer();
	int			i_attnum;
	int			i_attname;
	int			i_atttypname;
	int			i_atttypmod;
	int			i_attstattarget;
	int			i_attstorage;
	int			i_typstorage;
	int			i_attnotnull;
	int			i_atthasdef;
	int			i_attisdropped;
	int			i_attlen;
	int			i_attalign;
	int			i_attislocal;
	int			i_attoptions;
	int			i_attcollation;
	int			i_attfdwoptions;
	PGresult   *res;
	int			ntups;
	bool		hasdefaults;

	for (i = 0; i < numTables; i++)
	{
		TableInfo  *tbinfo = &tblinfo[i];

		/* Don't bother to collect info for sequences */
		if (tbinfo->relkind == RELKIND_SEQUENCE)
			continue;

		/* Don't bother with uninteresting tables, either */
		if (!tbinfo->interesting)
			continue;

		/*
		 * Make sure we are in proper schema for this table; this allows
		 * correct retrieval of formatted type names and default exprs
		 */
		selectSourceSchema(tbinfo->dobj.namespace->dobj.name);

		/* find all the user attributes and their types */

		/*
		 * we must read the attribute names in attribute number order! because
		 * we will use the attnum to index into the attnames array later.  We
		 * actually ask to order by "attrelid, attnum" because (at least up to
		 * 7.3) the planner is not smart enough to realize it needn't re-sort
		 * the output of an indexscan on pg_attribute_relid_attnum_index.
		 */
		if (g_verbose)
			write_msg(NULL, "finding the columns and types of table \"%s\"\n",
					  tbinfo->dobj.name);

		resetPQExpBuffer(q);

		if (g_fout->remoteVersion >= 90200)
		{
			/*
			 * attfdwoptions is new in 9.2.
			 */
			appendPQExpBuffer(q, "SELECT a.attnum, a.attname, a.atttypmod, "
							  "a.attstattarget, a.attstorage, t.typstorage, "
							  "a.attnotnull, a.atthasdef, a.attisdropped, "
							  "a.attlen, a.attalign, a.attislocal, "
				  "pg_catalog.format_type(t.oid,a.atttypmod) AS atttypname, "
						"array_to_string(a.attoptions, ', ') AS attoptions, "
							  "CASE WHEN a.attcollation <> t.typcollation "
							"THEN a.attcollation ELSE 0 END AS attcollation, "
							  "pg_catalog.array_to_string(ARRAY("
							  "SELECT pg_catalog.quote_ident(option_name) || "
							  "' ' || pg_catalog.quote_literal(option_value) "
							  "FROM pg_catalog.pg_options_to_table(attfdwoptions)"
							  "), ', ') AS attfdwoptions "
			 "FROM pg_catalog.pg_attribute a LEFT JOIN pg_catalog.pg_type t "
							  "ON a.atttypid = t.oid "
							  "WHERE a.attrelid = '%u'::pg_catalog.oid "
							  "AND a.attnum > 0::pg_catalog.int2 "
							  "ORDER BY a.attrelid, a.attnum",
							  tbinfo->dobj.catId.oid);
		}
		else if (g_fout->remoteVersion >= 90100)
		{
			/*
			 * attcollation is new in 9.1.	Since we only want to dump COLLATE
			 * clauses for attributes whose collation is different from their
			 * type's default, we use a CASE here to suppress uninteresting
			 * attcollations cheaply.
			 */
			appendPQExpBuffer(q, "SELECT a.attnum, a.attname, a.atttypmod, "
							  "a.attstattarget, a.attstorage, t.typstorage, "
							  "a.attnotnull, a.atthasdef, a.attisdropped, "
							  "a.attlen, a.attalign, a.attislocal, "
				  "pg_catalog.format_type(t.oid,a.atttypmod) AS atttypname, "
						"array_to_string(a.attoptions, ', ') AS attoptions, "
							  "CASE WHEN a.attcollation <> t.typcollation "
							"THEN a.attcollation ELSE 0 END AS attcollation, "
							  "NULL AS attfdwoptions "
			 "FROM pg_catalog.pg_attribute a LEFT JOIN pg_catalog.pg_type t "
							  "ON a.atttypid = t.oid "
							  "WHERE a.attrelid = '%u'::pg_catalog.oid "
							  "AND a.attnum > 0::pg_catalog.int2 "
							  "ORDER BY a.attrelid, a.attnum",
							  tbinfo->dobj.catId.oid);
		}
		else if (g_fout->remoteVersion >= 90000)
		{
			/* attoptions is new in 9.0 */
			appendPQExpBuffer(q, "SELECT a.attnum, a.attname, a.atttypmod, "
							  "a.attstattarget, a.attstorage, t.typstorage, "
							  "a.attnotnull, a.atthasdef, a.attisdropped, "
							  "a.attlen, a.attalign, a.attislocal, "
				  "pg_catalog.format_type(t.oid,a.atttypmod) AS atttypname, "
						"array_to_string(a.attoptions, ', ') AS attoptions, "
							  "0 AS attcollation, "
							  "NULL AS attfdwoptions "
			 "FROM pg_catalog.pg_attribute a LEFT JOIN pg_catalog.pg_type t "
							  "ON a.atttypid = t.oid "
							  "WHERE a.attrelid = '%u'::pg_catalog.oid "
							  "AND a.attnum > 0::pg_catalog.int2 "
							  "ORDER BY a.attrelid, a.attnum",
							  tbinfo->dobj.catId.oid);
		}
		else if (g_fout->remoteVersion >= 70300)
		{
			/* need left join here to not fail on dropped columns ... */
			appendPQExpBuffer(q, "SELECT a.attnum, a.attname, a.atttypmod, "
							  "a.attstattarget, a.attstorage, t.typstorage, "
							  "a.attnotnull, a.atthasdef, a.attisdropped, "
							  "a.attlen, a.attalign, a.attislocal, "
				  "pg_catalog.format_type(t.oid,a.atttypmod) AS atttypname, "
							  "'' AS attoptions, 0 AS attcollation, "
							  "NULL AS attfdwoptions "
			 "FROM pg_catalog.pg_attribute a LEFT JOIN pg_catalog.pg_type t "
							  "ON a.atttypid = t.oid "
							  "WHERE a.attrelid = '%u'::pg_catalog.oid "
							  "AND a.attnum > 0::pg_catalog.int2 "
							  "ORDER BY a.attrelid, a.attnum",
							  tbinfo->dobj.catId.oid);
		}
		else if (g_fout->remoteVersion >= 70100)
		{
			/*
			 * attstattarget doesn't exist in 7.1.  It does exist in 7.2, but
			 * we don't dump it because we can't tell whether it's been
			 * explicitly set or was just a default.
			 */
			appendPQExpBuffer(q, "SELECT a.attnum, a.attname, a.atttypmod, "
							  "-1 AS attstattarget, a.attstorage, "
							  "t.typstorage, a.attnotnull, a.atthasdef, "
							  "false AS attisdropped, a.attlen, "
							  "a.attalign, false AS attislocal, "
							  "format_type(t.oid,a.atttypmod) AS atttypname, "
							  "'' AS attoptions, 0 AS attcollation, "
							  "NULL AS attfdwoptions "
							  "FROM pg_attribute a LEFT JOIN pg_type t "
							  "ON a.atttypid = t.oid "
							  "WHERE a.attrelid = '%u'::oid "
							  "AND a.attnum > 0::int2 "
							  "ORDER BY a.attrelid, a.attnum",
							  tbinfo->dobj.catId.oid);
		}
		else
		{
			/* format_type not available before 7.1 */
			appendPQExpBuffer(q, "SELECT attnum, attname, atttypmod, "
							  "-1 AS attstattarget, "
							  "attstorage, attstorage AS typstorage, "
							  "attnotnull, atthasdef, false AS attisdropped, "
							  "attlen, attalign, "
							  "false AS attislocal, "
							  "(SELECT typname FROM pg_type WHERE oid = atttypid) AS atttypname, "
							  "'' AS attoptions, 0 AS attcollation, "
							  "NULL AS attfdwoptions "
							  "FROM pg_attribute a "
							  "WHERE attrelid = '%u'::oid "
							  "AND attnum > 0::int2 "
							  "ORDER BY attrelid, attnum",
							  tbinfo->dobj.catId.oid);
		}

		res = PQexec(g_conn, q->data);
		check_sql_result(res, g_conn, q->data, PGRES_TUPLES_OK);

		ntups = PQntuples(res);

		i_attnum = PQfnumber(res, "attnum");
		i_attname = PQfnumber(res, "attname");
		i_atttypname = PQfnumber(res, "atttypname");
		i_atttypmod = PQfnumber(res, "atttypmod");
		i_attstattarget = PQfnumber(res, "attstattarget");
		i_attstorage = PQfnumber(res, "attstorage");
		i_typstorage = PQfnumber(res, "typstorage");
		i_attnotnull = PQfnumber(res, "attnotnull");
		i_atthasdef = PQfnumber(res, "atthasdef");
		i_attisdropped = PQfnumber(res, "attisdropped");
		i_attlen = PQfnumber(res, "attlen");
		i_attalign = PQfnumber(res, "attalign");
		i_attislocal = PQfnumber(res, "attislocal");
		i_attoptions = PQfnumber(res, "attoptions");
		i_attcollation = PQfnumber(res, "attcollation");
		i_attfdwoptions = PQfnumber(res, "attfdwoptions");

		tbinfo->numatts = ntups;
		tbinfo->attnames = (char **) pg_malloc(ntups * sizeof(char *));
		tbinfo->atttypnames = (char **) pg_malloc(ntups * sizeof(char *));
		tbinfo->atttypmod = (int *) pg_malloc(ntups * sizeof(int));
		tbinfo->attstattarget = (int *) pg_malloc(ntups * sizeof(int));
		tbinfo->attstorage = (char *) pg_malloc(ntups * sizeof(char));
		tbinfo->typstorage = (char *) pg_malloc(ntups * sizeof(char));
		tbinfo->attisdropped = (bool *) pg_malloc(ntups * sizeof(bool));
		tbinfo->attlen = (int *) pg_malloc(ntups * sizeof(int));
		tbinfo->attalign = (char *) pg_malloc(ntups * sizeof(char));
		tbinfo->attislocal = (bool *) pg_malloc(ntups * sizeof(bool));
		tbinfo->notnull = (bool *) pg_malloc(ntups * sizeof(bool));
		tbinfo->attrdefs = (AttrDefInfo **) pg_malloc(ntups * sizeof(AttrDefInfo *));
		tbinfo->attoptions = (char **) pg_malloc(ntups * sizeof(char *));
		tbinfo->attcollation = (Oid *) pg_malloc(ntups * sizeof(Oid));
		tbinfo->attfdwoptions = (char **) pg_malloc(ntups * sizeof(char *));
		tbinfo->inhAttrs = (bool *) pg_malloc(ntups * sizeof(bool));
		tbinfo->inhAttrDef = (bool *) pg_malloc(ntups * sizeof(bool));
		tbinfo->inhNotNull = (bool *) pg_malloc(ntups * sizeof(bool));
		hasdefaults = false;

		for (j = 0; j < ntups; j++)
		{
			if (j + 1 != atoi(PQgetvalue(res, j, i_attnum)))
			{
				write_msg(NULL, "invalid column numbering in table \"%s\"\n",
						  tbinfo->dobj.name);
				exit_nicely();
			}
			tbinfo->attnames[j] = pg_strdup(PQgetvalue(res, j, i_attname));
			tbinfo->atttypnames[j] = pg_strdup(PQgetvalue(res, j, i_atttypname));
			tbinfo->atttypmod[j] = atoi(PQgetvalue(res, j, i_atttypmod));
			tbinfo->attstattarget[j] = atoi(PQgetvalue(res, j, i_attstattarget));
			tbinfo->attstorage[j] = *(PQgetvalue(res, j, i_attstorage));
			tbinfo->typstorage[j] = *(PQgetvalue(res, j, i_typstorage));
			tbinfo->attisdropped[j] = (PQgetvalue(res, j, i_attisdropped)[0] == 't');
			tbinfo->attlen[j] = atoi(PQgetvalue(res, j, i_attlen));
			tbinfo->attalign[j] = *(PQgetvalue(res, j, i_attalign));
			tbinfo->attislocal[j] = (PQgetvalue(res, j, i_attislocal)[0] == 't');
			tbinfo->notnull[j] = (PQgetvalue(res, j, i_attnotnull)[0] == 't');
			tbinfo->attoptions[j] = pg_strdup(PQgetvalue(res, j, i_attoptions));
			tbinfo->attcollation[j] = atooid(PQgetvalue(res, j, i_attcollation));
			tbinfo->attfdwoptions[j] = pg_strdup(PQgetvalue(res, j, i_attfdwoptions));
			tbinfo->attrdefs[j] = NULL; /* fix below */
			if (PQgetvalue(res, j, i_atthasdef)[0] == 't')
				hasdefaults = true;
			/* these flags will be set in flagInhAttrs() */
			tbinfo->inhAttrs[j] = false;
			tbinfo->inhAttrDef[j] = false;
			tbinfo->inhNotNull[j] = false;
		}

		PQclear(res);

		/*
		 * Get info about column defaults
		 */
		if (hasdefaults)
		{
			AttrDefInfo *attrdefs;
			int			numDefaults;

			if (g_verbose)
				write_msg(NULL, "finding default expressions of table \"%s\"\n",
						  tbinfo->dobj.name);

			resetPQExpBuffer(q);
			if (g_fout->remoteVersion >= 70300)
			{
				appendPQExpBuffer(q, "SELECT tableoid, oid, adnum, "
						   "pg_catalog.pg_get_expr(adbin, adrelid) AS adsrc "
								  "FROM pg_catalog.pg_attrdef "
								  "WHERE adrelid = '%u'::pg_catalog.oid",
								  tbinfo->dobj.catId.oid);
			}
			else if (g_fout->remoteVersion >= 70200)
			{
				/* 7.2 did not have OIDs in pg_attrdef */
				appendPQExpBuffer(q, "SELECT tableoid, 0 AS oid, adnum, "
								  "pg_get_expr(adbin, adrelid) AS adsrc "
								  "FROM pg_attrdef "
								  "WHERE adrelid = '%u'::oid",
								  tbinfo->dobj.catId.oid);
			}
			else if (g_fout->remoteVersion >= 70100)
			{
				/* no pg_get_expr, so must rely on adsrc */
				appendPQExpBuffer(q, "SELECT tableoid, oid, adnum, adsrc "
								  "FROM pg_attrdef "
								  "WHERE adrelid = '%u'::oid",
								  tbinfo->dobj.catId.oid);
			}
			else
			{
				/* no pg_get_expr, no tableoid either */
				appendPQExpBuffer(q, "SELECT "
								  "(SELECT oid FROM pg_class WHERE relname = 'pg_attrdef') AS tableoid, "
								  "oid, adnum, adsrc "
								  "FROM pg_attrdef "
								  "WHERE adrelid = '%u'::oid",
								  tbinfo->dobj.catId.oid);
			}
			res = PQexec(g_conn, q->data);
			check_sql_result(res, g_conn, q->data, PGRES_TUPLES_OK);

			numDefaults = PQntuples(res);
			attrdefs = (AttrDefInfo *) pg_malloc(numDefaults * sizeof(AttrDefInfo));

			for (j = 0; j < numDefaults; j++)
			{
				int			adnum;

				attrdefs[j].dobj.objType = DO_ATTRDEF;
				attrdefs[j].dobj.catId.tableoid = atooid(PQgetvalue(res, j, 0));
				attrdefs[j].dobj.catId.oid = atooid(PQgetvalue(res, j, 1));
				AssignDumpId(&attrdefs[j].dobj);
				attrdefs[j].adtable = tbinfo;
				attrdefs[j].adnum = adnum = atoi(PQgetvalue(res, j, 2));
				attrdefs[j].adef_expr = pg_strdup(PQgetvalue(res, j, 3));

				attrdefs[j].dobj.name = pg_strdup(tbinfo->dobj.name);
				attrdefs[j].dobj.namespace = tbinfo->dobj.namespace;

				attrdefs[j].dobj.dump = tbinfo->dobj.dump;

				/*
				 * Defaults on a VIEW must always be dumped as separate ALTER
				 * TABLE commands.	Defaults on regular tables are dumped as
				 * part of the CREATE TABLE if possible.  To check if it's
				 * safe, we mark the default as needing to appear before the
				 * CREATE.
				 */
				if (tbinfo->relkind == RELKIND_VIEW)
				{
					attrdefs[j].separate = true;
					/* needed in case pre-7.3 DB: */
					addObjectDependency(&attrdefs[j].dobj,
										tbinfo->dobj.dumpId);
				}
				else
				{
					attrdefs[j].separate = false;
					addObjectDependency(&tbinfo->dobj,
										attrdefs[j].dobj.dumpId);
				}

				if (adnum <= 0 || adnum > ntups)
				{
					write_msg(NULL, "invalid adnum value %d for table \"%s\"\n",
							  adnum, tbinfo->dobj.name);
					exit_nicely();
				}
				tbinfo->attrdefs[adnum - 1] = &attrdefs[j];
			}
			PQclear(res);
		}

		/*
		 * Get info about table CHECK constraints
		 */
		if (tbinfo->ncheck > 0)
		{
			ConstraintInfo *constrs;
			int			numConstrs;

			if (g_verbose)
				write_msg(NULL, "finding check constraints for table \"%s\"\n",
						  tbinfo->dobj.name);

			resetPQExpBuffer(q);
			if (g_fout->remoteVersion >= 90200)
			{
				/*
				 * conisonly and convalidated are new in 9.2 (actually, the latter
				 * is there in 9.1, but it wasn't ever false for check constraints
				 * until 9.2).
				 */
				appendPQExpBuffer(q, "SELECT tableoid, oid, conname, "
						   "pg_catalog.pg_get_constraintdef(oid) AS consrc, "
								  "conislocal, convalidated, conisonly "
								  "FROM pg_catalog.pg_constraint "
								  "WHERE conrelid = '%u'::pg_catalog.oid "
								  "   AND contype = 'c' "
								  "ORDER BY conname",
								  tbinfo->dobj.catId.oid);
			}
			else if (g_fout->remoteVersion >= 80400)
			{
				appendPQExpBuffer(q, "SELECT tableoid, oid, conname, "
						   "pg_catalog.pg_get_constraintdef(oid) AS consrc, "
								  "conislocal, true AS convalidated, "
								  "false as conisonly "
								  "FROM pg_catalog.pg_constraint "
								  "WHERE conrelid = '%u'::pg_catalog.oid "
								  "   AND contype = 'c' "
								  "ORDER BY conname",
								  tbinfo->dobj.catId.oid);
			}
			else if (g_fout->remoteVersion >= 70400)
			{
				appendPQExpBuffer(q, "SELECT tableoid, oid, conname, "
						   "pg_catalog.pg_get_constraintdef(oid) AS consrc, "
								  "true AS conislocal, true AS convalidated, "
								  "false as conisonly "
								  "FROM pg_catalog.pg_constraint "
								  "WHERE conrelid = '%u'::pg_catalog.oid "
								  "   AND contype = 'c' "
								  "ORDER BY conname",
								  tbinfo->dobj.catId.oid);
			}
			else if (g_fout->remoteVersion >= 70300)
			{
				/* no pg_get_constraintdef, must use consrc */
				appendPQExpBuffer(q, "SELECT tableoid, oid, conname, "
								  "'CHECK (' || consrc || ')' AS consrc, "
								  "true AS conislocal, true AS convalidated, "
								  "false as conisonly "
								  "FROM pg_catalog.pg_constraint "
								  "WHERE conrelid = '%u'::pg_catalog.oid "
								  "   AND contype = 'c' "
								  "ORDER BY conname",
								  tbinfo->dobj.catId.oid);
			}
			else if (g_fout->remoteVersion >= 70200)
			{
				/* 7.2 did not have OIDs in pg_relcheck */
				appendPQExpBuffer(q, "SELECT tableoid, 0 AS oid, "
								  "rcname AS conname, "
								  "'CHECK (' || rcsrc || ')' AS consrc, "
								  "true AS conislocal, true AS convalidated, "
								  "false as conisonly "
								  "FROM pg_relcheck "
								  "WHERE rcrelid = '%u'::oid "
								  "ORDER BY rcname",
								  tbinfo->dobj.catId.oid);
			}
			else if (g_fout->remoteVersion >= 70100)
			{
				appendPQExpBuffer(q, "SELECT tableoid, oid, "
								  "rcname AS conname, "
								  "'CHECK (' || rcsrc || ')' AS consrc, "
								  "true AS conislocal, true AS convalidated, "
								  "false as conisonly "
								  "FROM pg_relcheck "
								  "WHERE rcrelid = '%u'::oid "
								  "ORDER BY rcname",
								  tbinfo->dobj.catId.oid);
			}
			else
			{
				/* no tableoid in 7.0 */
				appendPQExpBuffer(q, "SELECT "
								  "(SELECT oid FROM pg_class WHERE relname = 'pg_relcheck') AS tableoid, "
								  "oid, rcname AS conname, "
								  "'CHECK (' || rcsrc || ')' AS consrc, "
								  "true AS conislocal, true AS convalidated, "
								  "false as conisonly "
								  "FROM pg_relcheck "
								  "WHERE rcrelid = '%u'::oid "
								  "ORDER BY rcname",
								  tbinfo->dobj.catId.oid);
			}
			res = PQexec(g_conn, q->data);
			check_sql_result(res, g_conn, q->data, PGRES_TUPLES_OK);

			numConstrs = PQntuples(res);
			if (numConstrs != tbinfo->ncheck)
			{
				write_msg(NULL, ngettext("expected %d check constraint on table \"%s\" but found %d\n",
										 "expected %d check constraints on table \"%s\" but found %d\n",
										 tbinfo->ncheck),
						  tbinfo->ncheck, tbinfo->dobj.name, numConstrs);
				write_msg(NULL, "(The system catalogs might be corrupted.)\n");
				exit_nicely();
			}

			constrs = (ConstraintInfo *) pg_malloc(numConstrs * sizeof(ConstraintInfo));
			tbinfo->checkexprs = constrs;

			for (j = 0; j < numConstrs; j++)
			{
				bool	validated = PQgetvalue(res, j, 5)[0] == 't';
				bool	isonly = PQgetvalue(res, j, 6)[0] == 't';

				constrs[j].dobj.objType = DO_CONSTRAINT;
				constrs[j].dobj.catId.tableoid = atooid(PQgetvalue(res, j, 0));
				constrs[j].dobj.catId.oid = atooid(PQgetvalue(res, j, 1));
				AssignDumpId(&constrs[j].dobj);
				constrs[j].dobj.name = pg_strdup(PQgetvalue(res, j, 2));
				constrs[j].dobj.namespace = tbinfo->dobj.namespace;
				constrs[j].contable = tbinfo;
				constrs[j].condomain = NULL;
				constrs[j].contype = 'c';
				constrs[j].condef = pg_strdup(PQgetvalue(res, j, 3));
				constrs[j].confrelid = InvalidOid;
				constrs[j].conindex = 0;
				constrs[j].condeferrable = false;
				constrs[j].condeferred = false;
				constrs[j].conislocal = (PQgetvalue(res, j, 4)[0] == 't');
				constrs[j].conisonly = isonly;
				/*
				 * An unvalidated constraint needs to be dumped separately, so
				 * that potentially-violating existing data is loaded before
				 * the constraint.  An ONLY constraint needs to be dumped
				 * separately too.
				 */
				constrs[j].separate = !validated || isonly;

				constrs[j].dobj.dump = tbinfo->dobj.dump;

				/*
				 * Mark the constraint as needing to appear before the table
				 * --- this is so that any other dependencies of the
				 * constraint will be emitted before we try to create the
				 * table.  If the constraint is to be dumped separately, it will be
				 * dumped after data is loaded anyway, so don't do it.  (There's
				 * an automatic dependency in the opposite direction anyway, so
				 * don't need to add one manually here.)
				 */
				if (!constrs[j].separate)
					addObjectDependency(&tbinfo->dobj,
										constrs[j].dobj.dumpId);

				/*
				 * If the constraint is inherited, this will be detected later
				 * (in pre-8.4 databases).	We also detect later if the
				 * constraint must be split out from the table definition.
				 */
			}
			PQclear(res);
		}
	}

	destroyPQExpBuffer(q);
}


/*
 * getTSParsers:
 *	  read all text search parsers in the system catalogs and return them
 *	  in the TSParserInfo* structure
 *
 *	numTSParsers is set to the number of parsers read in
 */
TSParserInfo *
getTSParsers(int *numTSParsers)
{
	PGresult   *res;
	int			ntups;
	int			i;
	PQExpBuffer query = createPQExpBuffer();
	TSParserInfo *prsinfo;
	int			i_tableoid;
	int			i_oid;
	int			i_prsname;
	int			i_prsnamespace;
	int			i_prsstart;
	int			i_prstoken;
	int			i_prsend;
	int			i_prsheadline;
	int			i_prslextype;

	/* Before 8.3, there is no built-in text search support */
	if (g_fout->remoteVersion < 80300)
	{
		*numTSParsers = 0;
		return NULL;
	}

	/*
	 * find all text search objects, including builtin ones; we filter out
	 * system-defined objects at dump-out time.
	 */

	/* Make sure we are in proper schema */
	selectSourceSchema("pg_catalog");

	appendPQExpBuffer(query, "SELECT tableoid, oid, prsname, prsnamespace, "
					  "prsstart::oid, prstoken::oid, "
					  "prsend::oid, prsheadline::oid, prslextype::oid "
					  "FROM pg_ts_parser");

	res = PQexec(g_conn, query->data);
	check_sql_result(res, g_conn, query->data, PGRES_TUPLES_OK);

	ntups = PQntuples(res);
	*numTSParsers = ntups;

	prsinfo = (TSParserInfo *) pg_malloc(ntups * sizeof(TSParserInfo));

	i_tableoid = PQfnumber(res, "tableoid");
	i_oid = PQfnumber(res, "oid");
	i_prsname = PQfnumber(res, "prsname");
	i_prsnamespace = PQfnumber(res, "prsnamespace");
	i_prsstart = PQfnumber(res, "prsstart");
	i_prstoken = PQfnumber(res, "prstoken");
	i_prsend = PQfnumber(res, "prsend");
	i_prsheadline = PQfnumber(res, "prsheadline");
	i_prslextype = PQfnumber(res, "prslextype");

	for (i = 0; i < ntups; i++)
	{
		prsinfo[i].dobj.objType = DO_TSPARSER;
		prsinfo[i].dobj.catId.tableoid = atooid(PQgetvalue(res, i, i_tableoid));
		prsinfo[i].dobj.catId.oid = atooid(PQgetvalue(res, i, i_oid));
		AssignDumpId(&prsinfo[i].dobj);
		prsinfo[i].dobj.name = pg_strdup(PQgetvalue(res, i, i_prsname));
		prsinfo[i].dobj.namespace = findNamespace(atooid(PQgetvalue(res, i, i_prsnamespace)),
												  prsinfo[i].dobj.catId.oid);
		prsinfo[i].prsstart = atooid(PQgetvalue(res, i, i_prsstart));
		prsinfo[i].prstoken = atooid(PQgetvalue(res, i, i_prstoken));
		prsinfo[i].prsend = atooid(PQgetvalue(res, i, i_prsend));
		prsinfo[i].prsheadline = atooid(PQgetvalue(res, i, i_prsheadline));
		prsinfo[i].prslextype = atooid(PQgetvalue(res, i, i_prslextype));

		/* Decide whether we want to dump it */
		selectDumpableObject(&(prsinfo[i].dobj));
	}

	PQclear(res);

	destroyPQExpBuffer(query);

	return prsinfo;
}

/*
 * getTSDictionaries:
 *	  read all text search dictionaries in the system catalogs and return them
 *	  in the TSDictInfo* structure
 *
 *	numTSDicts is set to the number of dictionaries read in
 */
TSDictInfo *
getTSDictionaries(int *numTSDicts)
{
	PGresult   *res;
	int			ntups;
	int			i;
	PQExpBuffer query = createPQExpBuffer();
	TSDictInfo *dictinfo;
	int			i_tableoid;
	int			i_oid;
	int			i_dictname;
	int			i_dictnamespace;
	int			i_rolname;
	int			i_dicttemplate;
	int			i_dictinitoption;

	/* Before 8.3, there is no built-in text search support */
	if (g_fout->remoteVersion < 80300)
	{
		*numTSDicts = 0;
		return NULL;
	}

	/* Make sure we are in proper schema */
	selectSourceSchema("pg_catalog");

	appendPQExpBuffer(query, "SELECT tableoid, oid, dictname, "
					  "dictnamespace, (%s dictowner) AS rolname, "
					  "dicttemplate, dictinitoption "
					  "FROM pg_ts_dict",
					  username_subquery);

	res = PQexec(g_conn, query->data);
	check_sql_result(res, g_conn, query->data, PGRES_TUPLES_OK);

	ntups = PQntuples(res);
	*numTSDicts = ntups;

	dictinfo = (TSDictInfo *) pg_malloc(ntups * sizeof(TSDictInfo));

	i_tableoid = PQfnumber(res, "tableoid");
	i_oid = PQfnumber(res, "oid");
	i_dictname = PQfnumber(res, "dictname");
	i_dictnamespace = PQfnumber(res, "dictnamespace");
	i_rolname = PQfnumber(res, "rolname");
	i_dictinitoption = PQfnumber(res, "dictinitoption");
	i_dicttemplate = PQfnumber(res, "dicttemplate");

	for (i = 0; i < ntups; i++)
	{
		dictinfo[i].dobj.objType = DO_TSDICT;
		dictinfo[i].dobj.catId.tableoid = atooid(PQgetvalue(res, i, i_tableoid));
		dictinfo[i].dobj.catId.oid = atooid(PQgetvalue(res, i, i_oid));
		AssignDumpId(&dictinfo[i].dobj);
		dictinfo[i].dobj.name = pg_strdup(PQgetvalue(res, i, i_dictname));
		dictinfo[i].dobj.namespace = findNamespace(atooid(PQgetvalue(res, i, i_dictnamespace)),
												 dictinfo[i].dobj.catId.oid);
		dictinfo[i].rolname = pg_strdup(PQgetvalue(res, i, i_rolname));
		dictinfo[i].dicttemplate = atooid(PQgetvalue(res, i, i_dicttemplate));
		if (PQgetisnull(res, i, i_dictinitoption))
			dictinfo[i].dictinitoption = NULL;
		else
			dictinfo[i].dictinitoption = pg_strdup(PQgetvalue(res, i, i_dictinitoption));

		/* Decide whether we want to dump it */
		selectDumpableObject(&(dictinfo[i].dobj));
	}

	PQclear(res);

	destroyPQExpBuffer(query);

	return dictinfo;
}

/*
 * getTSTemplates:
 *	  read all text search templates in the system catalogs and return them
 *	  in the TSTemplateInfo* structure
 *
 *	numTSTemplates is set to the number of templates read in
 */
TSTemplateInfo *
getTSTemplates(int *numTSTemplates)
{
	PGresult   *res;
	int			ntups;
	int			i;
	PQExpBuffer query = createPQExpBuffer();
	TSTemplateInfo *tmplinfo;
	int			i_tableoid;
	int			i_oid;
	int			i_tmplname;
	int			i_tmplnamespace;
	int			i_tmplinit;
	int			i_tmpllexize;

	/* Before 8.3, there is no built-in text search support */
	if (g_fout->remoteVersion < 80300)
	{
		*numTSTemplates = 0;
		return NULL;
	}

	/* Make sure we are in proper schema */
	selectSourceSchema("pg_catalog");

	appendPQExpBuffer(query, "SELECT tableoid, oid, tmplname, "
					  "tmplnamespace, tmplinit::oid, tmpllexize::oid "
					  "FROM pg_ts_template");

	res = PQexec(g_conn, query->data);
	check_sql_result(res, g_conn, query->data, PGRES_TUPLES_OK);

	ntups = PQntuples(res);
	*numTSTemplates = ntups;

	tmplinfo = (TSTemplateInfo *) pg_malloc(ntups * sizeof(TSTemplateInfo));

	i_tableoid = PQfnumber(res, "tableoid");
	i_oid = PQfnumber(res, "oid");
	i_tmplname = PQfnumber(res, "tmplname");
	i_tmplnamespace = PQfnumber(res, "tmplnamespace");
	i_tmplinit = PQfnumber(res, "tmplinit");
	i_tmpllexize = PQfnumber(res, "tmpllexize");

	for (i = 0; i < ntups; i++)
	{
		tmplinfo[i].dobj.objType = DO_TSTEMPLATE;
		tmplinfo[i].dobj.catId.tableoid = atooid(PQgetvalue(res, i, i_tableoid));
		tmplinfo[i].dobj.catId.oid = atooid(PQgetvalue(res, i, i_oid));
		AssignDumpId(&tmplinfo[i].dobj);
		tmplinfo[i].dobj.name = pg_strdup(PQgetvalue(res, i, i_tmplname));
		tmplinfo[i].dobj.namespace = findNamespace(atooid(PQgetvalue(res, i, i_tmplnamespace)),
												 tmplinfo[i].dobj.catId.oid);
		tmplinfo[i].tmplinit = atooid(PQgetvalue(res, i, i_tmplinit));
		tmplinfo[i].tmpllexize = atooid(PQgetvalue(res, i, i_tmpllexize));

		/* Decide whether we want to dump it */
		selectDumpableObject(&(tmplinfo[i].dobj));
	}

	PQclear(res);

	destroyPQExpBuffer(query);

	return tmplinfo;
}

/*
 * getTSConfigurations:
 *	  read all text search configurations in the system catalogs and return
 *	  them in the TSConfigInfo* structure
 *
 *	numTSConfigs is set to the number of configurations read in
 */
TSConfigInfo *
getTSConfigurations(int *numTSConfigs)
{
	PGresult   *res;
	int			ntups;
	int			i;
	PQExpBuffer query = createPQExpBuffer();
	TSConfigInfo *cfginfo;
	int			i_tableoid;
	int			i_oid;
	int			i_cfgname;
	int			i_cfgnamespace;
	int			i_rolname;
	int			i_cfgparser;

	/* Before 8.3, there is no built-in text search support */
	if (g_fout->remoteVersion < 80300)
	{
		*numTSConfigs = 0;
		return NULL;
	}

	/* Make sure we are in proper schema */
	selectSourceSchema("pg_catalog");

	appendPQExpBuffer(query, "SELECT tableoid, oid, cfgname, "
					  "cfgnamespace, (%s cfgowner) AS rolname, cfgparser "
					  "FROM pg_ts_config",
					  username_subquery);

	res = PQexec(g_conn, query->data);
	check_sql_result(res, g_conn, query->data, PGRES_TUPLES_OK);

	ntups = PQntuples(res);
	*numTSConfigs = ntups;

	cfginfo = (TSConfigInfo *) pg_malloc(ntups * sizeof(TSConfigInfo));

	i_tableoid = PQfnumber(res, "tableoid");
	i_oid = PQfnumber(res, "oid");
	i_cfgname = PQfnumber(res, "cfgname");
	i_cfgnamespace = PQfnumber(res, "cfgnamespace");
	i_rolname = PQfnumber(res, "rolname");
	i_cfgparser = PQfnumber(res, "cfgparser");

	for (i = 0; i < ntups; i++)
	{
		cfginfo[i].dobj.objType = DO_TSCONFIG;
		cfginfo[i].dobj.catId.tableoid = atooid(PQgetvalue(res, i, i_tableoid));
		cfginfo[i].dobj.catId.oid = atooid(PQgetvalue(res, i, i_oid));
		AssignDumpId(&cfginfo[i].dobj);
		cfginfo[i].dobj.name = pg_strdup(PQgetvalue(res, i, i_cfgname));
		cfginfo[i].dobj.namespace = findNamespace(atooid(PQgetvalue(res, i, i_cfgnamespace)),
												  cfginfo[i].dobj.catId.oid);
		cfginfo[i].rolname = pg_strdup(PQgetvalue(res, i, i_rolname));
		cfginfo[i].cfgparser = atooid(PQgetvalue(res, i, i_cfgparser));

		/* Decide whether we want to dump it */
		selectDumpableObject(&(cfginfo[i].dobj));
	}

	PQclear(res);

	destroyPQExpBuffer(query);

	return cfginfo;
}

/*
 * getForeignDataWrappers:
 *	  read all foreign-data wrappers in the system catalogs and return
 *	  them in the FdwInfo* structure
 *
 *	numForeignDataWrappers is set to the number of fdws read in
 */
FdwInfo *
getForeignDataWrappers(int *numForeignDataWrappers)
{
	PGresult   *res;
	int			ntups;
	int			i;
	PQExpBuffer query = createPQExpBuffer();
	FdwInfo    *fdwinfo;
	int			i_tableoid;
	int			i_oid;
	int			i_fdwname;
	int			i_rolname;
	int			i_fdwhandler;
	int			i_fdwvalidator;
	int			i_fdwacl;
	int			i_fdwoptions;

	/* Before 8.4, there are no foreign-data wrappers */
	if (g_fout->remoteVersion < 80400)
	{
		*numForeignDataWrappers = 0;
		return NULL;
	}

	/* Make sure we are in proper schema */
	selectSourceSchema("pg_catalog");

	if (g_fout->remoteVersion >= 90100)
	{
		appendPQExpBuffer(query, "SELECT tableoid, oid, fdwname, "
						  "(%s fdwowner) AS rolname, "
						  "fdwhandler::pg_catalog.regproc, "
						  "fdwvalidator::pg_catalog.regproc, fdwacl, "
						  "array_to_string(ARRAY("
						  "SELECT quote_ident(option_name) || ' ' || "
						  "quote_literal(option_value) "
						  "FROM pg_options_to_table(fdwoptions)"
						  "), ', ') AS fdwoptions "
						  "FROM pg_foreign_data_wrapper",
						  username_subquery);
	}
	else
	{
		appendPQExpBuffer(query, "SELECT tableoid, oid, fdwname, "
						  "(%s fdwowner) AS rolname, "
						  "'-' AS fdwhandler, "
						  "fdwvalidator::pg_catalog.regproc, fdwacl, "
						  "array_to_string(ARRAY("
						  "SELECT quote_ident(option_name) || ' ' || "
						  "quote_literal(option_value) "
						  "FROM pg_options_to_table(fdwoptions)"
						  "), ', ') AS fdwoptions "
						  "FROM pg_foreign_data_wrapper",
						  username_subquery);
	}

	res = PQexec(g_conn, query->data);
	check_sql_result(res, g_conn, query->data, PGRES_TUPLES_OK);

	ntups = PQntuples(res);
	*numForeignDataWrappers = ntups;

	fdwinfo = (FdwInfo *) pg_malloc(ntups * sizeof(FdwInfo));

	i_tableoid = PQfnumber(res, "tableoid");
	i_oid = PQfnumber(res, "oid");
	i_fdwname = PQfnumber(res, "fdwname");
	i_rolname = PQfnumber(res, "rolname");
	i_fdwhandler = PQfnumber(res, "fdwhandler");
	i_fdwvalidator = PQfnumber(res, "fdwvalidator");
	i_fdwacl = PQfnumber(res, "fdwacl");
	i_fdwoptions = PQfnumber(res, "fdwoptions");

	for (i = 0; i < ntups; i++)
	{
		fdwinfo[i].dobj.objType = DO_FDW;
		fdwinfo[i].dobj.catId.tableoid = atooid(PQgetvalue(res, i, i_tableoid));
		fdwinfo[i].dobj.catId.oid = atooid(PQgetvalue(res, i, i_oid));
		AssignDumpId(&fdwinfo[i].dobj);
		fdwinfo[i].dobj.name = pg_strdup(PQgetvalue(res, i, i_fdwname));
		fdwinfo[i].dobj.namespace = NULL;
		fdwinfo[i].rolname = pg_strdup(PQgetvalue(res, i, i_rolname));
		fdwinfo[i].fdwhandler = pg_strdup(PQgetvalue(res, i, i_fdwhandler));
		fdwinfo[i].fdwvalidator = pg_strdup(PQgetvalue(res, i, i_fdwvalidator));
		fdwinfo[i].fdwoptions = pg_strdup(PQgetvalue(res, i, i_fdwoptions));
		fdwinfo[i].fdwacl = pg_strdup(PQgetvalue(res, i, i_fdwacl));

		/* Decide whether we want to dump it */
		selectDumpableObject(&(fdwinfo[i].dobj));
	}

	PQclear(res);

	destroyPQExpBuffer(query);

	return fdwinfo;
}

/*
 * getForeignServers:
 *	  read all foreign servers in the system catalogs and return
 *	  them in the ForeignServerInfo * structure
 *
 *	numForeignServers is set to the number of servers read in
 */
ForeignServerInfo *
getForeignServers(int *numForeignServers)
{
	PGresult   *res;
	int			ntups;
	int			i;
	PQExpBuffer query = createPQExpBuffer();
	ForeignServerInfo *srvinfo;
	int			i_tableoid;
	int			i_oid;
	int			i_srvname;
	int			i_rolname;
	int			i_srvfdw;
	int			i_srvtype;
	int			i_srvversion;
	int			i_srvacl;
	int			i_srvoptions;

	/* Before 8.4, there are no foreign servers */
	if (g_fout->remoteVersion < 80400)
	{
		*numForeignServers = 0;
		return NULL;
	}

	/* Make sure we are in proper schema */
	selectSourceSchema("pg_catalog");

	appendPQExpBuffer(query, "SELECT tableoid, oid, srvname, "
					  "(%s srvowner) AS rolname, "
					  "srvfdw, srvtype, srvversion, srvacl,"
					  "array_to_string(ARRAY("
					  "SELECT quote_ident(option_name) || ' ' || "
					  "quote_literal(option_value) "
					  "FROM pg_options_to_table(srvoptions)"
					  "), ', ') AS srvoptions "
					  "FROM pg_foreign_server",
					  username_subquery);

	res = PQexec(g_conn, query->data);
	check_sql_result(res, g_conn, query->data, PGRES_TUPLES_OK);

	ntups = PQntuples(res);
	*numForeignServers = ntups;

	srvinfo = (ForeignServerInfo *) pg_malloc(ntups * sizeof(ForeignServerInfo));

	i_tableoid = PQfnumber(res, "tableoid");
	i_oid = PQfnumber(res, "oid");
	i_srvname = PQfnumber(res, "srvname");
	i_rolname = PQfnumber(res, "rolname");
	i_srvfdw = PQfnumber(res, "srvfdw");
	i_srvtype = PQfnumber(res, "srvtype");
	i_srvversion = PQfnumber(res, "srvversion");
	i_srvacl = PQfnumber(res, "srvacl");
	i_srvoptions = PQfnumber(res, "srvoptions");

	for (i = 0; i < ntups; i++)
	{
		srvinfo[i].dobj.objType = DO_FOREIGN_SERVER;
		srvinfo[i].dobj.catId.tableoid = atooid(PQgetvalue(res, i, i_tableoid));
		srvinfo[i].dobj.catId.oid = atooid(PQgetvalue(res, i, i_oid));
		AssignDumpId(&srvinfo[i].dobj);
		srvinfo[i].dobj.name = pg_strdup(PQgetvalue(res, i, i_srvname));
		srvinfo[i].dobj.namespace = NULL;
		srvinfo[i].rolname = pg_strdup(PQgetvalue(res, i, i_rolname));
		srvinfo[i].srvfdw = atooid(PQgetvalue(res, i, i_srvfdw));
		srvinfo[i].srvtype = pg_strdup(PQgetvalue(res, i, i_srvtype));
		srvinfo[i].srvversion = pg_strdup(PQgetvalue(res, i, i_srvversion));
		srvinfo[i].srvoptions = pg_strdup(PQgetvalue(res, i, i_srvoptions));
		srvinfo[i].srvacl = pg_strdup(PQgetvalue(res, i, i_srvacl));

		/* Decide whether we want to dump it */
		selectDumpableObject(&(srvinfo[i].dobj));
	}

	PQclear(res);

	destroyPQExpBuffer(query);

	return srvinfo;
}

/*
 * getDefaultACLs:
 *	  read all default ACL information in the system catalogs and return
 *	  them in the DefaultACLInfo structure
 *
 *	numDefaultACLs is set to the number of ACLs read in
 */
DefaultACLInfo *
getDefaultACLs(int *numDefaultACLs)
{
	DefaultACLInfo *daclinfo;
	PQExpBuffer query;
	PGresult   *res;
	int			i_oid;
	int			i_tableoid;
	int			i_defaclrole;
	int			i_defaclnamespace;
	int			i_defaclobjtype;
	int			i_defaclacl;
	int			i,
				ntups;

	if (g_fout->remoteVersion < 90000)
	{
		*numDefaultACLs = 0;
		return NULL;
	}

	query = createPQExpBuffer();

	/* Make sure we are in proper schema */
	selectSourceSchema("pg_catalog");

	appendPQExpBuffer(query, "SELECT oid, tableoid, "
					  "(%s defaclrole) AS defaclrole, "
					  "defaclnamespace, "
					  "defaclobjtype, "
					  "defaclacl "
					  "FROM pg_default_acl",
					  username_subquery);

	res = PQexec(g_conn, query->data);
	check_sql_result(res, g_conn, query->data, PGRES_TUPLES_OK);

	ntups = PQntuples(res);
	*numDefaultACLs = ntups;

	daclinfo = (DefaultACLInfo *) pg_malloc(ntups * sizeof(DefaultACLInfo));

	i_oid = PQfnumber(res, "oid");
	i_tableoid = PQfnumber(res, "tableoid");
	i_defaclrole = PQfnumber(res, "defaclrole");
	i_defaclnamespace = PQfnumber(res, "defaclnamespace");
	i_defaclobjtype = PQfnumber(res, "defaclobjtype");
	i_defaclacl = PQfnumber(res, "defaclacl");

	for (i = 0; i < ntups; i++)
	{
		Oid			nspid = atooid(PQgetvalue(res, i, i_defaclnamespace));

		daclinfo[i].dobj.objType = DO_DEFAULT_ACL;
		daclinfo[i].dobj.catId.tableoid = atooid(PQgetvalue(res, i, i_tableoid));
		daclinfo[i].dobj.catId.oid = atooid(PQgetvalue(res, i, i_oid));
		AssignDumpId(&daclinfo[i].dobj);
		/* cheesy ... is it worth coming up with a better object name? */
		daclinfo[i].dobj.name = pg_strdup(PQgetvalue(res, i, i_defaclobjtype));

		if (nspid != InvalidOid)
			daclinfo[i].dobj.namespace = findNamespace(nspid,
												 daclinfo[i].dobj.catId.oid);
		else
			daclinfo[i].dobj.namespace = NULL;

		daclinfo[i].defaclrole = pg_strdup(PQgetvalue(res, i, i_defaclrole));
		daclinfo[i].defaclobjtype = *(PQgetvalue(res, i, i_defaclobjtype));
		daclinfo[i].defaclacl = pg_strdup(PQgetvalue(res, i, i_defaclacl));

		/* Decide whether we want to dump it */
		selectDumpableDefaultACL(&(daclinfo[i]));
	}

	PQclear(res);

	destroyPQExpBuffer(query);

	return daclinfo;
}

/*
 * dumpComment --
 *
 * This routine is used to dump any comments associated with the
 * object handed to this routine. The routine takes a constant character
 * string for the target part of the comment-creation command, plus
 * the namespace and owner of the object (for labeling the ArchiveEntry),
 * plus catalog ID and subid which are the lookup key for pg_description,
 * plus the dump ID for the object (for setting a dependency).
 * If a matching pg_description entry is found, it is dumped.
 *
 * Note: although this routine takes a dumpId for dependency purposes,
 * that purpose is just to mark the dependency in the emitted dump file
 * for possible future use by pg_restore.  We do NOT use it for determining
 * ordering of the comment in the dump file, because this routine is called
 * after dependency sorting occurs.  This routine should be called just after
 * calling ArchiveEntry() for the specified object.
 */
static void
dumpComment(Archive *fout, const char *target,
			const char *namespace, const char *owner,
			CatalogId catalogId, int subid, DumpId dumpId)
{
	CommentItem *comments;
	int			ncomments;

	/* Comments are schema not data ... except blob comments are data */
	if (strncmp(target, "LARGE OBJECT ", 13) != 0)
	{
		if (dataOnly)
			return;
	}
	else
	{
		if (schemaOnly)
			return;
	}

	/* Search for comments associated with catalogId, using table */
	ncomments = findComments(fout, catalogId.tableoid, catalogId.oid,
							 &comments);

	/* Is there one matching the subid? */
	while (ncomments > 0)
	{
		if (comments->objsubid == subid)
			break;
		comments++;
		ncomments--;
	}

	/* If a comment exists, build COMMENT ON statement */
	if (ncomments > 0)
	{
		PQExpBuffer query = createPQExpBuffer();

		appendPQExpBuffer(query, "COMMENT ON %s IS ", target);
		appendStringLiteralAH(query, comments->descr, fout);
		appendPQExpBuffer(query, ";\n");

		/*
		 * We mark comments as SECTION_NONE because they really belong in the
		 * same section as their parent, whether that is pre-data or
		 * post-data.
		 */
		ArchiveEntry(fout, nilCatalogId, createDumpId(),
					 target, namespace, NULL, owner, 0,
					 false, "COMMENT", SECTION_NONE,
					 query->data, "", NULL,
					 &(dumpId), 1,
					 NULL, NULL);

		destroyPQExpBuffer(query);
	}
}

/*
 * dumpTableComment --
 *
 * As above, but dump comments for both the specified table (or view)
 * and its columns.
 */
static void
dumpTableComment(Archive *fout, TableInfo *tbinfo,
				 const char *reltypename)
{
	CommentItem *comments;
	int			ncomments;
	PQExpBuffer query;
	PQExpBuffer target;

	/* Comments are SCHEMA not data */
	if (dataOnly)
		return;

	/* Search for comments associated with relation, using table */
	ncomments = findComments(fout,
							 tbinfo->dobj.catId.tableoid,
							 tbinfo->dobj.catId.oid,
							 &comments);

	/* If comments exist, build COMMENT ON statements */
	if (ncomments <= 0)
		return;

	query = createPQExpBuffer();
	target = createPQExpBuffer();

	while (ncomments > 0)
	{
		const char *descr = comments->descr;
		int			objsubid = comments->objsubid;

		if (objsubid == 0)
		{
			resetPQExpBuffer(target);
			appendPQExpBuffer(target, "%s %s", reltypename,
							  fmtId(tbinfo->dobj.name));

			resetPQExpBuffer(query);
			appendPQExpBuffer(query, "COMMENT ON %s IS ", target->data);
			appendStringLiteralAH(query, descr, fout);
			appendPQExpBuffer(query, ";\n");

			ArchiveEntry(fout, nilCatalogId, createDumpId(),
						 target->data,
						 tbinfo->dobj.namespace->dobj.name,
						 NULL, tbinfo->rolname, 0,
						 false, "COMMENT", SECTION_NONE,
						 query->data, "", NULL,
						 &(tbinfo->dobj.dumpId), 1,
						 NULL, NULL);
		}
		else if (objsubid > 0 && objsubid <= tbinfo->numatts)
		{
			resetPQExpBuffer(target);
			appendPQExpBuffer(target, "COLUMN %s.",
							  fmtId(tbinfo->dobj.name));
			appendPQExpBuffer(target, "%s",
							  fmtId(tbinfo->attnames[objsubid - 1]));

			resetPQExpBuffer(query);
			appendPQExpBuffer(query, "COMMENT ON %s IS ", target->data);
			appendStringLiteralAH(query, descr, fout);
			appendPQExpBuffer(query, ";\n");

			ArchiveEntry(fout, nilCatalogId, createDumpId(),
						 target->data,
						 tbinfo->dobj.namespace->dobj.name,
						 NULL, tbinfo->rolname, 0,
						 false, "COMMENT", SECTION_NONE,
						 query->data, "", NULL,
						 &(tbinfo->dobj.dumpId), 1,
						 NULL, NULL);
		}

		comments++;
		ncomments--;
	}

	destroyPQExpBuffer(query);
	destroyPQExpBuffer(target);
}

/*
 * findComments --
 *
 * Find the comment(s), if any, associated with the given object.  All the
 * objsubid values associated with the given classoid/objoid are found with
 * one search.
 */
static int
findComments(Archive *fout, Oid classoid, Oid objoid,
			 CommentItem **items)
{
	/* static storage for table of comments */
	static CommentItem *comments = NULL;
	static int	ncomments = -1;

	CommentItem *middle = NULL;
	CommentItem *low;
	CommentItem *high;
	int			nmatch;

	/* Get comments if we didn't already */
	if (ncomments < 0)
		ncomments = collectComments(fout, &comments);

	/*
	 * Pre-7.2, pg_description does not contain classoid, so collectComments
	 * just stores a zero.	If there's a collision on object OID, well, you
	 * get duplicate comments.
	 */
	if (fout->remoteVersion < 70200)
		classoid = 0;

	/*
	 * Do binary search to find some item matching the object.
	 */
	low = &comments[0];
	high = &comments[ncomments - 1];
	while (low <= high)
	{
		middle = low + (high - low) / 2;

		if (classoid < middle->classoid)
			high = middle - 1;
		else if (classoid > middle->classoid)
			low = middle + 1;
		else if (objoid < middle->objoid)
			high = middle - 1;
		else if (objoid > middle->objoid)
			low = middle + 1;
		else
			break;				/* found a match */
	}

	if (low > high)				/* no matches */
	{
		*items = NULL;
		return 0;
	}

	/*
	 * Now determine how many items match the object.  The search loop
	 * invariant still holds: only items between low and high inclusive could
	 * match.
	 */
	nmatch = 1;
	while (middle > low)
	{
		if (classoid != middle[-1].classoid ||
			objoid != middle[-1].objoid)
			break;
		middle--;
		nmatch++;
	}

	*items = middle;

	middle += nmatch;
	while (middle <= high)
	{
		if (classoid != middle->classoid ||
			objoid != middle->objoid)
			break;
		middle++;
		nmatch++;
	}

	return nmatch;
}

/*
 * collectComments --
 *
 * Construct a table of all comments available for database objects.
 * We used to do per-object queries for the comments, but it's much faster
 * to pull them all over at once, and on most databases the memory cost
 * isn't high.
 *
 * The table is sorted by classoid/objid/objsubid for speed in lookup.
 */
static int
collectComments(Archive *fout, CommentItem **items)
{
	PGresult   *res;
	PQExpBuffer query;
	int			i_description;
	int			i_classoid;
	int			i_objoid;
	int			i_objsubid;
	int			ntups;
	int			i;
	CommentItem *comments;

	/*
	 * Note we do NOT change source schema here; preserve the caller's
	 * setting, instead.
	 */

	query = createPQExpBuffer();

	if (fout->remoteVersion >= 70300)
	{
		appendPQExpBuffer(query, "SELECT description, classoid, objoid, objsubid "
						  "FROM pg_catalog.pg_description "
						  "ORDER BY classoid, objoid, objsubid");
	}
	else if (fout->remoteVersion >= 70200)
	{
		appendPQExpBuffer(query, "SELECT description, classoid, objoid, objsubid "
						  "FROM pg_description "
						  "ORDER BY classoid, objoid, objsubid");
	}
	else
	{
		/* Note: this will fail to find attribute comments in pre-7.2... */
		appendPQExpBuffer(query, "SELECT description, 0 AS classoid, objoid, 0 AS objsubid "
						  "FROM pg_description "
						  "ORDER BY objoid");
	}

	res = PQexec(g_conn, query->data);
	check_sql_result(res, g_conn, query->data, PGRES_TUPLES_OK);

	/* Construct lookup table containing OIDs in numeric form */

	i_description = PQfnumber(res, "description");
	i_classoid = PQfnumber(res, "classoid");
	i_objoid = PQfnumber(res, "objoid");
	i_objsubid = PQfnumber(res, "objsubid");

	ntups = PQntuples(res);

	comments = (CommentItem *) pg_malloc(ntups * sizeof(CommentItem));

	for (i = 0; i < ntups; i++)
	{
		comments[i].descr = PQgetvalue(res, i, i_description);
		comments[i].classoid = atooid(PQgetvalue(res, i, i_classoid));
		comments[i].objoid = atooid(PQgetvalue(res, i, i_objoid));
		comments[i].objsubid = atoi(PQgetvalue(res, i, i_objsubid));
	}

	/* Do NOT free the PGresult since we are keeping pointers into it */
	destroyPQExpBuffer(query);

	*items = comments;
	return ntups;
}

/*
 * dumpDumpableObject
 *
 * This routine and its subsidiaries are responsible for creating
 * ArchiveEntries (TOC objects) for each object to be dumped.
 */
static void
dumpDumpableObject(Archive *fout, DumpableObject *dobj)
{

	bool skip = false;

	switch (dobj->objType)
	{
		case DO_INDEX:
		case DO_TRIGGER:
		case DO_CONSTRAINT:
		case DO_FK_CONSTRAINT:
		case DO_RULE:
			skip = !(dumpSections & DUMP_POST_DATA);
			break;
		case DO_TABLE_DATA:
			skip = !(dumpSections & DUMP_DATA);
			break;
		default:
			skip = !(dumpSections & DUMP_PRE_DATA);
	}

	if (skip)
		return;

	switch (dobj->objType)
	{
		case DO_NAMESPACE:
			dumpNamespace(fout, (NamespaceInfo *) dobj);
			break;
		case DO_EXTENSION:
			dumpExtension(fout, (ExtensionInfo *) dobj);
			break;
		case DO_TYPE:
			dumpType(fout, (TypeInfo *) dobj);
			break;
		case DO_SHELL_TYPE:
			dumpShellType(fout, (ShellTypeInfo *) dobj);
			break;
		case DO_FUNC:
			dumpFunc(fout, (FuncInfo *) dobj);
			break;
		case DO_AGG:
			dumpAgg(fout, (AggInfo *) dobj);
			break;
		case DO_OPERATOR:
			dumpOpr(fout, (OprInfo *) dobj);
			break;
		case DO_OPCLASS:
			dumpOpclass(fout, (OpclassInfo *) dobj);
			break;
		case DO_OPFAMILY:
			dumpOpfamily(fout, (OpfamilyInfo *) dobj);
			break;
		case DO_COLLATION:
			dumpCollation(fout, (CollInfo *) dobj);
			break;
		case DO_CONVERSION:
			dumpConversion(fout, (ConvInfo *) dobj);
			break;
		case DO_TABLE:
			dumpTable(fout, (TableInfo *) dobj);
			break;
		case DO_ATTRDEF:
			dumpAttrDef(fout, (AttrDefInfo *) dobj);
			break;
		case DO_INDEX:
			dumpIndex(fout, (IndxInfo *) dobj);
			break;
		case DO_RULE:
			dumpRule(fout, (RuleInfo *) dobj);
			break;
		case DO_TRIGGER:
			dumpTrigger(fout, (TriggerInfo *) dobj);
			break;
		case DO_CONSTRAINT:
			dumpConstraint(fout, (ConstraintInfo *) dobj);
			break;
		case DO_FK_CONSTRAINT:
			dumpConstraint(fout, (ConstraintInfo *) dobj);
			break;
		case DO_PROCLANG:
			dumpProcLang(fout, (ProcLangInfo *) dobj);
			break;
		case DO_CAST:
			dumpCast(fout, (CastInfo *) dobj);
			break;
		case DO_TABLE_DATA:
			dumpTableData(fout, (TableDataInfo *) dobj);
			break;
		case DO_DUMMY_TYPE:
			/* table rowtypes and array types are never dumped separately */
			break;
		case DO_TSPARSER:
			dumpTSParser(fout, (TSParserInfo *) dobj);
			break;
		case DO_TSDICT:
			dumpTSDictionary(fout, (TSDictInfo *) dobj);
			break;
		case DO_TSTEMPLATE:
			dumpTSTemplate(fout, (TSTemplateInfo *) dobj);
			break;
		case DO_TSCONFIG:
			dumpTSConfig(fout, (TSConfigInfo *) dobj);
			break;
		case DO_FDW:
			dumpForeignDataWrapper(fout, (FdwInfo *) dobj);
			break;
		case DO_FOREIGN_SERVER:
			dumpForeignServer(fout, (ForeignServerInfo *) dobj);
			break;
		case DO_DEFAULT_ACL:
			dumpDefaultACL(fout, (DefaultACLInfo *) dobj);
			break;
		case DO_BLOB:
			dumpBlob(fout, (BlobInfo *) dobj);
			break;
		case DO_BLOB_DATA:
			ArchiveEntry(fout, dobj->catId, dobj->dumpId,
						 dobj->name, NULL, NULL, "", 0,
						 false, "BLOBS", SECTION_DATA,
						 "", "", NULL,
						 dobj->dependencies, dobj->nDeps,
						 dumpBlobs, NULL);
			break;
	}
}

/*
 * dumpNamespace
 *	  writes out to fout the queries to recreate a user-defined namespace
 */
static void
dumpNamespace(Archive *fout, NamespaceInfo *nspinfo)
{
	PQExpBuffer q;
	PQExpBuffer delq;
	PQExpBuffer labelq;
	char	   *qnspname;

	/* Skip if not to be dumped */
	if (!nspinfo->dobj.dump || dataOnly)
		return;

	/* don't dump dummy namespace from pre-7.3 source */
	if (strlen(nspinfo->dobj.name) == 0)
		return;

	q = createPQExpBuffer();
	delq = createPQExpBuffer();
	labelq = createPQExpBuffer();

	qnspname = pg_strdup(fmtId(nspinfo->dobj.name));

	appendPQExpBuffer(delq, "DROP SCHEMA %s;\n", qnspname);

	appendPQExpBuffer(q, "CREATE SCHEMA %s;\n", qnspname);

	appendPQExpBuffer(labelq, "SCHEMA %s", qnspname);

	if (binary_upgrade)
		binary_upgrade_extension_member(q, &nspinfo->dobj, labelq->data);

	ArchiveEntry(fout, nspinfo->dobj.catId, nspinfo->dobj.dumpId,
				 nspinfo->dobj.name,
				 NULL, NULL,
				 nspinfo->rolname, 0,
				 false, "SCHEMA", SECTION_PRE_DATA,
				 q->data, delq->data, NULL,
				 nspinfo->dobj.dependencies, nspinfo->dobj.nDeps,
				 NULL, NULL);

	/* Dump Schema Comments and Security Labels */
	dumpComment(fout, labelq->data,
				NULL, nspinfo->rolname,
				nspinfo->dobj.catId, 0, nspinfo->dobj.dumpId);
	dumpSecLabel(fout, labelq->data,
				 NULL, nspinfo->rolname,
				 nspinfo->dobj.catId, 0, nspinfo->dobj.dumpId);

	dumpACL(fout, nspinfo->dobj.catId, nspinfo->dobj.dumpId, "SCHEMA",
			qnspname, NULL, nspinfo->dobj.name, NULL,
			nspinfo->rolname, nspinfo->nspacl);

	free(qnspname);

	destroyPQExpBuffer(q);
	destroyPQExpBuffer(delq);
	destroyPQExpBuffer(labelq);
}

/*
 * dumpExtension
 *	  writes out to fout the queries to recreate an extension
 */
static void
dumpExtension(Archive *fout, ExtensionInfo *extinfo)
{
	PQExpBuffer q;
	PQExpBuffer delq;
	PQExpBuffer labelq;
	char	   *qextname;

	/* Skip if not to be dumped */
	if (!extinfo->dobj.dump || dataOnly)
		return;

	q = createPQExpBuffer();
	delq = createPQExpBuffer();
	labelq = createPQExpBuffer();

	qextname = pg_strdup(fmtId(extinfo->dobj.name));

	appendPQExpBuffer(delq, "DROP EXTENSION %s;\n", qextname);

	if (!binary_upgrade)
	{
		/*
		 * In a regular dump, we use IF NOT EXISTS so that there isn't a
		 * problem if the extension already exists in the target database;
		 * this is essential for installed-by-default extensions such as
		 * plpgsql.
		 *
		 * In binary-upgrade mode, that doesn't work well, so instead we skip
		 * built-in extensions based on their OIDs; see
		 * selectDumpableExtension.
		 */
		appendPQExpBuffer(q, "CREATE EXTENSION IF NOT EXISTS %s WITH SCHEMA %s;\n",
						  qextname, fmtId(extinfo->namespace));
	}
	else
	{
		int			i;
		int			n;

		appendPQExpBuffer(q, "-- For binary upgrade, create an empty extension and insert objects into it\n");
		appendPQExpBuffer(q,
						  "SELECT binary_upgrade.create_empty_extension(");
		appendStringLiteralAH(q, extinfo->dobj.name, fout);
		appendPQExpBuffer(q, ", ");
		appendStringLiteralAH(q, extinfo->namespace, fout);
		appendPQExpBuffer(q, ", ");
		appendPQExpBuffer(q, "%s, ", extinfo->relocatable ? "true" : "false");
		appendStringLiteralAH(q, extinfo->extversion, fout);
		appendPQExpBuffer(q, ", ");

		/*
		 * Note that we're pushing extconfig (an OID array) back into
		 * pg_extension exactly as-is.	This is OK because pg_class OIDs are
		 * preserved in binary upgrade.
		 */
		if (strlen(extinfo->extconfig) > 2)
			appendStringLiteralAH(q, extinfo->extconfig, fout);
		else
			appendPQExpBuffer(q, "NULL");
		appendPQExpBuffer(q, ", ");
		if (strlen(extinfo->extcondition) > 2)
			appendStringLiteralAH(q, extinfo->extcondition, fout);
		else
			appendPQExpBuffer(q, "NULL");
		appendPQExpBuffer(q, ", ");
		appendPQExpBuffer(q, "ARRAY[");
		n = 0;
		for (i = 0; i < extinfo->dobj.nDeps; i++)
		{
			DumpableObject *extobj;

			extobj = findObjectByDumpId(extinfo->dobj.dependencies[i]);
			if (extobj && extobj->objType == DO_EXTENSION)
			{
				if (n++ > 0)
					appendPQExpBuffer(q, ",");
				appendStringLiteralAH(q, extobj->name, fout);
			}
		}
		appendPQExpBuffer(q, "]::pg_catalog.text[]");
		appendPQExpBuffer(q, ");\n");
	}

	appendPQExpBuffer(labelq, "EXTENSION %s", qextname);

	ArchiveEntry(fout, extinfo->dobj.catId, extinfo->dobj.dumpId,
				 extinfo->dobj.name,
				 NULL, NULL,
				 "", 0,
				 false, "EXTENSION", SECTION_PRE_DATA,
				 q->data, delq->data, NULL,
				 extinfo->dobj.dependencies, extinfo->dobj.nDeps,
				 NULL, NULL);

	/* Dump Extension Comments and Security Labels */
	dumpComment(fout, labelq->data,
				NULL, "",
				extinfo->dobj.catId, 0, extinfo->dobj.dumpId);
	dumpSecLabel(fout, labelq->data,
				 NULL, "",
				 extinfo->dobj.catId, 0, extinfo->dobj.dumpId);

	free(qextname);

	destroyPQExpBuffer(q);
	destroyPQExpBuffer(delq);
	destroyPQExpBuffer(labelq);
}

/*
 * dumpType
 *	  writes out to fout the queries to recreate a user-defined type
 */
static void
dumpType(Archive *fout, TypeInfo *tyinfo)
{
	/* Skip if not to be dumped */
	if (!tyinfo->dobj.dump || dataOnly)
		return;

	/* Dump out in proper style */
	if (tyinfo->typtype == TYPTYPE_BASE)
		dumpBaseType(fout, tyinfo);
	else if (tyinfo->typtype == TYPTYPE_DOMAIN)
		dumpDomain(fout, tyinfo);
	else if (tyinfo->typtype == TYPTYPE_COMPOSITE)
		dumpCompositeType(fout, tyinfo);
	else if (tyinfo->typtype == TYPTYPE_ENUM)
		dumpEnumType(fout, tyinfo);
	else if (tyinfo->typtype == TYPTYPE_RANGE)
		dumpRangeType(fout, tyinfo);
	else
		write_msg(NULL, "WARNING: typtype of data type \"%s\" appears to be invalid\n",
				  tyinfo->dobj.name);
}

/*
 * dumpEnumType
 *	  writes out to fout the queries to recreate a user-defined enum type
 */
static void
dumpEnumType(Archive *fout, TypeInfo *tyinfo)
{
	PQExpBuffer q = createPQExpBuffer();
	PQExpBuffer delq = createPQExpBuffer();
	PQExpBuffer labelq = createPQExpBuffer();
	PQExpBuffer query = createPQExpBuffer();
	PGresult   *res;
	int			num,
				i;
	Oid			enum_oid;
	char	   *label;

	/* Set proper schema search path */
	selectSourceSchema("pg_catalog");

	if (fout->remoteVersion >= 90100)
		appendPQExpBuffer(query, "SELECT oid, enumlabel "
						  "FROM pg_catalog.pg_enum "
						  "WHERE enumtypid = '%u'"
						  "ORDER BY enumsortorder",
						  tyinfo->dobj.catId.oid);
	else
		appendPQExpBuffer(query, "SELECT oid, enumlabel "
						  "FROM pg_catalog.pg_enum "
						  "WHERE enumtypid = '%u'"
						  "ORDER BY oid",
						  tyinfo->dobj.catId.oid);

	res = PQexec(g_conn, query->data);
	check_sql_result(res, g_conn, query->data, PGRES_TUPLES_OK);

	num = PQntuples(res);

	/*
	 * DROP must be fully qualified in case same name appears in pg_catalog.
	 * CASCADE shouldn't be required here as for normal types since the I/O
	 * functions are generic and do not get dropped.
	 */
	appendPQExpBuffer(delq, "DROP TYPE %s.",
					  fmtId(tyinfo->dobj.namespace->dobj.name));
	appendPQExpBuffer(delq, "%s;\n",
					  fmtId(tyinfo->dobj.name));

	if (binary_upgrade)
		binary_upgrade_set_type_oids_by_type_oid(q, tyinfo->dobj.catId.oid);

	appendPQExpBuffer(q, "CREATE TYPE %s AS ENUM (",
					  fmtId(tyinfo->dobj.name));

	if (!binary_upgrade)
	{
		/* Labels with server-assigned oids */
		for (i = 0; i < num; i++)
		{
			label = PQgetvalue(res, i, PQfnumber(res, "enumlabel"));
			if (i > 0)
				appendPQExpBuffer(q, ",");
			appendPQExpBuffer(q, "\n    ");
			appendStringLiteralAH(q, label, fout);
		}
	}

	appendPQExpBuffer(q, "\n);\n");

	if (binary_upgrade)
	{
		/* Labels with dump-assigned (preserved) oids */
		for (i = 0; i < num; i++)
		{
			enum_oid = atooid(PQgetvalue(res, i, PQfnumber(res, "oid")));
			label = PQgetvalue(res, i, PQfnumber(res, "enumlabel"));

			if (i == 0)
				appendPQExpBuffer(q, "\n-- For binary upgrade, must preserve pg_enum oids\n");
			appendPQExpBuffer(q,
							  "SELECT binary_upgrade.set_next_pg_enum_oid('%u'::pg_catalog.oid);\n",
							  enum_oid);
			appendPQExpBuffer(q, "ALTER TYPE %s.",
							  fmtId(tyinfo->dobj.namespace->dobj.name));
			appendPQExpBuffer(q, "%s ADD VALUE ",
							  fmtId(tyinfo->dobj.name));
			appendStringLiteralAH(q, label, fout);
			appendPQExpBuffer(q, ";\n\n");
		}
	}

	appendPQExpBuffer(labelq, "TYPE %s", fmtId(tyinfo->dobj.name));

	if (binary_upgrade)
		binary_upgrade_extension_member(q, &tyinfo->dobj, labelq->data);

	ArchiveEntry(fout, tyinfo->dobj.catId, tyinfo->dobj.dumpId,
				 tyinfo->dobj.name,
				 tyinfo->dobj.namespace->dobj.name,
				 NULL,
				 tyinfo->rolname, 0, false,
				 "TYPE", SECTION_PRE_DATA,
				 q->data, delq->data, NULL,
				 tyinfo->dobj.dependencies, tyinfo->dobj.nDeps,
				 NULL, NULL);

	/* Dump Type Comments and Security Labels */
	dumpComment(fout, labelq->data,
				tyinfo->dobj.namespace->dobj.name, tyinfo->rolname,
				tyinfo->dobj.catId, 0, tyinfo->dobj.dumpId);
	dumpSecLabel(fout, labelq->data,
				 tyinfo->dobj.namespace->dobj.name, tyinfo->rolname,
				 tyinfo->dobj.catId, 0, tyinfo->dobj.dumpId);

	PQclear(res);
	destroyPQExpBuffer(q);
	destroyPQExpBuffer(delq);
	destroyPQExpBuffer(labelq);
	destroyPQExpBuffer(query);
}

/*
 * dumpRangeType
 *	  writes out to fout the queries to recreate a user-defined range type
 */
static void
dumpRangeType(Archive *fout, TypeInfo *tyinfo)
{
	PQExpBuffer q = createPQExpBuffer();
	PQExpBuffer delq = createPQExpBuffer();
	PQExpBuffer labelq = createPQExpBuffer();
	PQExpBuffer query = createPQExpBuffer();
	PGresult   *res;
	Oid			collationOid;
	char	   *procname;

	/*
	 * select appropriate schema to ensure names in CREATE are properly
	 * qualified
	 */
	selectSourceSchema(tyinfo->dobj.namespace->dobj.name);

	appendPQExpBuffer(query,
					  "SELECT pg_catalog.format_type(rngsubtype, NULL) AS rngsubtype, "
					  "opc.opcname AS opcname, "
					  "(SELECT nspname FROM pg_catalog.pg_namespace nsp "
					  "  WHERE nsp.oid = opc.opcnamespace) AS opcnsp, "
					  "opc.opcdefault, "
					  "CASE WHEN rngcollation = st.typcollation THEN 0 "
					  "     ELSE rngcollation END AS collation, "
					  "rngcanonical, rngsubdiff "
					  "FROM pg_catalog.pg_range r, pg_catalog.pg_type st, "
					  "     pg_catalog.pg_opclass opc "
					  "WHERE st.oid = rngsubtype AND opc.oid = rngsubopc AND "
					  "rngtypid = '%u'",
					  tyinfo->dobj.catId.oid);

	res = PQexec(g_conn, query->data);
	check_sql_result(res, g_conn, query->data, PGRES_TUPLES_OK);
	if (PQntuples(res) != 1)
	{
		write_msg(NULL, "query returned %d pg_range entries for range type \"%s\"\n",
				  PQntuples(res), tyinfo->dobj.name);
		exit_nicely();
	}

	/*
	 * DROP must be fully qualified in case same name appears in pg_catalog.
	 * CASCADE shouldn't be required here as for normal types since the I/O
	 * functions are generic and do not get dropped.
	 */
	appendPQExpBuffer(delq, "DROP TYPE %s.",
					  fmtId(tyinfo->dobj.namespace->dobj.name));
	appendPQExpBuffer(delq, "%s;\n",
					  fmtId(tyinfo->dobj.name));

	if (binary_upgrade)
		binary_upgrade_set_type_oids_by_type_oid(q, tyinfo->dobj.catId.oid);

	appendPQExpBuffer(q, "CREATE TYPE %s AS RANGE (",
					  fmtId(tyinfo->dobj.name));

	appendPQExpBuffer(q, "\n    subtype = %s",
					  PQgetvalue(res, 0, PQfnumber(res, "rngsubtype")));

	/* print subtype_opclass only if not default for subtype */
	if (PQgetvalue(res, 0, PQfnumber(res, "opcdefault"))[0] != 't')
	{
		char *opcname = PQgetvalue(res, 0, PQfnumber(res, "opcname"));
		char *nspname = PQgetvalue(res, 0, PQfnumber(res, "opcnsp"));

		/* always schema-qualify, don't try to be smart */
		appendPQExpBuffer(q, ",\n    subtype_opclass = %s.",
						  fmtId(nspname));
		appendPQExpBuffer(q, "%s", fmtId(opcname));
	}

	collationOid = atooid(PQgetvalue(res, 0, PQfnumber(res, "collation")));
	if (OidIsValid(collationOid))
	{
		CollInfo   *coll = findCollationByOid(collationOid);

		if (coll)
		{
			/* always schema-qualify, don't try to be smart */
			appendPQExpBuffer(q, ",\n    collation = %s.",
							  fmtId(coll->dobj.namespace->dobj.name));
			appendPQExpBuffer(q, "%s",
							  fmtId(coll->dobj.name));
		}
	}

	procname = PQgetvalue(res, 0, PQfnumber(res, "rngcanonical"));
	if (strcmp(procname, "-") != 0)
		appendPQExpBuffer(q, ",\n    canonical = %s", procname);

	procname = PQgetvalue(res, 0, PQfnumber(res, "rngsubdiff"));
	if (strcmp(procname, "-") != 0)
		appendPQExpBuffer(q, ",\n    subtype_diff = %s", procname);

	appendPQExpBuffer(q, "\n);\n");

	appendPQExpBuffer(labelq, "TYPE %s", fmtId(tyinfo->dobj.name));

	if (binary_upgrade)
		binary_upgrade_extension_member(q, &tyinfo->dobj, labelq->data);

	ArchiveEntry(fout, tyinfo->dobj.catId, tyinfo->dobj.dumpId,
				 tyinfo->dobj.name,
				 tyinfo->dobj.namespace->dobj.name,
				 NULL,
				 tyinfo->rolname, 0, false,
				 "TYPE", SECTION_PRE_DATA,
				 q->data, delq->data, NULL,
				 tyinfo->dobj.dependencies, tyinfo->dobj.nDeps,
				 NULL, NULL);

	/* Dump Type Comments and Security Labels */
	dumpComment(fout, labelq->data,
				tyinfo->dobj.namespace->dobj.name, tyinfo->rolname,
				tyinfo->dobj.catId, 0, tyinfo->dobj.dumpId);
	dumpSecLabel(fout, labelq->data,
				 tyinfo->dobj.namespace->dobj.name, tyinfo->rolname,
				 tyinfo->dobj.catId, 0, tyinfo->dobj.dumpId);

	PQclear(res);
	destroyPQExpBuffer(q);
	destroyPQExpBuffer(delq);
	destroyPQExpBuffer(labelq);
	destroyPQExpBuffer(query);
}

/*
 * dumpBaseType
 *	  writes out to fout the queries to recreate a user-defined base type
 */
static void
dumpBaseType(Archive *fout, TypeInfo *tyinfo)
{
	PQExpBuffer q = createPQExpBuffer();
	PQExpBuffer delq = createPQExpBuffer();
	PQExpBuffer labelq = createPQExpBuffer();
	PQExpBuffer query = createPQExpBuffer();
	PGresult   *res;
	int			ntups;
	char	   *typlen;
	char	   *typinput;
	char	   *typoutput;
	char	   *typreceive;
	char	   *typsend;
	char	   *typmodin;
	char	   *typmodout;
	char	   *typanalyze;
	Oid			typreceiveoid;
	Oid			typsendoid;
	Oid			typmodinoid;
	Oid			typmodoutoid;
	Oid			typanalyzeoid;
	char	   *typcategory;
	char	   *typispreferred;
	char	   *typdelim;
	char	   *typbyval;
	char	   *typalign;
	char	   *typstorage;
	char	   *typcollatable;
	char	   *typdefault;
	bool		typdefault_is_literal = false;

	/* Set proper schema search path so regproc references list correctly */
	selectSourceSchema(tyinfo->dobj.namespace->dobj.name);

	/* Fetch type-specific details */
	if (fout->remoteVersion >= 90100)
	{
		appendPQExpBuffer(query, "SELECT typlen, "
						  "typinput, typoutput, typreceive, typsend, "
						  "typmodin, typmodout, typanalyze, "
						  "typreceive::pg_catalog.oid AS typreceiveoid, "
						  "typsend::pg_catalog.oid AS typsendoid, "
						  "typmodin::pg_catalog.oid AS typmodinoid, "
						  "typmodout::pg_catalog.oid AS typmodoutoid, "
						  "typanalyze::pg_catalog.oid AS typanalyzeoid, "
						  "typcategory, typispreferred, "
						  "typdelim, typbyval, typalign, typstorage, "
						  "(typcollation <> 0) AS typcollatable, "
						  "pg_catalog.pg_get_expr(typdefaultbin, 0) AS typdefaultbin, typdefault "
						  "FROM pg_catalog.pg_type "
						  "WHERE oid = '%u'::pg_catalog.oid",
						  tyinfo->dobj.catId.oid);
	}
	else if (fout->remoteVersion >= 80400)
	{
		appendPQExpBuffer(query, "SELECT typlen, "
						  "typinput, typoutput, typreceive, typsend, "
						  "typmodin, typmodout, typanalyze, "
						  "typreceive::pg_catalog.oid AS typreceiveoid, "
						  "typsend::pg_catalog.oid AS typsendoid, "
						  "typmodin::pg_catalog.oid AS typmodinoid, "
						  "typmodout::pg_catalog.oid AS typmodoutoid, "
						  "typanalyze::pg_catalog.oid AS typanalyzeoid, "
						  "typcategory, typispreferred, "
						  "typdelim, typbyval, typalign, typstorage, "
						  "false AS typcollatable, "
						  "pg_catalog.pg_get_expr(typdefaultbin, 0) AS typdefaultbin, typdefault "
						  "FROM pg_catalog.pg_type "
						  "WHERE oid = '%u'::pg_catalog.oid",
						  tyinfo->dobj.catId.oid);
	}
	else if (fout->remoteVersion >= 80300)
	{
		/* Before 8.4, pg_get_expr does not allow 0 for its second arg */
		appendPQExpBuffer(query, "SELECT typlen, "
						  "typinput, typoutput, typreceive, typsend, "
						  "typmodin, typmodout, typanalyze, "
						  "typreceive::pg_catalog.oid AS typreceiveoid, "
						  "typsend::pg_catalog.oid AS typsendoid, "
						  "typmodin::pg_catalog.oid AS typmodinoid, "
						  "typmodout::pg_catalog.oid AS typmodoutoid, "
						  "typanalyze::pg_catalog.oid AS typanalyzeoid, "
						  "'U' AS typcategory, false AS typispreferred, "
						  "typdelim, typbyval, typalign, typstorage, "
						  "false AS typcollatable, "
						  "pg_catalog.pg_get_expr(typdefaultbin, 'pg_catalog.pg_type'::pg_catalog.regclass) AS typdefaultbin, typdefault "
						  "FROM pg_catalog.pg_type "
						  "WHERE oid = '%u'::pg_catalog.oid",
						  tyinfo->dobj.catId.oid);
	}
	else if (fout->remoteVersion >= 80000)
	{
		appendPQExpBuffer(query, "SELECT typlen, "
						  "typinput, typoutput, typreceive, typsend, "
						  "'-' AS typmodin, '-' AS typmodout, "
						  "typanalyze, "
						  "typreceive::pg_catalog.oid AS typreceiveoid, "
						  "typsend::pg_catalog.oid AS typsendoid, "
						  "0 AS typmodinoid, 0 AS typmodoutoid, "
						  "typanalyze::pg_catalog.oid AS typanalyzeoid, "
						  "'U' AS typcategory, false AS typispreferred, "
						  "typdelim, typbyval, typalign, typstorage, "
						  "false AS typcollatable, "
						  "pg_catalog.pg_get_expr(typdefaultbin, 'pg_catalog.pg_type'::pg_catalog.regclass) AS typdefaultbin, typdefault "
						  "FROM pg_catalog.pg_type "
						  "WHERE oid = '%u'::pg_catalog.oid",
						  tyinfo->dobj.catId.oid);
	}
	else if (fout->remoteVersion >= 70400)
	{
		appendPQExpBuffer(query, "SELECT typlen, "
						  "typinput, typoutput, typreceive, typsend, "
						  "'-' AS typmodin, '-' AS typmodout, "
						  "'-' AS typanalyze, "
						  "typreceive::pg_catalog.oid AS typreceiveoid, "
						  "typsend::pg_catalog.oid AS typsendoid, "
						  "0 AS typmodinoid, 0 AS typmodoutoid, "
						  "0 AS typanalyzeoid, "
						  "'U' AS typcategory, false AS typispreferred, "
						  "typdelim, typbyval, typalign, typstorage, "
						  "false AS typcollatable, "
						  "pg_catalog.pg_get_expr(typdefaultbin, 'pg_catalog.pg_type'::pg_catalog.regclass) AS typdefaultbin, typdefault "
						  "FROM pg_catalog.pg_type "
						  "WHERE oid = '%u'::pg_catalog.oid",
						  tyinfo->dobj.catId.oid);
	}
	else if (fout->remoteVersion >= 70300)
	{
		appendPQExpBuffer(query, "SELECT typlen, "
						  "typinput, typoutput, "
						  "'-' AS typreceive, '-' AS typsend, "
						  "'-' AS typmodin, '-' AS typmodout, "
						  "'-' AS typanalyze, "
						  "0 AS typreceiveoid, 0 AS typsendoid, "
						  "0 AS typmodinoid, 0 AS typmodoutoid, "
						  "0 AS typanalyzeoid, "
						  "'U' AS typcategory, false AS typispreferred, "
						  "typdelim, typbyval, typalign, typstorage, "
						  "false AS typcollatable, "
						  "pg_catalog.pg_get_expr(typdefaultbin, 'pg_catalog.pg_type'::pg_catalog.regclass) AS typdefaultbin, typdefault "
						  "FROM pg_catalog.pg_type "
						  "WHERE oid = '%u'::pg_catalog.oid",
						  tyinfo->dobj.catId.oid);
	}
	else if (fout->remoteVersion >= 70200)
	{
		/*
		 * Note: although pre-7.3 catalogs contain typreceive and typsend,
		 * ignore them because they are not right.
		 */
		appendPQExpBuffer(query, "SELECT typlen, "
						  "typinput, typoutput, "
						  "'-' AS typreceive, '-' AS typsend, "
						  "'-' AS typmodin, '-' AS typmodout, "
						  "'-' AS typanalyze, "
						  "0 AS typreceiveoid, 0 AS typsendoid, "
						  "0 AS typmodinoid, 0 AS typmodoutoid, "
						  "0 AS typanalyzeoid, "
						  "'U' AS typcategory, false AS typispreferred, "
						  "typdelim, typbyval, typalign, typstorage, "
						  "false AS typcollatable, "
						  "NULL AS typdefaultbin, typdefault "
						  "FROM pg_type "
						  "WHERE oid = '%u'::oid",
						  tyinfo->dobj.catId.oid);
	}
	else if (fout->remoteVersion >= 70100)
	{
		/*
		 * Ignore pre-7.2 typdefault; the field exists but has an unusable
		 * representation.
		 */
		appendPQExpBuffer(query, "SELECT typlen, "
						  "typinput, typoutput, "
						  "'-' AS typreceive, '-' AS typsend, "
						  "'-' AS typmodin, '-' AS typmodout, "
						  "'-' AS typanalyze, "
						  "0 AS typreceiveoid, 0 AS typsendoid, "
						  "0 AS typmodinoid, 0 AS typmodoutoid, "
						  "0 AS typanalyzeoid, "
						  "'U' AS typcategory, false AS typispreferred, "
						  "typdelim, typbyval, typalign, typstorage, "
						  "false AS typcollatable, "
						  "NULL AS typdefaultbin, NULL AS typdefault "
						  "FROM pg_type "
						  "WHERE oid = '%u'::oid",
						  tyinfo->dobj.catId.oid);
	}
	else
	{
		appendPQExpBuffer(query, "SELECT typlen, "
						  "typinput, typoutput, "
						  "'-' AS typreceive, '-' AS typsend, "
						  "'-' AS typmodin, '-' AS typmodout, "
						  "'-' AS typanalyze, "
						  "0 AS typreceiveoid, 0 AS typsendoid, "
						  "0 AS typmodinoid, 0 AS typmodoutoid, "
						  "0 AS typanalyzeoid, "
						  "'U' AS typcategory, false AS typispreferred, "
						  "typdelim, typbyval, typalign, "
						  "'p'::char AS typstorage, "
						  "false AS typcollatable, "
						  "NULL AS typdefaultbin, NULL AS typdefault "
						  "FROM pg_type "
						  "WHERE oid = '%u'::oid",
						  tyinfo->dobj.catId.oid);
	}

	res = PQexec(g_conn, query->data);
	check_sql_result(res, g_conn, query->data, PGRES_TUPLES_OK);

	/* Expecting a single result only */
	ntups = PQntuples(res);
	if (ntups != 1)
	{
		write_msg(NULL, ngettext("query returned %d row instead of one: %s\n",
							   "query returned %d rows instead of one: %s\n",
								 ntups),
				  ntups, query->data);
		exit_nicely();
	}

	typlen = PQgetvalue(res, 0, PQfnumber(res, "typlen"));
	typinput = PQgetvalue(res, 0, PQfnumber(res, "typinput"));
	typoutput = PQgetvalue(res, 0, PQfnumber(res, "typoutput"));
	typreceive = PQgetvalue(res, 0, PQfnumber(res, "typreceive"));
	typsend = PQgetvalue(res, 0, PQfnumber(res, "typsend"));
	typmodin = PQgetvalue(res, 0, PQfnumber(res, "typmodin"));
	typmodout = PQgetvalue(res, 0, PQfnumber(res, "typmodout"));
	typanalyze = PQgetvalue(res, 0, PQfnumber(res, "typanalyze"));
	typreceiveoid = atooid(PQgetvalue(res, 0, PQfnumber(res, "typreceiveoid")));
	typsendoid = atooid(PQgetvalue(res, 0, PQfnumber(res, "typsendoid")));
	typmodinoid = atooid(PQgetvalue(res, 0, PQfnumber(res, "typmodinoid")));
	typmodoutoid = atooid(PQgetvalue(res, 0, PQfnumber(res, "typmodoutoid")));
	typanalyzeoid = atooid(PQgetvalue(res, 0, PQfnumber(res, "typanalyzeoid")));
	typcategory = PQgetvalue(res, 0, PQfnumber(res, "typcategory"));
	typispreferred = PQgetvalue(res, 0, PQfnumber(res, "typispreferred"));
	typdelim = PQgetvalue(res, 0, PQfnumber(res, "typdelim"));
	typbyval = PQgetvalue(res, 0, PQfnumber(res, "typbyval"));
	typalign = PQgetvalue(res, 0, PQfnumber(res, "typalign"));
	typstorage = PQgetvalue(res, 0, PQfnumber(res, "typstorage"));
	typcollatable = PQgetvalue(res, 0, PQfnumber(res, "typcollatable"));
	if (!PQgetisnull(res, 0, PQfnumber(res, "typdefaultbin")))
		typdefault = PQgetvalue(res, 0, PQfnumber(res, "typdefaultbin"));
	else if (!PQgetisnull(res, 0, PQfnumber(res, "typdefault")))
	{
		typdefault = PQgetvalue(res, 0, PQfnumber(res, "typdefault"));
		typdefault_is_literal = true;	/* it needs quotes */
	}
	else
		typdefault = NULL;

	/*
	 * DROP must be fully qualified in case same name appears in pg_catalog.
	 * The reason we include CASCADE is that the circular dependency between
	 * the type and its I/O functions makes it impossible to drop the type any
	 * other way.
	 */
	appendPQExpBuffer(delq, "DROP TYPE %s.",
					  fmtId(tyinfo->dobj.namespace->dobj.name));
	appendPQExpBuffer(delq, "%s CASCADE;\n",
					  fmtId(tyinfo->dobj.name));

	/* We might already have a shell type, but setting pg_type_oid is harmless */
	if (binary_upgrade)
		binary_upgrade_set_type_oids_by_type_oid(q, tyinfo->dobj.catId.oid);

	appendPQExpBuffer(q,
					  "CREATE TYPE %s (\n"
					  "    INTERNALLENGTH = %s",
					  fmtId(tyinfo->dobj.name),
					  (strcmp(typlen, "-1") == 0) ? "variable" : typlen);

	if (fout->remoteVersion >= 70300)
	{
		/* regproc result is correctly quoted as of 7.3 */
		appendPQExpBuffer(q, ",\n    INPUT = %s", typinput);
		appendPQExpBuffer(q, ",\n    OUTPUT = %s", typoutput);
		if (OidIsValid(typreceiveoid))
			appendPQExpBuffer(q, ",\n    RECEIVE = %s", typreceive);
		if (OidIsValid(typsendoid))
			appendPQExpBuffer(q, ",\n    SEND = %s", typsend);
		if (OidIsValid(typmodinoid))
			appendPQExpBuffer(q, ",\n    TYPMOD_IN = %s", typmodin);
		if (OidIsValid(typmodoutoid))
			appendPQExpBuffer(q, ",\n    TYPMOD_OUT = %s", typmodout);
		if (OidIsValid(typanalyzeoid))
			appendPQExpBuffer(q, ",\n    ANALYZE = %s", typanalyze);
	}
	else
	{
		/* regproc delivers an unquoted name before 7.3 */
		/* cannot combine these because fmtId uses static result area */
		appendPQExpBuffer(q, ",\n    INPUT = %s", fmtId(typinput));
		appendPQExpBuffer(q, ",\n    OUTPUT = %s", fmtId(typoutput));
		/* receive/send/typmodin/typmodout/analyze need not be printed */
	}

	if (strcmp(typcollatable, "t") == 0)
		appendPQExpBuffer(q, ",\n    COLLATABLE = true");

	if (typdefault != NULL)
	{
		appendPQExpBuffer(q, ",\n    DEFAULT = ");
		if (typdefault_is_literal)
			appendStringLiteralAH(q, typdefault, fout);
		else
			appendPQExpBufferStr(q, typdefault);
	}

	if (OidIsValid(tyinfo->typelem))
	{
		char	   *elemType;

		/* reselect schema in case changed by function dump */
		selectSourceSchema(tyinfo->dobj.namespace->dobj.name);
		elemType = getFormattedTypeName(tyinfo->typelem, zeroAsOpaque);
		appendPQExpBuffer(q, ",\n    ELEMENT = %s", elemType);
		free(elemType);
	}

	if (strcmp(typcategory, "U") != 0)
	{
		appendPQExpBuffer(q, ",\n    CATEGORY = ");
		appendStringLiteralAH(q, typcategory, fout);
	}

	if (strcmp(typispreferred, "t") == 0)
		appendPQExpBuffer(q, ",\n    PREFERRED = true");

	if (typdelim && strcmp(typdelim, ",") != 0)
	{
		appendPQExpBuffer(q, ",\n    DELIMITER = ");
		appendStringLiteralAH(q, typdelim, fout);
	}

	if (strcmp(typalign, "c") == 0)
		appendPQExpBuffer(q, ",\n    ALIGNMENT = char");
	else if (strcmp(typalign, "s") == 0)
		appendPQExpBuffer(q, ",\n    ALIGNMENT = int2");
	else if (strcmp(typalign, "i") == 0)
		appendPQExpBuffer(q, ",\n    ALIGNMENT = int4");
	else if (strcmp(typalign, "d") == 0)
		appendPQExpBuffer(q, ",\n    ALIGNMENT = double");

	if (strcmp(typstorage, "p") == 0)
		appendPQExpBuffer(q, ",\n    STORAGE = plain");
	else if (strcmp(typstorage, "e") == 0)
		appendPQExpBuffer(q, ",\n    STORAGE = external");
	else if (strcmp(typstorage, "x") == 0)
		appendPQExpBuffer(q, ",\n    STORAGE = extended");
	else if (strcmp(typstorage, "m") == 0)
		appendPQExpBuffer(q, ",\n    STORAGE = main");

	if (strcmp(typbyval, "t") == 0)
		appendPQExpBuffer(q, ",\n    PASSEDBYVALUE");

	appendPQExpBuffer(q, "\n);\n");

	appendPQExpBuffer(labelq, "TYPE %s", fmtId(tyinfo->dobj.name));

	if (binary_upgrade)
		binary_upgrade_extension_member(q, &tyinfo->dobj, labelq->data);

	ArchiveEntry(fout, tyinfo->dobj.catId, tyinfo->dobj.dumpId,
				 tyinfo->dobj.name,
				 tyinfo->dobj.namespace->dobj.name,
				 NULL,
				 tyinfo->rolname, 0, false,
				 "TYPE", SECTION_PRE_DATA,
				 q->data, delq->data, NULL,
				 tyinfo->dobj.dependencies, tyinfo->dobj.nDeps,
				 NULL, NULL);

	/* Dump Type Comments and Security Labels */
	dumpComment(fout, labelq->data,
				tyinfo->dobj.namespace->dobj.name, tyinfo->rolname,
				tyinfo->dobj.catId, 0, tyinfo->dobj.dumpId);
	dumpSecLabel(fout, labelq->data,
				 tyinfo->dobj.namespace->dobj.name, tyinfo->rolname,
				 tyinfo->dobj.catId, 0, tyinfo->dobj.dumpId);

	PQclear(res);
	destroyPQExpBuffer(q);
	destroyPQExpBuffer(delq);
	destroyPQExpBuffer(labelq);
	destroyPQExpBuffer(query);
}

/*
 * dumpDomain
 *	  writes out to fout the queries to recreate a user-defined domain
 */
static void
dumpDomain(Archive *fout, TypeInfo *tyinfo)
{
	PQExpBuffer q = createPQExpBuffer();
	PQExpBuffer delq = createPQExpBuffer();
	PQExpBuffer labelq = createPQExpBuffer();
	PQExpBuffer query = createPQExpBuffer();
	PGresult   *res;
	int			ntups;
	int			i;
	char	   *typnotnull;
	char	   *typdefn;
	char	   *typdefault;
	Oid			typcollation;
	bool		typdefault_is_literal = false;

	/* Set proper schema search path so type references list correctly */
	selectSourceSchema(tyinfo->dobj.namespace->dobj.name);

	/* Fetch domain specific details */
	if (g_fout->remoteVersion >= 90100)
	{
		/* typcollation is new in 9.1 */
		appendPQExpBuffer(query, "SELECT t.typnotnull, "
			"pg_catalog.format_type(t.typbasetype, t.typtypmod) AS typdefn, "
						  "pg_catalog.pg_get_expr(t.typdefaultbin, 'pg_catalog.pg_type'::pg_catalog.regclass) AS typdefaultbin, "
						  "t.typdefault, "
						  "CASE WHEN t.typcollation <> u.typcollation "
						  "THEN t.typcollation ELSE 0 END AS typcollation "
						  "FROM pg_catalog.pg_type t "
				 "LEFT JOIN pg_catalog.pg_type u ON (t.typbasetype = u.oid) "
						  "WHERE t.oid = '%u'::pg_catalog.oid",
						  tyinfo->dobj.catId.oid);
	}
	else
	{
		/* We assume here that remoteVersion must be at least 70300 */
		appendPQExpBuffer(query, "SELECT typnotnull, "
				"pg_catalog.format_type(typbasetype, typtypmod) AS typdefn, "
						  "pg_catalog.pg_get_expr(typdefaultbin, 'pg_catalog.pg_type'::pg_catalog.regclass) AS typdefaultbin, "
						  "typdefault, 0 AS typcollation "
						  "FROM pg_catalog.pg_type "
						  "WHERE oid = '%u'::pg_catalog.oid",
						  tyinfo->dobj.catId.oid);
	}

	res = PQexec(g_conn, query->data);
	check_sql_result(res, g_conn, query->data, PGRES_TUPLES_OK);

	/* Expecting a single result only */
	ntups = PQntuples(res);
	if (ntups != 1)
	{
		write_msg(NULL, ngettext("query returned %d row instead of one: %s\n",
							   "query returned %d rows instead of one: %s\n",
								 ntups),
				  ntups, query->data);
		exit_nicely();
	}

	typnotnull = PQgetvalue(res, 0, PQfnumber(res, "typnotnull"));
	typdefn = PQgetvalue(res, 0, PQfnumber(res, "typdefn"));
	if (!PQgetisnull(res, 0, PQfnumber(res, "typdefaultbin")))
		typdefault = PQgetvalue(res, 0, PQfnumber(res, "typdefaultbin"));
	else if (!PQgetisnull(res, 0, PQfnumber(res, "typdefault")))
	{
		typdefault = PQgetvalue(res, 0, PQfnumber(res, "typdefault"));
		typdefault_is_literal = true;	/* it needs quotes */
	}
	else
		typdefault = NULL;
	typcollation = atooid(PQgetvalue(res, 0, PQfnumber(res, "typcollation")));

	if (binary_upgrade)
		binary_upgrade_set_type_oids_by_type_oid(q, tyinfo->dobj.catId.oid);

	appendPQExpBuffer(q,
					  "CREATE DOMAIN %s AS %s",
					  fmtId(tyinfo->dobj.name),
					  typdefn);

	/* Print collation only if different from base type's collation */
	if (OidIsValid(typcollation))
	{
		CollInfo   *coll;

		coll = findCollationByOid(typcollation);
		if (coll)
		{
			/* always schema-qualify, don't try to be smart */
			appendPQExpBuffer(q, " COLLATE %s.",
							  fmtId(coll->dobj.namespace->dobj.name));
			appendPQExpBuffer(q, "%s",
							  fmtId(coll->dobj.name));
		}
	}

	if (typnotnull[0] == 't')
		appendPQExpBuffer(q, " NOT NULL");

	if (typdefault != NULL)
	{
		appendPQExpBuffer(q, " DEFAULT ");
		if (typdefault_is_literal)
			appendStringLiteralAH(q, typdefault, fout);
		else
			appendPQExpBufferStr(q, typdefault);
	}

	PQclear(res);

	/*
	 * Add any CHECK constraints for the domain
	 */
	for (i = 0; i < tyinfo->nDomChecks; i++)
	{
		ConstraintInfo *domcheck = &(tyinfo->domChecks[i]);

		if (!domcheck->separate)
			appendPQExpBuffer(q, "\n\tCONSTRAINT %s %s",
							  fmtId(domcheck->dobj.name), domcheck->condef);
	}

	appendPQExpBuffer(q, ";\n");

	/*
	 * DROP must be fully qualified in case same name appears in pg_catalog
	 */
	appendPQExpBuffer(delq, "DROP DOMAIN %s.",
					  fmtId(tyinfo->dobj.namespace->dobj.name));
	appendPQExpBuffer(delq, "%s;\n",
					  fmtId(tyinfo->dobj.name));

	appendPQExpBuffer(labelq, "DOMAIN %s", fmtId(tyinfo->dobj.name));

	if (binary_upgrade)
		binary_upgrade_extension_member(q, &tyinfo->dobj, labelq->data);

	ArchiveEntry(fout, tyinfo->dobj.catId, tyinfo->dobj.dumpId,
				 tyinfo->dobj.name,
				 tyinfo->dobj.namespace->dobj.name,
				 NULL,
				 tyinfo->rolname, 0, false,
				 "DOMAIN", SECTION_PRE_DATA,
				 q->data, delq->data, NULL,
				 tyinfo->dobj.dependencies, tyinfo->dobj.nDeps,
				 NULL, NULL);

	/* Dump Domain Comments and Security Labels */
	dumpComment(fout, labelq->data,
				tyinfo->dobj.namespace->dobj.name, tyinfo->rolname,
				tyinfo->dobj.catId, 0, tyinfo->dobj.dumpId);
	dumpSecLabel(fout, labelq->data,
				 tyinfo->dobj.namespace->dobj.name, tyinfo->rolname,
				 tyinfo->dobj.catId, 0, tyinfo->dobj.dumpId);

	destroyPQExpBuffer(q);
	destroyPQExpBuffer(delq);
	destroyPQExpBuffer(labelq);
	destroyPQExpBuffer(query);
}

/*
 * dumpCompositeType
 *	  writes out to fout the queries to recreate a user-defined stand-alone
 *	  composite type
 */
static void
dumpCompositeType(Archive *fout, TypeInfo *tyinfo)
{
	PQExpBuffer q = createPQExpBuffer();
	PQExpBuffer dropped = createPQExpBuffer();
	PQExpBuffer delq = createPQExpBuffer();
	PQExpBuffer labelq = createPQExpBuffer();
	PQExpBuffer query = createPQExpBuffer();
	PGresult   *res;
	int			ntups;
	int			i_attname;
	int			i_atttypdefn;
	int			i_attlen;
	int			i_attalign;
	int			i_attisdropped;
	int			i_attcollation;
	int			i_typrelid;
	int			i;
	int			actual_atts;

	/* Set proper schema search path so type references list correctly */
	selectSourceSchema(tyinfo->dobj.namespace->dobj.name);

	/* Fetch type specific details */
	if (fout->remoteVersion >= 90100)
	{
		/*
		 * attcollation is new in 9.1.	Since we only want to dump COLLATE
		 * clauses for attributes whose collation is different from their
		 * type's default, we use a CASE here to suppress uninteresting
		 * attcollations cheaply.  atttypid will be 0 for dropped columns;
		 * collation does not matter for those.
		 */
		appendPQExpBuffer(query, "SELECT a.attname, "
			"pg_catalog.format_type(a.atttypid, a.atttypmod) AS atttypdefn, "
						  "a.attlen, a.attalign, a.attisdropped, "
						  "CASE WHEN a.attcollation <> at.typcollation "
						  "THEN a.attcollation ELSE 0 END AS attcollation, "
						  "ct.typrelid "
						  "FROM pg_catalog.pg_type ct "
				"JOIN pg_catalog.pg_attribute a ON a.attrelid = ct.typrelid "
					"LEFT JOIN pg_catalog.pg_type at ON at.oid = a.atttypid "
						  "WHERE ct.oid = '%u'::pg_catalog.oid "
						  "ORDER BY a.attnum ",
						  tyinfo->dobj.catId.oid);
	}
	else
	{
		/*
		 * We assume here that remoteVersion must be at least 70300.  Since
		 * ALTER TYPE could not drop columns until 9.1, attisdropped should
		 * always be false.
		 */
		appendPQExpBuffer(query, "SELECT a.attname, "
			"pg_catalog.format_type(a.atttypid, a.atttypmod) AS atttypdefn, "
						  "a.attlen, a.attalign, a.attisdropped, "
						  "0 AS attcollation, "
						  "ct.typrelid "
					 "FROM pg_catalog.pg_type ct, pg_catalog.pg_attribute a "
						  "WHERE ct.oid = '%u'::pg_catalog.oid "
						  "AND a.attrelid = ct.typrelid "
						  "ORDER BY a.attnum ",
						  tyinfo->dobj.catId.oid);
	}

	res = PQexec(g_conn, query->data);
	check_sql_result(res, g_conn, query->data, PGRES_TUPLES_OK);

	ntups = PQntuples(res);

	i_attname = PQfnumber(res, "attname");
	i_atttypdefn = PQfnumber(res, "atttypdefn");
	i_attlen = PQfnumber(res, "attlen");
	i_attalign = PQfnumber(res, "attalign");
	i_attisdropped = PQfnumber(res, "attisdropped");
	i_attcollation = PQfnumber(res, "attcollation");
	i_typrelid = PQfnumber(res, "typrelid");

	if (binary_upgrade)
	{
		Oid			typrelid = atooid(PQgetvalue(res, 0, i_typrelid));

		binary_upgrade_set_type_oids_by_type_oid(q, tyinfo->dobj.catId.oid);
		binary_upgrade_set_pg_class_oids(q, typrelid, false);
	}

	appendPQExpBuffer(q, "CREATE TYPE %s AS (",
					  fmtId(tyinfo->dobj.name));

	actual_atts = 0;
	for (i = 0; i < ntups; i++)
	{
		char	   *attname;
		char	   *atttypdefn;
		char	   *attlen;
		char	   *attalign;
		bool		attisdropped;
		Oid			attcollation;

		attname = PQgetvalue(res, i, i_attname);
		atttypdefn = PQgetvalue(res, i, i_atttypdefn);
		attlen = PQgetvalue(res, i, i_attlen);
		attalign = PQgetvalue(res, i, i_attalign);
		attisdropped = (PQgetvalue(res, i, i_attisdropped)[0] == 't');
		attcollation = atooid(PQgetvalue(res, i, i_attcollation));

		if (attisdropped && !binary_upgrade)
			continue;

		/* Format properly if not first attr */
		if (actual_atts++ > 0)
			appendPQExpBuffer(q, ",");
		appendPQExpBuffer(q, "\n\t");

		if (!attisdropped)
		{
			appendPQExpBuffer(q, "%s %s", fmtId(attname), atttypdefn);

			/* Add collation if not default for the column type */
			if (OidIsValid(attcollation))
			{
				CollInfo   *coll;

				coll = findCollationByOid(attcollation);
				if (coll)
				{
					/* always schema-qualify, don't try to be smart */
					appendPQExpBuffer(q, " COLLATE %s.",
									  fmtId(coll->dobj.namespace->dobj.name));
					appendPQExpBuffer(q, "%s",
									  fmtId(coll->dobj.name));
				}
			}
		}
		else
		{
			/*
			 * This is a dropped attribute and we're in binary_upgrade mode.
			 * Insert a placeholder for it in the CREATE TYPE command, and set
			 * length and alignment with direct UPDATE to the catalogs
			 * afterwards. See similar code in dumpTableSchema().
			 */
			appendPQExpBuffer(q, "%s INTEGER /* dummy */", fmtId(attname));

			/* stash separately for insertion after the CREATE TYPE */
			appendPQExpBuffer(dropped,
					  "\n-- For binary upgrade, recreate dropped column.\n");
			appendPQExpBuffer(dropped, "UPDATE pg_catalog.pg_attribute\n"
							  "SET attlen = %s, "
							  "attalign = '%s', attbyval = false\n"
							  "WHERE attname = ", attlen, attalign);
			appendStringLiteralAH(dropped, attname, fout);
			appendPQExpBuffer(dropped, "\n  AND attrelid = ");
			appendStringLiteralAH(dropped, fmtId(tyinfo->dobj.name), fout);
			appendPQExpBuffer(dropped, "::pg_catalog.regclass;\n");

			appendPQExpBuffer(dropped, "ALTER TYPE %s ",
							  fmtId(tyinfo->dobj.name));
			appendPQExpBuffer(dropped, "DROP ATTRIBUTE %s;\n",
							  fmtId(attname));
		}
	}
	appendPQExpBuffer(q, "\n);\n");
	appendPQExpBufferStr(q, dropped->data);

	/*
	 * DROP must be fully qualified in case same name appears in pg_catalog
	 */
	appendPQExpBuffer(delq, "DROP TYPE %s.",
					  fmtId(tyinfo->dobj.namespace->dobj.name));
	appendPQExpBuffer(delq, "%s;\n",
					  fmtId(tyinfo->dobj.name));

	appendPQExpBuffer(labelq, "TYPE %s", fmtId(tyinfo->dobj.name));

	if (binary_upgrade)
		binary_upgrade_extension_member(q, &tyinfo->dobj, labelq->data);

	ArchiveEntry(fout, tyinfo->dobj.catId, tyinfo->dobj.dumpId,
				 tyinfo->dobj.name,
				 tyinfo->dobj.namespace->dobj.name,
				 NULL,
				 tyinfo->rolname, 0, false,
				 "TYPE", SECTION_PRE_DATA,
				 q->data, delq->data, NULL,
				 tyinfo->dobj.dependencies, tyinfo->dobj.nDeps,
				 NULL, NULL);


	/* Dump Type Comments and Security Labels */
	dumpComment(fout, labelq->data,
				tyinfo->dobj.namespace->dobj.name, tyinfo->rolname,
				tyinfo->dobj.catId, 0, tyinfo->dobj.dumpId);
	dumpSecLabel(fout, labelq->data,
				 tyinfo->dobj.namespace->dobj.name, tyinfo->rolname,
				 tyinfo->dobj.catId, 0, tyinfo->dobj.dumpId);

	PQclear(res);
	destroyPQExpBuffer(q);
	destroyPQExpBuffer(dropped);
	destroyPQExpBuffer(delq);
	destroyPQExpBuffer(labelq);
	destroyPQExpBuffer(query);

	/* Dump any per-column comments */
	dumpCompositeTypeColComments(fout, tyinfo);
}

/*
 * dumpCompositeTypeColComments
 *	  writes out to fout the queries to recreate comments on the columns of
 *	  a user-defined stand-alone composite type
 */
static void
dumpCompositeTypeColComments(Archive *fout, TypeInfo *tyinfo)
{
	CommentItem *comments;
	int			ncomments;
	PGresult   *res;
	PQExpBuffer query;
	PQExpBuffer target;
	Oid			pgClassOid;
	int			i;
	int			ntups;
	int			i_attname;
	int			i_attnum;

	query = createPQExpBuffer();

	/* We assume here that remoteVersion must be at least 70300 */
	appendPQExpBuffer(query,
					  "SELECT c.tableoid, a.attname, a.attnum "
					  "FROM pg_catalog.pg_class c, pg_catalog.pg_attribute a "
					  "WHERE c.oid = '%u' AND c.oid = a.attrelid "
					  "  AND NOT a.attisdropped "
					  "ORDER BY a.attnum ",
					  tyinfo->typrelid);

	/* Fetch column attnames */
	res = PQexec(g_conn, query->data);
	check_sql_result(res, g_conn, query->data, PGRES_TUPLES_OK);

	ntups = PQntuples(res);
	if (ntups < 1)
	{
		PQclear(res);
		destroyPQExpBuffer(query);
		return;
	}

	pgClassOid = atooid(PQgetvalue(res, 0, PQfnumber(res, "tableoid")));

	/* Search for comments associated with type's pg_class OID */
	ncomments = findComments(fout,
							 pgClassOid,
							 tyinfo->typrelid,
							 &comments);

	/* If no comments exist, we're done */
	if (ncomments <= 0)
	{
		PQclear(res);
		destroyPQExpBuffer(query);
		return;
	}

	/* Build COMMENT ON statements */
	target = createPQExpBuffer();

	i_attnum = PQfnumber(res, "attnum");
	i_attname = PQfnumber(res, "attname");
	while (ncomments > 0)
	{
		const char *attname;

		attname = NULL;
		for (i = 0; i < ntups; i++)
		{
			if (atoi(PQgetvalue(res, i, i_attnum)) == comments->objsubid)
			{
				attname = PQgetvalue(res, i, i_attname);
				break;
			}
		}
		if (attname)			/* just in case we don't find it */
		{
			const char *descr = comments->descr;

			resetPQExpBuffer(target);
			appendPQExpBuffer(target, "COLUMN %s.",
							  fmtId(tyinfo->dobj.name));
			appendPQExpBuffer(target, "%s",
							  fmtId(attname));

			resetPQExpBuffer(query);
			appendPQExpBuffer(query, "COMMENT ON %s IS ", target->data);
			appendStringLiteralAH(query, descr, fout);
			appendPQExpBuffer(query, ";\n");

			ArchiveEntry(fout, nilCatalogId, createDumpId(),
						 target->data,
						 tyinfo->dobj.namespace->dobj.name,
						 NULL, tyinfo->rolname, 0,
						 false, "COMMENT", SECTION_NONE,
						 query->data, "", NULL,
						 &(tyinfo->dobj.dumpId), 1,
						 NULL, NULL);
		}

		comments++;
		ncomments--;
	}

	PQclear(res);
	destroyPQExpBuffer(query);
	destroyPQExpBuffer(target);
}

/*
 * dumpShellType
 *	  writes out to fout the queries to create a shell type
 *
 * We dump a shell definition in advance of the I/O functions for the type.
 */
static void
dumpShellType(Archive *fout, ShellTypeInfo *stinfo)
{
	PQExpBuffer q;

	/* Skip if not to be dumped */
	if (!stinfo->dobj.dump || dataOnly)
		return;

	q = createPQExpBuffer();

	/*
	 * Note the lack of a DROP command for the shell type; any required DROP
	 * is driven off the base type entry, instead.	This interacts with
	 * _printTocEntry()'s use of the presence of a DROP command to decide
	 * whether an entry needs an ALTER OWNER command.  We don't want to alter
	 * the shell type's owner immediately on creation; that should happen only
	 * after it's filled in, otherwise the backend complains.
	 */

	if (binary_upgrade)
		binary_upgrade_set_type_oids_by_type_oid(q,
										   stinfo->baseType->dobj.catId.oid);

	appendPQExpBuffer(q, "CREATE TYPE %s;\n",
					  fmtId(stinfo->dobj.name));

	ArchiveEntry(fout, stinfo->dobj.catId, stinfo->dobj.dumpId,
				 stinfo->dobj.name,
				 stinfo->dobj.namespace->dobj.name,
				 NULL,
				 stinfo->baseType->rolname, 0, false,
				 "SHELL TYPE", SECTION_PRE_DATA,
				 q->data, "", NULL,
				 stinfo->dobj.dependencies, stinfo->dobj.nDeps,
				 NULL, NULL);

	destroyPQExpBuffer(q);
}

/*
 * Determine whether we want to dump definitions for procedural languages.
 * Since the languages themselves don't have schemas, we can't rely on
 * the normal schema-based selection mechanism.  We choose to dump them
 * whenever neither --schema nor --table was given.  (Before 8.1, we used
 * the dump flag of the PL's call handler function, but in 8.1 this will
 * probably always be false since call handlers are created in pg_catalog.)
 *
 * For some backwards compatibility with the older behavior, we forcibly
 * dump a PL if its handler function (and validator if any) are in a
 * dumpable namespace.	That case is not checked here.
 *
 * Also, if the PL belongs to an extension, we do not use this heuristic.
 * That case isn't checked here either.
 */
static bool
shouldDumpProcLangs(void)
{
	if (!include_everything)
		return false;
	/* And they're schema not data */
	if (dataOnly)
		return false;
	return true;
}

/*
 * dumpProcLang
 *		  writes out to fout the queries to recreate a user-defined
 *		  procedural language
 */
static void
dumpProcLang(Archive *fout, ProcLangInfo *plang)
{
	PQExpBuffer defqry;
	PQExpBuffer delqry;
	PQExpBuffer labelq;
	bool		useParams;
	char	   *qlanname;
	char	   *lanschema;
	FuncInfo   *funcInfo;
	FuncInfo   *inlineInfo = NULL;
	FuncInfo   *validatorInfo = NULL;

	/* Skip if not to be dumped */
	if (!plang->dobj.dump || dataOnly)
		return;

	/*
	 * Try to find the support function(s).  It is not an error if we don't
	 * find them --- if the functions are in the pg_catalog schema, as is
	 * standard in 8.1 and up, then we won't have loaded them. (In this case
	 * we will emit a parameterless CREATE LANGUAGE command, which will
	 * require PL template knowledge in the backend to reload.)
	 */

	funcInfo = findFuncByOid(plang->lanplcallfoid);
	if (funcInfo != NULL && !funcInfo->dobj.dump)
		funcInfo = NULL;		/* treat not-dumped same as not-found */

	if (OidIsValid(plang->laninline))
	{
		inlineInfo = findFuncByOid(plang->laninline);
		if (inlineInfo != NULL && !inlineInfo->dobj.dump)
			inlineInfo = NULL;
	}

	if (OidIsValid(plang->lanvalidator))
	{
		validatorInfo = findFuncByOid(plang->lanvalidator);
		if (validatorInfo != NULL && !validatorInfo->dobj.dump)
			validatorInfo = NULL;
	}

	/*
	 * If the functions are dumpable then emit a traditional CREATE LANGUAGE
	 * with parameters.  Otherwise, dump only if shouldDumpProcLangs() says to
	 * dump it.
	 *
	 * However, for a language that belongs to an extension, we must not use
	 * the shouldDumpProcLangs heuristic, but just dump the language iff we're
	 * told to (via dobj.dump).  Generally the support functions will belong
	 * to the same extension and so have the same dump flags ... if they
	 * don't, this might not work terribly nicely.
	 */
	useParams = (funcInfo != NULL &&
				 (inlineInfo != NULL || !OidIsValid(plang->laninline)) &&
				 (validatorInfo != NULL || !OidIsValid(plang->lanvalidator)));

	if (!plang->dobj.ext_member)
	{
		if (!useParams && !shouldDumpProcLangs())
			return;
	}

	defqry = createPQExpBuffer();
	delqry = createPQExpBuffer();
	labelq = createPQExpBuffer();

	qlanname = pg_strdup(fmtId(plang->dobj.name));

	/*
	 * If dumping a HANDLER clause, treat the language as being in the handler
	 * function's schema; this avoids cluttering the HANDLER clause. Otherwise
	 * it doesn't really have a schema.
	 */
	if (useParams)
		lanschema = funcInfo->dobj.namespace->dobj.name;
	else
		lanschema = NULL;

	appendPQExpBuffer(delqry, "DROP PROCEDURAL LANGUAGE %s;\n",
					  qlanname);

	if (useParams)
	{
		appendPQExpBuffer(defqry, "CREATE %sPROCEDURAL LANGUAGE %s",
						  plang->lanpltrusted ? "TRUSTED " : "",
						  qlanname);
		appendPQExpBuffer(defqry, " HANDLER %s",
						  fmtId(funcInfo->dobj.name));
		if (OidIsValid(plang->laninline))
		{
			appendPQExpBuffer(defqry, " INLINE ");
			/* Cope with possibility that inline is in different schema */
			if (inlineInfo->dobj.namespace != funcInfo->dobj.namespace)
				appendPQExpBuffer(defqry, "%s.",
							   fmtId(inlineInfo->dobj.namespace->dobj.name));
			appendPQExpBuffer(defqry, "%s",
							  fmtId(inlineInfo->dobj.name));
		}
		if (OidIsValid(plang->lanvalidator))
		{
			appendPQExpBuffer(defqry, " VALIDATOR ");
			/* Cope with possibility that validator is in different schema */
			if (validatorInfo->dobj.namespace != funcInfo->dobj.namespace)
				appendPQExpBuffer(defqry, "%s.",
							fmtId(validatorInfo->dobj.namespace->dobj.name));
			appendPQExpBuffer(defqry, "%s",
							  fmtId(validatorInfo->dobj.name));
		}
	}
	else
	{
		/*
		 * If not dumping parameters, then use CREATE OR REPLACE so that the
		 * command will not fail if the language is preinstalled in the target
		 * database.  We restrict the use of REPLACE to this case so as to
		 * eliminate the risk of replacing a language with incompatible
		 * parameter settings: this command will only succeed at all if there
		 * is a pg_pltemplate entry, and if there is one, the existing entry
		 * must match it too.
		 */
		appendPQExpBuffer(defqry, "CREATE OR REPLACE PROCEDURAL LANGUAGE %s",
						  qlanname);
	}
	appendPQExpBuffer(defqry, ";\n");

	appendPQExpBuffer(labelq, "LANGUAGE %s", qlanname);

	if (binary_upgrade)
		binary_upgrade_extension_member(defqry, &plang->dobj, labelq->data);

	ArchiveEntry(fout, plang->dobj.catId, plang->dobj.dumpId,
				 plang->dobj.name,
				 lanschema, NULL, plang->lanowner, 0,
				 false, "PROCEDURAL LANGUAGE", SECTION_PRE_DATA,
				 defqry->data, delqry->data, NULL,
				 plang->dobj.dependencies, plang->dobj.nDeps,
				 NULL, NULL);

	/* Dump Proc Lang Comments and Security Labels */
	dumpComment(fout, labelq->data,
				NULL, "",
				plang->dobj.catId, 0, plang->dobj.dumpId);
	dumpSecLabel(fout, labelq->data,
				 NULL, "",
				 plang->dobj.catId, 0, plang->dobj.dumpId);

	if (plang->lanpltrusted)
		dumpACL(fout, plang->dobj.catId, plang->dobj.dumpId, "LANGUAGE",
				qlanname, NULL, plang->dobj.name,
				lanschema,
				plang->lanowner, plang->lanacl);

	free(qlanname);

	destroyPQExpBuffer(defqry);
	destroyPQExpBuffer(delqry);
	destroyPQExpBuffer(labelq);
}

/*
 * format_function_arguments: generate function name and argument list
 *
 * This is used when we can rely on pg_get_function_arguments to format
 * the argument list.
 */
static char *
format_function_arguments(FuncInfo *finfo, char *funcargs)
{
	PQExpBufferData fn;

	initPQExpBuffer(&fn);
	appendPQExpBuffer(&fn, "%s(%s)", fmtId(finfo->dobj.name), funcargs);
	return fn.data;
}

/*
 * format_function_arguments_old: generate function name and argument list
 *
 * The argument type names are qualified if needed.  The function name
 * is never qualified.
 *
 * This is used only with pre-8.4 servers, so we aren't expecting to see
 * VARIADIC or TABLE arguments, nor are there any defaults for arguments.
 *
 * Any or all of allargtypes, argmodes, argnames may be NULL.
 */
static char *
format_function_arguments_old(FuncInfo *finfo, int nallargs,
							  char **allargtypes,
							  char **argmodes,
							  char **argnames)
{
	PQExpBufferData fn;
	int			j;

	initPQExpBuffer(&fn);
	appendPQExpBuffer(&fn, "%s(", fmtId(finfo->dobj.name));
	for (j = 0; j < nallargs; j++)
	{
		Oid			typid;
		char	   *typname;
		const char *argmode;
		const char *argname;

		typid = allargtypes ? atooid(allargtypes[j]) : finfo->argtypes[j];
		typname = getFormattedTypeName(typid, zeroAsOpaque);

		if (argmodes)
		{
			switch (argmodes[j][0])
			{
				case PROARGMODE_IN:
					argmode = "";
					break;
				case PROARGMODE_OUT:
					argmode = "OUT ";
					break;
				case PROARGMODE_INOUT:
					argmode = "INOUT ";
					break;
				default:
					write_msg(NULL, "WARNING: bogus value in proargmodes array\n");
					argmode = "";
					break;
			}
		}
		else
			argmode = "";

		argname = argnames ? argnames[j] : (char *) NULL;
		if (argname && argname[0] == '\0')
			argname = NULL;

		appendPQExpBuffer(&fn, "%s%s%s%s%s",
						  (j > 0) ? ", " : "",
						  argmode,
						  argname ? fmtId(argname) : "",
						  argname ? " " : "",
						  typname);
		free(typname);
	}
	appendPQExpBuffer(&fn, ")");
	return fn.data;
}

/*
 * format_function_signature: generate function name and argument list
 *
 * This is like format_function_arguments_old except that only a minimal
 * list of input argument types is generated; this is sufficient to
 * reference the function, but not to define it.
 *
 * If honor_quotes is false then the function name is never quoted.
 * This is appropriate for use in TOC tags, but not in SQL commands.
 */
static char *
format_function_signature(FuncInfo *finfo, bool honor_quotes)
{
	PQExpBufferData fn;
	int			j;

	initPQExpBuffer(&fn);
	if (honor_quotes)
		appendPQExpBuffer(&fn, "%s(", fmtId(finfo->dobj.name));
	else
		appendPQExpBuffer(&fn, "%s(", finfo->dobj.name);
	for (j = 0; j < finfo->nargs; j++)
	{
		char	   *typname;

		typname = getFormattedTypeName(finfo->argtypes[j], zeroAsOpaque);

		appendPQExpBuffer(&fn, "%s%s",
						  (j > 0) ? ", " : "",
						  typname);
		free(typname);
	}
	appendPQExpBuffer(&fn, ")");
	return fn.data;
}


/*
 * dumpFunc:
 *	  dump out one function
 */
static void
dumpFunc(Archive *fout, FuncInfo *finfo)
{
	PQExpBuffer query;
	PQExpBuffer q;
	PQExpBuffer delqry;
	PQExpBuffer labelq;
	PQExpBuffer asPart;
	PGresult   *res;
	char	   *funcsig;		/* identity signature */
	char	   *funcfullsig;	/* full signature */
	char	   *funcsig_tag;
	int			ntups;
	char	   *proretset;
	char	   *prosrc;
	char	   *probin;
	char	   *funcargs;
	char	   *funciargs;
	char	   *funcresult;
	char	   *proallargtypes;
	char	   *proargmodes;
	char	   *proargnames;
	char	   *proiswindow;
	char	   *provolatile;
	char	   *proisstrict;
	char	   *prosecdef;
	char	   *proconfig;
	char	   *procost;
	char	   *prorows;
	char	   *lanname;
	char	   *rettypename;
	int			nallargs;
	char	  **allargtypes = NULL;
	char	  **argmodes = NULL;
	char	  **argnames = NULL;
	char	  **configitems = NULL;
	int			nconfigitems = 0;
	int			i;

	/* Skip if not to be dumped */
	if (!finfo->dobj.dump || dataOnly)
		return;

	query = createPQExpBuffer();
	q = createPQExpBuffer();
	delqry = createPQExpBuffer();
	labelq = createPQExpBuffer();
	asPart = createPQExpBuffer();

	/* Set proper schema search path so type references list correctly */
	selectSourceSchema(finfo->dobj.namespace->dobj.name);

	/* Fetch function-specific details */
	if (g_fout->remoteVersion >= 80400)
	{
		/*
		 * In 8.4 and up we rely on pg_get_function_arguments and
		 * pg_get_function_result instead of examining proallargtypes etc.
		 */
		appendPQExpBuffer(query,
						  "SELECT proretset, prosrc, probin, "
					"pg_catalog.pg_get_function_arguments(oid) AS funcargs, "
		  "pg_catalog.pg_get_function_identity_arguments(oid) AS funciargs, "
					 "pg_catalog.pg_get_function_result(oid) AS funcresult, "
						  "proiswindow, provolatile, proisstrict, prosecdef, "
						  "proconfig, procost, prorows, "
						  "(SELECT lanname FROM pg_catalog.pg_language WHERE oid = prolang) AS lanname "
						  "FROM pg_catalog.pg_proc "
						  "WHERE oid = '%u'::pg_catalog.oid",
						  finfo->dobj.catId.oid);
	}
	else if (g_fout->remoteVersion >= 80300)
	{
		appendPQExpBuffer(query,
						  "SELECT proretset, prosrc, probin, "
						  "proallargtypes, proargmodes, proargnames, "
						  "false AS proiswindow, "
						  "provolatile, proisstrict, prosecdef, "
						  "proconfig, procost, prorows, "
						  "(SELECT lanname FROM pg_catalog.pg_language WHERE oid = prolang) AS lanname "
						  "FROM pg_catalog.pg_proc "
						  "WHERE oid = '%u'::pg_catalog.oid",
						  finfo->dobj.catId.oid);
	}
	else if (g_fout->remoteVersion >= 80100)
	{
		appendPQExpBuffer(query,
						  "SELECT proretset, prosrc, probin, "
						  "proallargtypes, proargmodes, proargnames, "
						  "false AS proiswindow, "
						  "provolatile, proisstrict, prosecdef, "
						  "null AS proconfig, 0 AS procost, 0 AS prorows, "
						  "(SELECT lanname FROM pg_catalog.pg_language WHERE oid = prolang) AS lanname "
						  "FROM pg_catalog.pg_proc "
						  "WHERE oid = '%u'::pg_catalog.oid",
						  finfo->dobj.catId.oid);
	}
	else if (g_fout->remoteVersion >= 80000)
	{
		appendPQExpBuffer(query,
						  "SELECT proretset, prosrc, probin, "
						  "null AS proallargtypes, "
						  "null AS proargmodes, "
						  "proargnames, "
						  "false AS proiswindow, "
						  "provolatile, proisstrict, prosecdef, "
						  "null AS proconfig, 0 AS procost, 0 AS prorows, "
						  "(SELECT lanname FROM pg_catalog.pg_language WHERE oid = prolang) AS lanname "
						  "FROM pg_catalog.pg_proc "
						  "WHERE oid = '%u'::pg_catalog.oid",
						  finfo->dobj.catId.oid);
	}
	else if (g_fout->remoteVersion >= 70300)
	{
		appendPQExpBuffer(query,
						  "SELECT proretset, prosrc, probin, "
						  "null AS proallargtypes, "
						  "null AS proargmodes, "
						  "null AS proargnames, "
						  "false AS proiswindow, "
						  "provolatile, proisstrict, prosecdef, "
						  "null AS proconfig, 0 AS procost, 0 AS prorows, "
						  "(SELECT lanname FROM pg_catalog.pg_language WHERE oid = prolang) AS lanname "
						  "FROM pg_catalog.pg_proc "
						  "WHERE oid = '%u'::pg_catalog.oid",
						  finfo->dobj.catId.oid);
	}
	else if (g_fout->remoteVersion >= 70100)
	{
		appendPQExpBuffer(query,
						  "SELECT proretset, prosrc, probin, "
						  "null AS proallargtypes, "
						  "null AS proargmodes, "
						  "null AS proargnames, "
						  "false AS proiswindow, "
			 "case when proiscachable then 'i' else 'v' end AS provolatile, "
						  "proisstrict, "
						  "false AS prosecdef, "
						  "null AS proconfig, 0 AS procost, 0 AS prorows, "
		  "(SELECT lanname FROM pg_language WHERE oid = prolang) AS lanname "
						  "FROM pg_proc "
						  "WHERE oid = '%u'::oid",
						  finfo->dobj.catId.oid);
	}
	else
	{
		appendPQExpBuffer(query,
						  "SELECT proretset, prosrc, probin, "
						  "null AS proallargtypes, "
						  "null AS proargmodes, "
						  "null AS proargnames, "
						  "false AS proiswindow, "
			 "CASE WHEN proiscachable THEN 'i' ELSE 'v' END AS provolatile, "
						  "false AS proisstrict, "
						  "false AS prosecdef, "
						  "NULL AS proconfig, 0 AS procost, 0 AS prorows, "
		  "(SELECT lanname FROM pg_language WHERE oid = prolang) AS lanname "
						  "FROM pg_proc "
						  "WHERE oid = '%u'::oid",
						  finfo->dobj.catId.oid);
	}

	res = PQexec(g_conn, query->data);
	check_sql_result(res, g_conn, query->data, PGRES_TUPLES_OK);

	/* Expecting a single result only */
	ntups = PQntuples(res);
	if (ntups != 1)
	{
		write_msg(NULL, ngettext("query returned %d row instead of one: %s\n",
							   "query returned %d rows instead of one: %s\n",
								 ntups),
				  ntups, query->data);
		exit_nicely();
	}

	proretset = PQgetvalue(res, 0, PQfnumber(res, "proretset"));
	prosrc = PQgetvalue(res, 0, PQfnumber(res, "prosrc"));
	probin = PQgetvalue(res, 0, PQfnumber(res, "probin"));
	if (g_fout->remoteVersion >= 80400)
	{
		funcargs = PQgetvalue(res, 0, PQfnumber(res, "funcargs"));
		funciargs = PQgetvalue(res, 0, PQfnumber(res, "funciargs"));
		funcresult = PQgetvalue(res, 0, PQfnumber(res, "funcresult"));
		proallargtypes = proargmodes = proargnames = NULL;
	}
	else
	{
		proallargtypes = PQgetvalue(res, 0, PQfnumber(res, "proallargtypes"));
		proargmodes = PQgetvalue(res, 0, PQfnumber(res, "proargmodes"));
		proargnames = PQgetvalue(res, 0, PQfnumber(res, "proargnames"));
		funcargs = funciargs = funcresult = NULL;
	}
	proiswindow = PQgetvalue(res, 0, PQfnumber(res, "proiswindow"));
	provolatile = PQgetvalue(res, 0, PQfnumber(res, "provolatile"));
	proisstrict = PQgetvalue(res, 0, PQfnumber(res, "proisstrict"));
	prosecdef = PQgetvalue(res, 0, PQfnumber(res, "prosecdef"));
	proconfig = PQgetvalue(res, 0, PQfnumber(res, "proconfig"));
	procost = PQgetvalue(res, 0, PQfnumber(res, "procost"));
	prorows = PQgetvalue(res, 0, PQfnumber(res, "prorows"));
	lanname = PQgetvalue(res, 0, PQfnumber(res, "lanname"));

	/*
	 * See backend/commands/functioncmds.c for details of how the 'AS' clause
	 * is used.  In 8.4 and up, an unused probin is NULL (here ""); previous
	 * versions would set it to "-".  There are no known cases in which prosrc
	 * is unused, so the tests below for "-" are probably useless.
	 */
	if (probin[0] != '\0' && strcmp(probin, "-") != 0)
	{
		appendPQExpBuffer(asPart, "AS ");
		appendStringLiteralAH(asPart, probin, fout);
		if (strcmp(prosrc, "-") != 0)
		{
			appendPQExpBuffer(asPart, ", ");

			/*
			 * where we have bin, use dollar quoting if allowed and src
			 * contains quote or backslash; else use regular quoting.
			 */
			if (disable_dollar_quoting ||
			  (strchr(prosrc, '\'') == NULL && strchr(prosrc, '\\') == NULL))
				appendStringLiteralAH(asPart, prosrc, fout);
			else
				appendStringLiteralDQ(asPart, prosrc, NULL);
		}
	}
	else
	{
		if (strcmp(prosrc, "-") != 0)
		{
			appendPQExpBuffer(asPart, "AS ");
			/* with no bin, dollar quote src unconditionally if allowed */
			if (disable_dollar_quoting)
				appendStringLiteralAH(asPart, prosrc, fout);
			else
				appendStringLiteralDQ(asPart, prosrc, NULL);
		}
	}

	nallargs = finfo->nargs;	/* unless we learn different from allargs */

	if (proallargtypes && *proallargtypes)
	{
		int			nitems = 0;

		if (!parsePGArray(proallargtypes, &allargtypes, &nitems) ||
			nitems < finfo->nargs)
		{
			write_msg(NULL, "WARNING: could not parse proallargtypes array\n");
			if (allargtypes)
				free(allargtypes);
			allargtypes = NULL;
		}
		else
			nallargs = nitems;
	}

	if (proargmodes && *proargmodes)
	{
		int			nitems = 0;

		if (!parsePGArray(proargmodes, &argmodes, &nitems) ||
			nitems != nallargs)
		{
			write_msg(NULL, "WARNING: could not parse proargmodes array\n");
			if (argmodes)
				free(argmodes);
			argmodes = NULL;
		}
	}

	if (proargnames && *proargnames)
	{
		int			nitems = 0;

		if (!parsePGArray(proargnames, &argnames, &nitems) ||
			nitems != nallargs)
		{
			write_msg(NULL, "WARNING: could not parse proargnames array\n");
			if (argnames)
				free(argnames);
			argnames = NULL;
		}
	}

	if (proconfig && *proconfig)
	{
		if (!parsePGArray(proconfig, &configitems, &nconfigitems))
		{
			write_msg(NULL, "WARNING: could not parse proconfig array\n");
			if (configitems)
				free(configitems);
			configitems = NULL;
			nconfigitems = 0;
		}
	}

	if (funcargs)
	{
		/* 8.4 or later; we rely on server-side code for most of the work */
		funcfullsig = format_function_arguments(finfo, funcargs);
		funcsig = format_function_arguments(finfo, funciargs);
	}
	else
	{
		/* pre-8.4, do it ourselves */
		funcsig = format_function_arguments_old(finfo, nallargs, allargtypes,
												argmodes, argnames);
		funcfullsig = funcsig;
	}

	funcsig_tag = format_function_signature(finfo, false);

	/*
	 * DROP must be fully qualified in case same name appears in pg_catalog
	 */
	appendPQExpBuffer(delqry, "DROP FUNCTION %s.%s;\n",
					  fmtId(finfo->dobj.namespace->dobj.name),
					  funcsig);

	appendPQExpBuffer(q, "CREATE FUNCTION %s ", funcfullsig);
	if (funcresult)
		appendPQExpBuffer(q, "RETURNS %s", funcresult);
	else
	{
		rettypename = getFormattedTypeName(finfo->prorettype, zeroAsOpaque);
		appendPQExpBuffer(q, "RETURNS %s%s",
						  (proretset[0] == 't') ? "SETOF " : "",
						  rettypename);
		free(rettypename);
	}

	appendPQExpBuffer(q, "\n    LANGUAGE %s", fmtId(lanname));

	if (proiswindow[0] == 't')
		appendPQExpBuffer(q, " WINDOW");

	if (provolatile[0] != PROVOLATILE_VOLATILE)
	{
		if (provolatile[0] == PROVOLATILE_IMMUTABLE)
			appendPQExpBuffer(q, " IMMUTABLE");
		else if (provolatile[0] == PROVOLATILE_STABLE)
			appendPQExpBuffer(q, " STABLE");
		else if (provolatile[0] != PROVOLATILE_VOLATILE)
		{
			write_msg(NULL, "unrecognized provolatile value for function \"%s\"\n",
					  finfo->dobj.name);
			exit_nicely();
		}
	}

	if (proisstrict[0] == 't')
		appendPQExpBuffer(q, " STRICT");

	if (prosecdef[0] == 't')
		appendPQExpBuffer(q, " SECURITY DEFINER");

	/*
	 * COST and ROWS are emitted only if present and not default, so as not to
	 * break backwards-compatibility of the dump without need.	Keep this code
	 * in sync with the defaults in functioncmds.c.
	 */
	if (strcmp(procost, "0") != 0)
	{
		if (strcmp(lanname, "internal") == 0 || strcmp(lanname, "c") == 0)
		{
			/* default cost is 1 */
			if (strcmp(procost, "1") != 0)
				appendPQExpBuffer(q, " COST %s", procost);
		}
		else
		{
			/* default cost is 100 */
			if (strcmp(procost, "100") != 0)
				appendPQExpBuffer(q, " COST %s", procost);
		}
	}
	if (proretset[0] == 't' &&
		strcmp(prorows, "0") != 0 && strcmp(prorows, "1000") != 0)
		appendPQExpBuffer(q, " ROWS %s", prorows);

	for (i = 0; i < nconfigitems; i++)
	{
		/* we feel free to scribble on configitems[] here */
		char	   *configitem = configitems[i];
		char	   *pos;

		pos = strchr(configitem, '=');
		if (pos == NULL)
			continue;
		*pos++ = '\0';
		appendPQExpBuffer(q, "\n    SET %s TO ", fmtId(configitem));

		/*
		 * Some GUC variable names are 'LIST' type and hence must not be
		 * quoted.
		 */
		if (pg_strcasecmp(configitem, "DateStyle") == 0
			|| pg_strcasecmp(configitem, "search_path") == 0)
			appendPQExpBuffer(q, "%s", pos);
		else
			appendStringLiteralAH(q, pos, fout);
	}

	appendPQExpBuffer(q, "\n    %s;\n", asPart->data);

	appendPQExpBuffer(labelq, "FUNCTION %s", funcsig);

	if (binary_upgrade)
		binary_upgrade_extension_member(q, &finfo->dobj, labelq->data);

	ArchiveEntry(fout, finfo->dobj.catId, finfo->dobj.dumpId,
				 funcsig_tag,
				 finfo->dobj.namespace->dobj.name,
				 NULL,
				 finfo->rolname, 0, false,
				 "FUNCTION", SECTION_PRE_DATA,
				 q->data, delqry->data, NULL,
				 finfo->dobj.dependencies, finfo->dobj.nDeps,
				 NULL, NULL);

	/* Dump Function Comments and Security Labels */
	dumpComment(fout, labelq->data,
				finfo->dobj.namespace->dobj.name, finfo->rolname,
				finfo->dobj.catId, 0, finfo->dobj.dumpId);
	dumpSecLabel(fout, labelq->data,
				 finfo->dobj.namespace->dobj.name, finfo->rolname,
				 finfo->dobj.catId, 0, finfo->dobj.dumpId);

	dumpACL(fout, finfo->dobj.catId, finfo->dobj.dumpId, "FUNCTION",
			funcsig, NULL, funcsig_tag,
			finfo->dobj.namespace->dobj.name,
			finfo->rolname, finfo->proacl);

	PQclear(res);

	destroyPQExpBuffer(query);
	destroyPQExpBuffer(q);
	destroyPQExpBuffer(delqry);
	destroyPQExpBuffer(labelq);
	destroyPQExpBuffer(asPart);
	free(funcsig);
	free(funcsig_tag);
	if (allargtypes)
		free(allargtypes);
	if (argmodes)
		free(argmodes);
	if (argnames)
		free(argnames);
	if (configitems)
		free(configitems);
}


/*
 * Dump a user-defined cast
 */
static void
dumpCast(Archive *fout, CastInfo *cast)
{
	PQExpBuffer defqry;
	PQExpBuffer delqry;
	PQExpBuffer labelq;
	FuncInfo   *funcInfo = NULL;

	/* Skip if not to be dumped */
	if (!cast->dobj.dump || dataOnly)
		return;

	/* Cannot dump if we don't have the cast function's info */
	if (OidIsValid(cast->castfunc))
	{
		funcInfo = findFuncByOid(cast->castfunc);
		if (funcInfo == NULL)
			return;
	}

	/*
	 * As per discussion we dump casts if one or more of the underlying
	 * objects (the conversion function and the two data types) are not
	 * builtin AND if all of the non-builtin objects are included in the dump.
	 * Builtin meaning, the namespace name does not start with "pg_".
	 *
	 * However, for a cast that belongs to an extension, we must not use this
	 * heuristic, but just dump the cast iff we're told to (via dobj.dump).
	 */
	if (!cast->dobj.ext_member)
	{
		TypeInfo   *sourceInfo = findTypeByOid(cast->castsource);
		TypeInfo   *targetInfo = findTypeByOid(cast->casttarget);

		if (sourceInfo == NULL || targetInfo == NULL)
			return;

		/*
		 * Skip this cast if all objects are from pg_
		 */
		if ((funcInfo == NULL ||
			 strncmp(funcInfo->dobj.namespace->dobj.name, "pg_", 3) == 0) &&
			strncmp(sourceInfo->dobj.namespace->dobj.name, "pg_", 3) == 0 &&
			strncmp(targetInfo->dobj.namespace->dobj.name, "pg_", 3) == 0)
			return;

		/*
		 * Skip cast if function isn't from pg_ and is not to be dumped.
		 */
		if (funcInfo &&
			strncmp(funcInfo->dobj.namespace->dobj.name, "pg_", 3) != 0 &&
			!funcInfo->dobj.dump)
			return;

		/*
		 * Same for the source type
		 */
		if (strncmp(sourceInfo->dobj.namespace->dobj.name, "pg_", 3) != 0 &&
			!sourceInfo->dobj.dump)
			return;

		/*
		 * and the target type.
		 */
		if (strncmp(targetInfo->dobj.namespace->dobj.name, "pg_", 3) != 0 &&
			!targetInfo->dobj.dump)
			return;
	}

	/* Make sure we are in proper schema (needed for getFormattedTypeName) */
	selectSourceSchema("pg_catalog");

	defqry = createPQExpBuffer();
	delqry = createPQExpBuffer();
	labelq = createPQExpBuffer();

	appendPQExpBuffer(delqry, "DROP CAST (%s AS %s);\n",
					  getFormattedTypeName(cast->castsource, zeroAsNone),
					  getFormattedTypeName(cast->casttarget, zeroAsNone));

	appendPQExpBuffer(defqry, "CREATE CAST (%s AS %s) ",
					  getFormattedTypeName(cast->castsource, zeroAsNone),
					  getFormattedTypeName(cast->casttarget, zeroAsNone));

	switch (cast->castmethod)
	{
		case COERCION_METHOD_BINARY:
			appendPQExpBuffer(defqry, "WITHOUT FUNCTION");
			break;
		case COERCION_METHOD_INOUT:
			appendPQExpBuffer(defqry, "WITH INOUT");
			break;
		case COERCION_METHOD_FUNCTION:

			/*
			 * Always qualify the function name, in case it is not in
			 * pg_catalog schema (format_function_signature won't qualify it).
			 */
			appendPQExpBuffer(defqry, "WITH FUNCTION %s.",
							  fmtId(funcInfo->dobj.namespace->dobj.name));
			appendPQExpBuffer(defqry, "%s",
							  format_function_signature(funcInfo, true));
			break;
		default:
			write_msg(NULL, "WARNING: bogus value in pg_cast.castmethod field\n");
	}

	if (cast->castcontext == 'a')
		appendPQExpBuffer(defqry, " AS ASSIGNMENT");
	else if (cast->castcontext == 'i')
		appendPQExpBuffer(defqry, " AS IMPLICIT");
	appendPQExpBuffer(defqry, ";\n");

	appendPQExpBuffer(labelq, "CAST (%s AS %s)",
					  getFormattedTypeName(cast->castsource, zeroAsNone),
					  getFormattedTypeName(cast->casttarget, zeroAsNone));

	if (binary_upgrade)
		binary_upgrade_extension_member(defqry, &cast->dobj, labelq->data);

	ArchiveEntry(fout, cast->dobj.catId, cast->dobj.dumpId,
				 labelq->data,
				 "pg_catalog", NULL, "", 0,
				 false, "CAST", SECTION_PRE_DATA,
				 defqry->data, delqry->data, NULL,
				 cast->dobj.dependencies, cast->dobj.nDeps,
				 NULL, NULL);

	/* Dump Cast Comments */
	dumpComment(fout, labelq->data,
				NULL, "",
				cast->dobj.catId, 0, cast->dobj.dumpId);

	destroyPQExpBuffer(defqry);
	destroyPQExpBuffer(delqry);
	destroyPQExpBuffer(labelq);
}

/*
 * dumpOpr
 *	  write out a single operator definition
 */
static void
dumpOpr(Archive *fout, OprInfo *oprinfo)
{
	PQExpBuffer query;
	PQExpBuffer q;
	PQExpBuffer delq;
	PQExpBuffer labelq;
	PQExpBuffer oprid;
	PQExpBuffer details;
	const char *name;
	PGresult   *res;
	int			ntups;
	int			i_oprkind;
	int			i_oprcode;
	int			i_oprleft;
	int			i_oprright;
	int			i_oprcom;
	int			i_oprnegate;
	int			i_oprrest;
	int			i_oprjoin;
	int			i_oprcanmerge;
	int			i_oprcanhash;
	char	   *oprkind;
	char	   *oprcode;
	char	   *oprleft;
	char	   *oprright;
	char	   *oprcom;
	char	   *oprnegate;
	char	   *oprrest;
	char	   *oprjoin;
	char	   *oprcanmerge;
	char	   *oprcanhash;

	/* Skip if not to be dumped */
	if (!oprinfo->dobj.dump || dataOnly)
		return;

	/*
	 * some operators are invalid because they were the result of user
	 * defining operators before commutators exist
	 */
	if (!OidIsValid(oprinfo->oprcode))
		return;

	query = createPQExpBuffer();
	q = createPQExpBuffer();
	delq = createPQExpBuffer();
	labelq = createPQExpBuffer();
	oprid = createPQExpBuffer();
	details = createPQExpBuffer();

	/* Make sure we are in proper schema so regoperator works correctly */
	selectSourceSchema(oprinfo->dobj.namespace->dobj.name);

	if (g_fout->remoteVersion >= 80300)
	{
		appendPQExpBuffer(query, "SELECT oprkind, "
						  "oprcode::pg_catalog.regprocedure, "
						  "oprleft::pg_catalog.regtype, "
						  "oprright::pg_catalog.regtype, "
						  "oprcom::pg_catalog.regoperator, "
						  "oprnegate::pg_catalog.regoperator, "
						  "oprrest::pg_catalog.regprocedure, "
						  "oprjoin::pg_catalog.regprocedure, "
						  "oprcanmerge, oprcanhash "
						  "FROM pg_catalog.pg_operator "
						  "WHERE oid = '%u'::pg_catalog.oid",
						  oprinfo->dobj.catId.oid);
	}
	else if (g_fout->remoteVersion >= 70300)
	{
		appendPQExpBuffer(query, "SELECT oprkind, "
						  "oprcode::pg_catalog.regprocedure, "
						  "oprleft::pg_catalog.regtype, "
						  "oprright::pg_catalog.regtype, "
						  "oprcom::pg_catalog.regoperator, "
						  "oprnegate::pg_catalog.regoperator, "
						  "oprrest::pg_catalog.regprocedure, "
						  "oprjoin::pg_catalog.regprocedure, "
						  "(oprlsortop != 0) AS oprcanmerge, "
						  "oprcanhash "
						  "FROM pg_catalog.pg_operator "
						  "WHERE oid = '%u'::pg_catalog.oid",
						  oprinfo->dobj.catId.oid);
	}
	else if (g_fout->remoteVersion >= 70100)
	{
		appendPQExpBuffer(query, "SELECT oprkind, oprcode, "
						  "CASE WHEN oprleft = 0 THEN '-' "
						  "ELSE format_type(oprleft, NULL) END AS oprleft, "
						  "CASE WHEN oprright = 0 THEN '-' "
						  "ELSE format_type(oprright, NULL) END AS oprright, "
						  "oprcom, oprnegate, oprrest, oprjoin, "
						  "(oprlsortop != 0) AS oprcanmerge, "
						  "oprcanhash "
						  "FROM pg_operator "
						  "WHERE oid = '%u'::oid",
						  oprinfo->dobj.catId.oid);
	}
	else
	{
		appendPQExpBuffer(query, "SELECT oprkind, oprcode, "
						  "CASE WHEN oprleft = 0 THEN '-'::name "
						  "ELSE (SELECT typname FROM pg_type WHERE oid = oprleft) END AS oprleft, "
						  "CASE WHEN oprright = 0 THEN '-'::name "
						  "ELSE (SELECT typname FROM pg_type WHERE oid = oprright) END AS oprright, "
						  "oprcom, oprnegate, oprrest, oprjoin, "
						  "(oprlsortop != 0) AS oprcanmerge, "
						  "oprcanhash "
						  "FROM pg_operator "
						  "WHERE oid = '%u'::oid",
						  oprinfo->dobj.catId.oid);
	}

	res = PQexec(g_conn, query->data);
	check_sql_result(res, g_conn, query->data, PGRES_TUPLES_OK);

	/* Expecting a single result only */
	ntups = PQntuples(res);
	if (ntups != 1)
	{
		write_msg(NULL, ngettext("query returned %d row instead of one: %s\n",
							   "query returned %d rows instead of one: %s\n",
								 ntups),
				  ntups, query->data);
		exit_nicely();
	}

	i_oprkind = PQfnumber(res, "oprkind");
	i_oprcode = PQfnumber(res, "oprcode");
	i_oprleft = PQfnumber(res, "oprleft");
	i_oprright = PQfnumber(res, "oprright");
	i_oprcom = PQfnumber(res, "oprcom");
	i_oprnegate = PQfnumber(res, "oprnegate");
	i_oprrest = PQfnumber(res, "oprrest");
	i_oprjoin = PQfnumber(res, "oprjoin");
	i_oprcanmerge = PQfnumber(res, "oprcanmerge");
	i_oprcanhash = PQfnumber(res, "oprcanhash");

	oprkind = PQgetvalue(res, 0, i_oprkind);
	oprcode = PQgetvalue(res, 0, i_oprcode);
	oprleft = PQgetvalue(res, 0, i_oprleft);
	oprright = PQgetvalue(res, 0, i_oprright);
	oprcom = PQgetvalue(res, 0, i_oprcom);
	oprnegate = PQgetvalue(res, 0, i_oprnegate);
	oprrest = PQgetvalue(res, 0, i_oprrest);
	oprjoin = PQgetvalue(res, 0, i_oprjoin);
	oprcanmerge = PQgetvalue(res, 0, i_oprcanmerge);
	oprcanhash = PQgetvalue(res, 0, i_oprcanhash);

	appendPQExpBuffer(details, "    PROCEDURE = %s",
					  convertRegProcReference(oprcode));

	appendPQExpBuffer(oprid, "%s (",
					  oprinfo->dobj.name);

	/*
	 * right unary means there's a left arg and left unary means there's a
	 * right arg
	 */
	if (strcmp(oprkind, "r") == 0 ||
		strcmp(oprkind, "b") == 0)
	{
		if (g_fout->remoteVersion >= 70100)
			name = oprleft;
		else
			name = fmtId(oprleft);
		appendPQExpBuffer(details, ",\n    LEFTARG = %s", name);
		appendPQExpBuffer(oprid, "%s", name);
	}
	else
		appendPQExpBuffer(oprid, "NONE");

	if (strcmp(oprkind, "l") == 0 ||
		strcmp(oprkind, "b") == 0)
	{
		if (g_fout->remoteVersion >= 70100)
			name = oprright;
		else
			name = fmtId(oprright);
		appendPQExpBuffer(details, ",\n    RIGHTARG = %s", name);
		appendPQExpBuffer(oprid, ", %s)", name);
	}
	else
		appendPQExpBuffer(oprid, ", NONE)");

	name = convertOperatorReference(oprcom);
	if (name)
		appendPQExpBuffer(details, ",\n    COMMUTATOR = %s", name);

	name = convertOperatorReference(oprnegate);
	if (name)
		appendPQExpBuffer(details, ",\n    NEGATOR = %s", name);

	if (strcmp(oprcanmerge, "t") == 0)
		appendPQExpBuffer(details, ",\n    MERGES");

	if (strcmp(oprcanhash, "t") == 0)
		appendPQExpBuffer(details, ",\n    HASHES");

	name = convertRegProcReference(oprrest);
	if (name)
		appendPQExpBuffer(details, ",\n    RESTRICT = %s", name);

	name = convertRegProcReference(oprjoin);
	if (name)
		appendPQExpBuffer(details, ",\n    JOIN = %s", name);

	/*
	 * DROP must be fully qualified in case same name appears in pg_catalog
	 */
	appendPQExpBuffer(delq, "DROP OPERATOR %s.%s;\n",
					  fmtId(oprinfo->dobj.namespace->dobj.name),
					  oprid->data);

	appendPQExpBuffer(q, "CREATE OPERATOR %s (\n%s\n);\n",
					  oprinfo->dobj.name, details->data);

	appendPQExpBuffer(labelq, "OPERATOR %s", oprid->data);

	if (binary_upgrade)
		binary_upgrade_extension_member(q, &oprinfo->dobj, labelq->data);

	ArchiveEntry(fout, oprinfo->dobj.catId, oprinfo->dobj.dumpId,
				 oprinfo->dobj.name,
				 oprinfo->dobj.namespace->dobj.name,
				 NULL,
				 oprinfo->rolname, 0,
				 false, "OPERATOR", SECTION_PRE_DATA,
				 q->data, delq->data, NULL,
				 oprinfo->dobj.dependencies, oprinfo->dobj.nDeps,
				 NULL, NULL);

	/* Dump Operator Comments */
	dumpComment(fout, labelq->data,
				oprinfo->dobj.namespace->dobj.name, oprinfo->rolname,
				oprinfo->dobj.catId, 0, oprinfo->dobj.dumpId);

	PQclear(res);

	destroyPQExpBuffer(query);
	destroyPQExpBuffer(q);
	destroyPQExpBuffer(delq);
	destroyPQExpBuffer(labelq);
	destroyPQExpBuffer(oprid);
	destroyPQExpBuffer(details);
}

/*
 * Convert a function reference obtained from pg_operator
 *
 * Returns what to print, or NULL if function references is InvalidOid
 *
 * In 7.3 the input is a REGPROCEDURE display; we have to strip the
 * argument-types part.  In prior versions, the input is a REGPROC display.
 */
static const char *
convertRegProcReference(const char *proc)
{
	/* In all cases "-" means a null reference */
	if (strcmp(proc, "-") == 0)
		return NULL;

	if (g_fout->remoteVersion >= 70300)
	{
		char	   *name;
		char	   *paren;
		bool		inquote;

		name = pg_strdup(proc);
		/* find non-double-quoted left paren */
		inquote = false;
		for (paren = name; *paren; paren++)
		{
			if (*paren == '(' && !inquote)
			{
				*paren = '\0';
				break;
			}
			if (*paren == '"')
				inquote = !inquote;
		}
		return name;
	}

	/* REGPROC before 7.3 does not quote its result */
	return fmtId(proc);
}

/*
 * Convert an operator cross-reference obtained from pg_operator
 *
 * Returns what to print, or NULL to print nothing
 *
 * In 7.3 and up the input is a REGOPERATOR display; we have to strip the
 * argument-types part, and add OPERATOR() decoration if the name is
 * schema-qualified.  In older versions, the input is just a numeric OID,
 * which we search our operator list for.
 */
static const char *
convertOperatorReference(const char *opr)
{
	OprInfo    *oprInfo;

	/* In all cases "0" means a null reference */
	if (strcmp(opr, "0") == 0)
		return NULL;

	if (g_fout->remoteVersion >= 70300)
	{
		char	   *name;
		char	   *oname;
		char	   *ptr;
		bool		inquote;
		bool		sawdot;

		name = pg_strdup(opr);
		/* find non-double-quoted left paren, and check for non-quoted dot */
		inquote = false;
		sawdot = false;
		for (ptr = name; *ptr; ptr++)
		{
			if (*ptr == '"')
				inquote = !inquote;
			else if (*ptr == '.' && !inquote)
				sawdot = true;
			else if (*ptr == '(' && !inquote)
			{
				*ptr = '\0';
				break;
			}
		}
		/* If not schema-qualified, don't need to add OPERATOR() */
		if (!sawdot)
			return name;
		oname = pg_malloc(strlen(name) + 11);
		sprintf(oname, "OPERATOR(%s)", name);
		free(name);
		return oname;
	}

	oprInfo = findOprByOid(atooid(opr));
	if (oprInfo == NULL)
	{
		write_msg(NULL, "WARNING: could not find operator with OID %s\n",
				  opr);
		return NULL;
	}
	return oprInfo->dobj.name;
}

/*
 * Convert a function OID obtained from pg_ts_parser or pg_ts_template
 *
 * It is sufficient to use REGPROC rather than REGPROCEDURE, since the
 * argument lists of these functions are predetermined.  Note that the
 * caller should ensure we are in the proper schema, because the results
 * are search path dependent!
 */
static const char *
convertTSFunction(Oid funcOid)
{
	char	   *result;
	char		query[128];
	PGresult   *res;
	int			ntups;

	snprintf(query, sizeof(query),
			 "SELECT '%u'::pg_catalog.regproc", funcOid);
	res = PQexec(g_conn, query);
	check_sql_result(res, g_conn, query, PGRES_TUPLES_OK);

	ntups = PQntuples(res);
	if (ntups != 1)
	{
		write_msg(NULL, ngettext("query returned %d row instead of one: %s\n",
							   "query returned %d rows instead of one: %s\n",
								 ntups),
				  ntups, query);
		exit_nicely();
	}

	result = pg_strdup(PQgetvalue(res, 0, 0));

	PQclear(res);

	return result;
}


/*
 * dumpOpclass
 *	  write out a single operator class definition
 */
static void
dumpOpclass(Archive *fout, OpclassInfo *opcinfo)
{
	PQExpBuffer query;
	PQExpBuffer q;
	PQExpBuffer delq;
	PQExpBuffer labelq;
	PGresult   *res;
	int			ntups;
	int			i_opcintype;
	int			i_opckeytype;
	int			i_opcdefault;
	int			i_opcfamily;
	int			i_opcfamilyname;
	int			i_opcfamilynsp;
	int			i_amname;
	int			i_amopstrategy;
	int			i_amopreqcheck;
	int			i_amopopr;
	int			i_sortfamily;
	int			i_sortfamilynsp;
	int			i_amprocnum;
	int			i_amproc;
	int			i_amproclefttype;
	int			i_amprocrighttype;
	char	   *opcintype;
	char	   *opckeytype;
	char	   *opcdefault;
	char	   *opcfamily;
	char	   *opcfamilyname;
	char	   *opcfamilynsp;
	char	   *amname;
	char	   *amopstrategy;
	char	   *amopreqcheck;
	char	   *amopopr;
	char	   *sortfamily;
	char	   *sortfamilynsp;
	char	   *amprocnum;
	char	   *amproc;
	char	   *amproclefttype;
	char	   *amprocrighttype;
	bool		needComma;
	int			i;

	/* Skip if not to be dumped */
	if (!opcinfo->dobj.dump || dataOnly)
		return;

	/*
	 * XXX currently we do not implement dumping of operator classes from
	 * pre-7.3 databases.  This could be done but it seems not worth the
	 * trouble.
	 */
	if (g_fout->remoteVersion < 70300)
		return;

	query = createPQExpBuffer();
	q = createPQExpBuffer();
	delq = createPQExpBuffer();
	labelq = createPQExpBuffer();

	/* Make sure we are in proper schema so regoperator works correctly */
	selectSourceSchema(opcinfo->dobj.namespace->dobj.name);

	/* Get additional fields from the pg_opclass row */
	if (g_fout->remoteVersion >= 80300)
	{
		appendPQExpBuffer(query, "SELECT opcintype::pg_catalog.regtype, "
						  "opckeytype::pg_catalog.regtype, "
						  "opcdefault, opcfamily, "
						  "opfname AS opcfamilyname, "
						  "nspname AS opcfamilynsp, "
						  "(SELECT amname FROM pg_catalog.pg_am WHERE oid = opcmethod) AS amname "
						  "FROM pg_catalog.pg_opclass c "
				   "LEFT JOIN pg_catalog.pg_opfamily f ON f.oid = opcfamily "
			   "LEFT JOIN pg_catalog.pg_namespace n ON n.oid = opfnamespace "
						  "WHERE c.oid = '%u'::pg_catalog.oid",
						  opcinfo->dobj.catId.oid);
	}
	else
	{
		appendPQExpBuffer(query, "SELECT opcintype::pg_catalog.regtype, "
						  "opckeytype::pg_catalog.regtype, "
						  "opcdefault, NULL AS opcfamily, "
						  "NULL AS opcfamilyname, "
						  "NULL AS opcfamilynsp, "
		"(SELECT amname FROM pg_catalog.pg_am WHERE oid = opcamid) AS amname "
						  "FROM pg_catalog.pg_opclass "
						  "WHERE oid = '%u'::pg_catalog.oid",
						  opcinfo->dobj.catId.oid);
	}

	res = PQexec(g_conn, query->data);
	check_sql_result(res, g_conn, query->data, PGRES_TUPLES_OK);

	/* Expecting a single result only */
	ntups = PQntuples(res);
	if (ntups != 1)
	{
		write_msg(NULL, ngettext("query returned %d row instead of one: %s\n",
							   "query returned %d rows instead of one: %s\n",
								 ntups),
				  ntups, query->data);
		exit_nicely();
	}

	i_opcintype = PQfnumber(res, "opcintype");
	i_opckeytype = PQfnumber(res, "opckeytype");
	i_opcdefault = PQfnumber(res, "opcdefault");
	i_opcfamily = PQfnumber(res, "opcfamily");
	i_opcfamilyname = PQfnumber(res, "opcfamilyname");
	i_opcfamilynsp = PQfnumber(res, "opcfamilynsp");
	i_amname = PQfnumber(res, "amname");

	opcintype = PQgetvalue(res, 0, i_opcintype);
	opckeytype = PQgetvalue(res, 0, i_opckeytype);
	opcdefault = PQgetvalue(res, 0, i_opcdefault);
	/* opcfamily will still be needed after we PQclear res */
	opcfamily = pg_strdup(PQgetvalue(res, 0, i_opcfamily));
	opcfamilyname = PQgetvalue(res, 0, i_opcfamilyname);
	opcfamilynsp = PQgetvalue(res, 0, i_opcfamilynsp);
	/* amname will still be needed after we PQclear res */
	amname = pg_strdup(PQgetvalue(res, 0, i_amname));

	/*
	 * DROP must be fully qualified in case same name appears in pg_catalog
	 */
	appendPQExpBuffer(delq, "DROP OPERATOR CLASS %s",
					  fmtId(opcinfo->dobj.namespace->dobj.name));
	appendPQExpBuffer(delq, ".%s",
					  fmtId(opcinfo->dobj.name));
	appendPQExpBuffer(delq, " USING %s;\n",
					  fmtId(amname));

	/* Build the fixed portion of the CREATE command */
	appendPQExpBuffer(q, "CREATE OPERATOR CLASS %s\n    ",
					  fmtId(opcinfo->dobj.name));
	if (strcmp(opcdefault, "t") == 0)
		appendPQExpBuffer(q, "DEFAULT ");
	appendPQExpBuffer(q, "FOR TYPE %s USING %s",
					  opcintype,
					  fmtId(amname));
	if (strlen(opcfamilyname) > 0 &&
		(strcmp(opcfamilyname, opcinfo->dobj.name) != 0 ||
		 strcmp(opcfamilynsp, opcinfo->dobj.namespace->dobj.name) != 0))
	{
		appendPQExpBuffer(q, " FAMILY ");
		if (strcmp(opcfamilynsp, opcinfo->dobj.namespace->dobj.name) != 0)
			appendPQExpBuffer(q, "%s.", fmtId(opcfamilynsp));
		appendPQExpBuffer(q, "%s", fmtId(opcfamilyname));
	}
	appendPQExpBuffer(q, " AS\n    ");

	needComma = false;

	if (strcmp(opckeytype, "-") != 0)
	{
		appendPQExpBuffer(q, "STORAGE %s",
						  opckeytype);
		needComma = true;
	}

	PQclear(res);

	/*
	 * Now fetch and print the OPERATOR entries (pg_amop rows).
	 *
	 * Print only those opfamily members that are tied to the opclass by
	 * pg_depend entries.
	 *
	 * XXX RECHECK is gone as of 8.4, but we'll still print it if dumping an
	 * older server's opclass in which it is used.  This is to avoid
	 * hard-to-detect breakage if a newer pg_dump is used to dump from an
	 * older server and then reload into that old version.	This can go away
	 * once 8.3 is so old as to not be of interest to anyone.
	 */
	resetPQExpBuffer(query);

	if (g_fout->remoteVersion >= 90100)
	{
		appendPQExpBuffer(query, "SELECT amopstrategy, false AS amopreqcheck, "
						  "amopopr::pg_catalog.regoperator, "
						  "opfname AS sortfamily, "
						  "nspname AS sortfamilynsp "
				   "FROM pg_catalog.pg_amop ao JOIN pg_catalog.pg_depend ON "
						  "(classid = 'pg_catalog.pg_amop'::pg_catalog.regclass AND objid = ao.oid) "
			  "LEFT JOIN pg_catalog.pg_opfamily f ON f.oid = amopsortfamily "
			   "LEFT JOIN pg_catalog.pg_namespace n ON n.oid = opfnamespace "
		   "WHERE refclassid = 'pg_catalog.pg_opclass'::pg_catalog.regclass "
						  "AND refobjid = '%u'::pg_catalog.oid "
						  "AND amopfamily = '%s'::pg_catalog.oid "
						  "ORDER BY amopstrategy",
						  opcinfo->dobj.catId.oid,
						  opcfamily);
	}
	else if (g_fout->remoteVersion >= 80400)
	{
		appendPQExpBuffer(query, "SELECT amopstrategy, false AS amopreqcheck, "
						  "amopopr::pg_catalog.regoperator, "
						  "NULL AS sortfamily, "
						  "NULL AS sortfamilynsp "
						  "FROM pg_catalog.pg_amop ao, pg_catalog.pg_depend "
		   "WHERE refclassid = 'pg_catalog.pg_opclass'::pg_catalog.regclass "
						  "AND refobjid = '%u'::pg_catalog.oid "
				   "AND classid = 'pg_catalog.pg_amop'::pg_catalog.regclass "
						  "AND objid = ao.oid "
						  "ORDER BY amopstrategy",
						  opcinfo->dobj.catId.oid);
	}
	else if (g_fout->remoteVersion >= 80300)
	{
		appendPQExpBuffer(query, "SELECT amopstrategy, amopreqcheck, "
						  "amopopr::pg_catalog.regoperator, "
						  "NULL AS sortfamily, "
						  "NULL AS sortfamilynsp "
						  "FROM pg_catalog.pg_amop ao, pg_catalog.pg_depend "
		   "WHERE refclassid = 'pg_catalog.pg_opclass'::pg_catalog.regclass "
						  "AND refobjid = '%u'::pg_catalog.oid "
				   "AND classid = 'pg_catalog.pg_amop'::pg_catalog.regclass "
						  "AND objid = ao.oid "
						  "ORDER BY amopstrategy",
						  opcinfo->dobj.catId.oid);
	}
	else
	{
		/*
		 * Here, we print all entries since there are no opfamilies and hence
		 * no loose operators to worry about.
		 */
		appendPQExpBuffer(query, "SELECT amopstrategy, amopreqcheck, "
						  "amopopr::pg_catalog.regoperator, "
						  "NULL AS sortfamily, "
						  "NULL AS sortfamilynsp "
						  "FROM pg_catalog.pg_amop "
						  "WHERE amopclaid = '%u'::pg_catalog.oid "
						  "ORDER BY amopstrategy",
						  opcinfo->dobj.catId.oid);
	}

	res = PQexec(g_conn, query->data);
	check_sql_result(res, g_conn, query->data, PGRES_TUPLES_OK);

	ntups = PQntuples(res);

	i_amopstrategy = PQfnumber(res, "amopstrategy");
	i_amopreqcheck = PQfnumber(res, "amopreqcheck");
	i_amopopr = PQfnumber(res, "amopopr");
	i_sortfamily = PQfnumber(res, "sortfamily");
	i_sortfamilynsp = PQfnumber(res, "sortfamilynsp");

	for (i = 0; i < ntups; i++)
	{
		amopstrategy = PQgetvalue(res, i, i_amopstrategy);
		amopreqcheck = PQgetvalue(res, i, i_amopreqcheck);
		amopopr = PQgetvalue(res, i, i_amopopr);
		sortfamily = PQgetvalue(res, i, i_sortfamily);
		sortfamilynsp = PQgetvalue(res, i, i_sortfamilynsp);

		if (needComma)
			appendPQExpBuffer(q, " ,\n    ");

		appendPQExpBuffer(q, "OPERATOR %s %s",
						  amopstrategy, amopopr);

		if (strlen(sortfamily) > 0)
		{
			appendPQExpBuffer(q, " FOR ORDER BY ");
			if (strcmp(sortfamilynsp, opcinfo->dobj.namespace->dobj.name) != 0)
				appendPQExpBuffer(q, "%s.", fmtId(sortfamilynsp));
			appendPQExpBuffer(q, "%s", fmtId(sortfamily));
		}

		if (strcmp(amopreqcheck, "t") == 0)
			appendPQExpBuffer(q, " RECHECK");

		needComma = true;
	}

	PQclear(res);

	/*
	 * Now fetch and print the FUNCTION entries (pg_amproc rows).
	 *
	 * Print only those opfamily members that are tied to the opclass by
	 * pg_depend entries.
	 *
	 * We print the amproclefttype/amprocrighttype even though in most cases
	 * the backend could deduce the right values, because of the corner case
	 * of a btree sort support function for a cross-type comparison.  That's
	 * only allowed in 9.2 and later, but for simplicity print them in all
	 * versions that have the columns.
	 */
	resetPQExpBuffer(query);

	if (g_fout->remoteVersion >= 80300)
	{
		appendPQExpBuffer(query, "SELECT amprocnum, "
						  "amproc::pg_catalog.regprocedure, "
						  "amproclefttype::pg_catalog.regtype, "
						  "amprocrighttype::pg_catalog.regtype "
						"FROM pg_catalog.pg_amproc ap, pg_catalog.pg_depend "
		   "WHERE refclassid = 'pg_catalog.pg_opclass'::pg_catalog.regclass "
						  "AND refobjid = '%u'::pg_catalog.oid "
				 "AND classid = 'pg_catalog.pg_amproc'::pg_catalog.regclass "
						  "AND objid = ap.oid "
						  "ORDER BY amprocnum",
						  opcinfo->dobj.catId.oid);
	}
	else
	{
		appendPQExpBuffer(query, "SELECT amprocnum, "
						  "amproc::pg_catalog.regprocedure, "
						  "'' AS amproclefttype, "
						  "'' AS amprocrighttype "
						  "FROM pg_catalog.pg_amproc "
						  "WHERE amopclaid = '%u'::pg_catalog.oid "
						  "ORDER BY amprocnum",
						  opcinfo->dobj.catId.oid);
	}

	res = PQexec(g_conn, query->data);
	check_sql_result(res, g_conn, query->data, PGRES_TUPLES_OK);

	ntups = PQntuples(res);

	i_amprocnum = PQfnumber(res, "amprocnum");
	i_amproc = PQfnumber(res, "amproc");
	i_amproclefttype = PQfnumber(res, "amproclefttype");
	i_amprocrighttype = PQfnumber(res, "amprocrighttype");

	for (i = 0; i < ntups; i++)
	{
		amprocnum = PQgetvalue(res, i, i_amprocnum);
		amproc = PQgetvalue(res, i, i_amproc);
		amproclefttype = PQgetvalue(res, i, i_amproclefttype);
		amprocrighttype = PQgetvalue(res, i, i_amprocrighttype);

		if (needComma)
			appendPQExpBuffer(q, " ,\n    ");

		appendPQExpBuffer(q, "FUNCTION %s", amprocnum);

		if (*amproclefttype && *amprocrighttype)
			appendPQExpBuffer(q, " (%s, %s)", amproclefttype, amprocrighttype);

		appendPQExpBuffer(q, " %s", amproc);

		needComma = true;
	}

	PQclear(res);

	appendPQExpBuffer(q, ";\n");

	appendPQExpBuffer(labelq, "OPERATOR CLASS %s",
					  fmtId(opcinfo->dobj.name));
	appendPQExpBuffer(labelq, " USING %s",
					  fmtId(amname));

	if (binary_upgrade)
		binary_upgrade_extension_member(q, &opcinfo->dobj, labelq->data);

	ArchiveEntry(fout, opcinfo->dobj.catId, opcinfo->dobj.dumpId,
				 opcinfo->dobj.name,
				 opcinfo->dobj.namespace->dobj.name,
				 NULL,
				 opcinfo->rolname, 0,
				 false, "OPERATOR CLASS", SECTION_PRE_DATA,
				 q->data, delq->data, NULL,
				 opcinfo->dobj.dependencies, opcinfo->dobj.nDeps,
				 NULL, NULL);

	/* Dump Operator Class Comments */
	dumpComment(fout, labelq->data,
				NULL, opcinfo->rolname,
				opcinfo->dobj.catId, 0, opcinfo->dobj.dumpId);

	free(amname);
	destroyPQExpBuffer(query);
	destroyPQExpBuffer(q);
	destroyPQExpBuffer(delq);
	destroyPQExpBuffer(labelq);
}

/*
 * dumpOpfamily
 *	  write out a single operator family definition
 *
 * Note: this also dumps any "loose" operator members that aren't bound to a
 * specific opclass within the opfamily.
 */
static void
dumpOpfamily(Archive *fout, OpfamilyInfo *opfinfo)
{
	PQExpBuffer query;
	PQExpBuffer q;
	PQExpBuffer delq;
	PQExpBuffer labelq;
	PGresult   *res;
	PGresult   *res_ops;
	PGresult   *res_procs;
	int			ntups;
	int			i_amname;
	int			i_amopstrategy;
	int			i_amopreqcheck;
	int			i_amopopr;
	int			i_sortfamily;
	int			i_sortfamilynsp;
	int			i_amprocnum;
	int			i_amproc;
	int			i_amproclefttype;
	int			i_amprocrighttype;
	char	   *amname;
	char	   *amopstrategy;
	char	   *amopreqcheck;
	char	   *amopopr;
	char	   *sortfamily;
	char	   *sortfamilynsp;
	char	   *amprocnum;
	char	   *amproc;
	char	   *amproclefttype;
	char	   *amprocrighttype;
	bool		needComma;
	int			i;

	/* Skip if not to be dumped */
	if (!opfinfo->dobj.dump || dataOnly)
		return;

	/*
	 * We want to dump the opfamily only if (1) it contains "loose" operators
	 * or functions, or (2) it contains an opclass with a different name or
	 * owner.  Otherwise it's sufficient to let it be created during creation
	 * of the contained opclass, and not dumping it improves portability of
	 * the dump.  Since we have to fetch the loose operators/funcs anyway, do
	 * that first.
	 */

	query = createPQExpBuffer();
	q = createPQExpBuffer();
	delq = createPQExpBuffer();
	labelq = createPQExpBuffer();

	/* Make sure we are in proper schema so regoperator works correctly */
	selectSourceSchema(opfinfo->dobj.namespace->dobj.name);

	/*
	 * Fetch only those opfamily members that are tied directly to the
	 * opfamily by pg_depend entries.
	 *
	 * XXX RECHECK is gone as of 8.4, but we'll still print it if dumping an
	 * older server's opclass in which it is used.  This is to avoid
	 * hard-to-detect breakage if a newer pg_dump is used to dump from an
	 * older server and then reload into that old version.	This can go away
	 * once 8.3 is so old as to not be of interest to anyone.
	 */
	if (g_fout->remoteVersion >= 90100)
	{
		appendPQExpBuffer(query, "SELECT amopstrategy, false AS amopreqcheck, "
						  "amopopr::pg_catalog.regoperator, "
						  "opfname AS sortfamily, "
						  "nspname AS sortfamilynsp "
				   "FROM pg_catalog.pg_amop ao JOIN pg_catalog.pg_depend ON "
						  "(classid = 'pg_catalog.pg_amop'::pg_catalog.regclass AND objid = ao.oid) "
			  "LEFT JOIN pg_catalog.pg_opfamily f ON f.oid = amopsortfamily "
			   "LEFT JOIN pg_catalog.pg_namespace n ON n.oid = opfnamespace "
		  "WHERE refclassid = 'pg_catalog.pg_opfamily'::pg_catalog.regclass "
						  "AND refobjid = '%u'::pg_catalog.oid "
						  "AND amopfamily = '%u'::pg_catalog.oid "
						  "ORDER BY amopstrategy",
						  opfinfo->dobj.catId.oid,
						  opfinfo->dobj.catId.oid);
	}
	else if (g_fout->remoteVersion >= 80400)
	{
		appendPQExpBuffer(query, "SELECT amopstrategy, false AS amopreqcheck, "
						  "amopopr::pg_catalog.regoperator, "
						  "NULL AS sortfamily, "
						  "NULL AS sortfamilynsp "
						  "FROM pg_catalog.pg_amop ao, pg_catalog.pg_depend "
		  "WHERE refclassid = 'pg_catalog.pg_opfamily'::pg_catalog.regclass "
						  "AND refobjid = '%u'::pg_catalog.oid "
				   "AND classid = 'pg_catalog.pg_amop'::pg_catalog.regclass "
						  "AND objid = ao.oid "
						  "ORDER BY amopstrategy",
						  opfinfo->dobj.catId.oid);
	}
	else
	{
		appendPQExpBuffer(query, "SELECT amopstrategy, amopreqcheck, "
						  "amopopr::pg_catalog.regoperator, "
						  "NULL AS sortfamily, "
						  "NULL AS sortfamilynsp "
						  "FROM pg_catalog.pg_amop ao, pg_catalog.pg_depend "
		  "WHERE refclassid = 'pg_catalog.pg_opfamily'::pg_catalog.regclass "
						  "AND refobjid = '%u'::pg_catalog.oid "
				   "AND classid = 'pg_catalog.pg_amop'::pg_catalog.regclass "
						  "AND objid = ao.oid "
						  "ORDER BY amopstrategy",
						  opfinfo->dobj.catId.oid);
	}

	res_ops = PQexec(g_conn, query->data);
	check_sql_result(res_ops, g_conn, query->data, PGRES_TUPLES_OK);

	resetPQExpBuffer(query);

	appendPQExpBuffer(query, "SELECT amprocnum, "
					  "amproc::pg_catalog.regprocedure, "
					  "amproclefttype::pg_catalog.regtype, "
					  "amprocrighttype::pg_catalog.regtype "
					  "FROM pg_catalog.pg_amproc ap, pg_catalog.pg_depend "
		  "WHERE refclassid = 'pg_catalog.pg_opfamily'::pg_catalog.regclass "
					  "AND refobjid = '%u'::pg_catalog.oid "
				 "AND classid = 'pg_catalog.pg_amproc'::pg_catalog.regclass "
					  "AND objid = ap.oid "
					  "ORDER BY amprocnum",
					  opfinfo->dobj.catId.oid);

	res_procs = PQexec(g_conn, query->data);
	check_sql_result(res_procs, g_conn, query->data, PGRES_TUPLES_OK);

	if (PQntuples(res_ops) == 0 && PQntuples(res_procs) == 0)
	{
		/* No loose members, so check contained opclasses */
		resetPQExpBuffer(query);

		appendPQExpBuffer(query, "SELECT 1 "
						  "FROM pg_catalog.pg_opclass c, pg_catalog.pg_opfamily f, pg_catalog.pg_depend "
						  "WHERE f.oid = '%u'::pg_catalog.oid "
			"AND refclassid = 'pg_catalog.pg_opfamily'::pg_catalog.regclass "
						  "AND refobjid = f.oid "
				"AND classid = 'pg_catalog.pg_opclass'::pg_catalog.regclass "
						  "AND objid = c.oid "
						  "AND (opcname != opfname OR opcnamespace != opfnamespace OR opcowner != opfowner) "
						  "LIMIT 1",
						  opfinfo->dobj.catId.oid);

		res = PQexec(g_conn, query->data);
		check_sql_result(res, g_conn, query->data, PGRES_TUPLES_OK);

		if (PQntuples(res) == 0)
		{
			/* no need to dump it, so bail out */
			PQclear(res);
			PQclear(res_ops);
			PQclear(res_procs);
			destroyPQExpBuffer(query);
			destroyPQExpBuffer(q);
			destroyPQExpBuffer(delq);
			destroyPQExpBuffer(labelq);
			return;
		}

		PQclear(res);
	}

	/* Get additional fields from the pg_opfamily row */
	resetPQExpBuffer(query);

	appendPQExpBuffer(query, "SELECT "
	 "(SELECT amname FROM pg_catalog.pg_am WHERE oid = opfmethod) AS amname "
					  "FROM pg_catalog.pg_opfamily "
					  "WHERE oid = '%u'::pg_catalog.oid",
					  opfinfo->dobj.catId.oid);

	res = PQexec(g_conn, query->data);
	check_sql_result(res, g_conn, query->data, PGRES_TUPLES_OK);

	/* Expecting a single result only */
	ntups = PQntuples(res);
	if (ntups != 1)
	{
		write_msg(NULL, ngettext("query returned %d row instead of one: %s\n",
							   "query returned %d rows instead of one: %s\n",
								 ntups),
				  ntups, query->data);
		exit_nicely();
	}

	i_amname = PQfnumber(res, "amname");

	/* amname will still be needed after we PQclear res */
	amname = pg_strdup(PQgetvalue(res, 0, i_amname));

	/*
	 * DROP must be fully qualified in case same name appears in pg_catalog
	 */
	appendPQExpBuffer(delq, "DROP OPERATOR FAMILY %s",
					  fmtId(opfinfo->dobj.namespace->dobj.name));
	appendPQExpBuffer(delq, ".%s",
					  fmtId(opfinfo->dobj.name));
	appendPQExpBuffer(delq, " USING %s;\n",
					  fmtId(amname));

	/* Build the fixed portion of the CREATE command */
	appendPQExpBuffer(q, "CREATE OPERATOR FAMILY %s",
					  fmtId(opfinfo->dobj.name));
	appendPQExpBuffer(q, " USING %s;\n",
					  fmtId(amname));

	PQclear(res);

	/* Do we need an ALTER to add loose members? */
	if (PQntuples(res_ops) > 0 || PQntuples(res_procs) > 0)
	{
		appendPQExpBuffer(q, "ALTER OPERATOR FAMILY %s",
						  fmtId(opfinfo->dobj.name));
		appendPQExpBuffer(q, " USING %s ADD\n    ",
						  fmtId(amname));

		needComma = false;

		/*
		 * Now fetch and print the OPERATOR entries (pg_amop rows).
		 */
		ntups = PQntuples(res_ops);

		i_amopstrategy = PQfnumber(res_ops, "amopstrategy");
		i_amopreqcheck = PQfnumber(res_ops, "amopreqcheck");
		i_amopopr = PQfnumber(res_ops, "amopopr");
		i_sortfamily = PQfnumber(res_ops, "sortfamily");
		i_sortfamilynsp = PQfnumber(res_ops, "sortfamilynsp");

		for (i = 0; i < ntups; i++)
		{
			amopstrategy = PQgetvalue(res_ops, i, i_amopstrategy);
			amopreqcheck = PQgetvalue(res_ops, i, i_amopreqcheck);
			amopopr = PQgetvalue(res_ops, i, i_amopopr);
			sortfamily = PQgetvalue(res_ops, i, i_sortfamily);
			sortfamilynsp = PQgetvalue(res_ops, i, i_sortfamilynsp);

			if (needComma)
				appendPQExpBuffer(q, " ,\n    ");

			appendPQExpBuffer(q, "OPERATOR %s %s",
							  amopstrategy, amopopr);

			if (strlen(sortfamily) > 0)
			{
				appendPQExpBuffer(q, " FOR ORDER BY ");
				if (strcmp(sortfamilynsp, opfinfo->dobj.namespace->dobj.name) != 0)
					appendPQExpBuffer(q, "%s.", fmtId(sortfamilynsp));
				appendPQExpBuffer(q, "%s", fmtId(sortfamily));
			}

			if (strcmp(amopreqcheck, "t") == 0)
				appendPQExpBuffer(q, " RECHECK");

			needComma = true;
		}

		/*
		 * Now fetch and print the FUNCTION entries (pg_amproc rows).
		 */
		ntups = PQntuples(res_procs);

		i_amprocnum = PQfnumber(res_procs, "amprocnum");
		i_amproc = PQfnumber(res_procs, "amproc");
		i_amproclefttype = PQfnumber(res_procs, "amproclefttype");
		i_amprocrighttype = PQfnumber(res_procs, "amprocrighttype");

		for (i = 0; i < ntups; i++)
		{
			amprocnum = PQgetvalue(res_procs, i, i_amprocnum);
			amproc = PQgetvalue(res_procs, i, i_amproc);
			amproclefttype = PQgetvalue(res_procs, i, i_amproclefttype);
			amprocrighttype = PQgetvalue(res_procs, i, i_amprocrighttype);

			if (needComma)
				appendPQExpBuffer(q, " ,\n    ");

			appendPQExpBuffer(q, "FUNCTION %s (%s, %s) %s",
							  amprocnum, amproclefttype, amprocrighttype,
							  amproc);

			needComma = true;
		}

		appendPQExpBuffer(q, ";\n");
	}

	appendPQExpBuffer(labelq, "OPERATOR FAMILY %s",
					  fmtId(opfinfo->dobj.name));
	appendPQExpBuffer(labelq, " USING %s",
					  fmtId(amname));

	if (binary_upgrade)
		binary_upgrade_extension_member(q, &opfinfo->dobj, labelq->data);

	ArchiveEntry(fout, opfinfo->dobj.catId, opfinfo->dobj.dumpId,
				 opfinfo->dobj.name,
				 opfinfo->dobj.namespace->dobj.name,
				 NULL,
				 opfinfo->rolname, 0,
				 false, "OPERATOR FAMILY", SECTION_PRE_DATA,
				 q->data, delq->data, NULL,
				 opfinfo->dobj.dependencies, opfinfo->dobj.nDeps,
				 NULL, NULL);

	/* Dump Operator Family Comments */
	dumpComment(fout, labelq->data,
				NULL, opfinfo->rolname,
				opfinfo->dobj.catId, 0, opfinfo->dobj.dumpId);

	free(amname);
	PQclear(res_ops);
	PQclear(res_procs);
	destroyPQExpBuffer(query);
	destroyPQExpBuffer(q);
	destroyPQExpBuffer(delq);
	destroyPQExpBuffer(labelq);
}

/*
 * dumpCollation
 *	  write out a single collation definition
 */
static void
dumpCollation(Archive *fout, CollInfo *collinfo)
{
	PQExpBuffer query;
	PQExpBuffer q;
	PQExpBuffer delq;
	PQExpBuffer labelq;
	PGresult   *res;
	int			ntups;
	int			i_collcollate;
	int			i_collctype;
	const char *collcollate;
	const char *collctype;

	/* Skip if not to be dumped */
	if (!collinfo->dobj.dump || dataOnly)
		return;

	query = createPQExpBuffer();
	q = createPQExpBuffer();
	delq = createPQExpBuffer();
	labelq = createPQExpBuffer();

	/* Make sure we are in proper schema */
	selectSourceSchema(collinfo->dobj.namespace->dobj.name);

	/* Get conversion-specific details */
	appendPQExpBuffer(query, "SELECT "
					  "collcollate, "
					  "collctype "
					  "FROM pg_catalog.pg_collation c "
					  "WHERE c.oid = '%u'::pg_catalog.oid",
					  collinfo->dobj.catId.oid);

	res = PQexec(g_conn, query->data);
	check_sql_result(res, g_conn, query->data, PGRES_TUPLES_OK);

	/* Expecting a single result only */
	ntups = PQntuples(res);
	if (ntups != 1)
	{
		write_msg(NULL, ngettext("query returned %d row instead of one: %s\n",
							   "query returned %d rows instead of one: %s\n",
								 ntups),
				  ntups, query->data);
		exit_nicely();
	}

	i_collcollate = PQfnumber(res, "collcollate");
	i_collctype = PQfnumber(res, "collctype");

	collcollate = PQgetvalue(res, 0, i_collcollate);
	collctype = PQgetvalue(res, 0, i_collctype);

	/*
	 * DROP must be fully qualified in case same name appears in pg_catalog
	 */
	appendPQExpBuffer(delq, "DROP COLLATION %s",
					  fmtId(collinfo->dobj.namespace->dobj.name));
	appendPQExpBuffer(delq, ".%s;\n",
					  fmtId(collinfo->dobj.name));

	appendPQExpBuffer(q, "CREATE COLLATION %s (lc_collate = ",
					  fmtId(collinfo->dobj.name));
	appendStringLiteralAH(q, collcollate, fout);
	appendPQExpBuffer(q, ", lc_ctype = ");
	appendStringLiteralAH(q, collctype, fout);
	appendPQExpBuffer(q, ");\n");

	appendPQExpBuffer(labelq, "COLLATION %s", fmtId(collinfo->dobj.name));

	if (binary_upgrade)
		binary_upgrade_extension_member(q, &collinfo->dobj, labelq->data);

	ArchiveEntry(fout, collinfo->dobj.catId, collinfo->dobj.dumpId,
				 collinfo->dobj.name,
				 collinfo->dobj.namespace->dobj.name,
				 NULL,
				 collinfo->rolname, 0,
				 false, "COLLATION", SECTION_PRE_DATA,
				 q->data, delq->data, NULL,
				 collinfo->dobj.dependencies, collinfo->dobj.nDeps,
				 NULL, NULL);

	/* Dump Collation Comments */
	dumpComment(fout, labelq->data,
				collinfo->dobj.namespace->dobj.name, collinfo->rolname,
				collinfo->dobj.catId, 0, collinfo->dobj.dumpId);

	PQclear(res);

	destroyPQExpBuffer(query);
	destroyPQExpBuffer(q);
	destroyPQExpBuffer(delq);
	destroyPQExpBuffer(labelq);
}

/*
 * dumpConversion
 *	  write out a single conversion definition
 */
static void
dumpConversion(Archive *fout, ConvInfo *convinfo)
{
	PQExpBuffer query;
	PQExpBuffer q;
	PQExpBuffer delq;
	PQExpBuffer labelq;
	PGresult   *res;
	int			ntups;
	int			i_conforencoding;
	int			i_contoencoding;
	int			i_conproc;
	int			i_condefault;
	const char *conforencoding;
	const char *contoencoding;
	const char *conproc;
	bool		condefault;

	/* Skip if not to be dumped */
	if (!convinfo->dobj.dump || dataOnly)
		return;

	query = createPQExpBuffer();
	q = createPQExpBuffer();
	delq = createPQExpBuffer();
	labelq = createPQExpBuffer();

	/* Make sure we are in proper schema */
	selectSourceSchema(convinfo->dobj.namespace->dobj.name);

	/* Get conversion-specific details */
	appendPQExpBuffer(query, "SELECT "
		 "pg_catalog.pg_encoding_to_char(conforencoding) AS conforencoding, "
		   "pg_catalog.pg_encoding_to_char(contoencoding) AS contoencoding, "
					  "conproc, condefault "
					  "FROM pg_catalog.pg_conversion c "
					  "WHERE c.oid = '%u'::pg_catalog.oid",
					  convinfo->dobj.catId.oid);

	res = PQexec(g_conn, query->data);
	check_sql_result(res, g_conn, query->data, PGRES_TUPLES_OK);

	/* Expecting a single result only */
	ntups = PQntuples(res);
	if (ntups != 1)
	{
		write_msg(NULL, ngettext("query returned %d row instead of one: %s\n",
							   "query returned %d rows instead of one: %s\n",
								 ntups),
				  ntups, query->data);
		exit_nicely();
	}

	i_conforencoding = PQfnumber(res, "conforencoding");
	i_contoencoding = PQfnumber(res, "contoencoding");
	i_conproc = PQfnumber(res, "conproc");
	i_condefault = PQfnumber(res, "condefault");

	conforencoding = PQgetvalue(res, 0, i_conforencoding);
	contoencoding = PQgetvalue(res, 0, i_contoencoding);
	conproc = PQgetvalue(res, 0, i_conproc);
	condefault = (PQgetvalue(res, 0, i_condefault)[0] == 't');

	/*
	 * DROP must be fully qualified in case same name appears in pg_catalog
	 */
	appendPQExpBuffer(delq, "DROP CONVERSION %s",
					  fmtId(convinfo->dobj.namespace->dobj.name));
	appendPQExpBuffer(delq, ".%s;\n",
					  fmtId(convinfo->dobj.name));

	appendPQExpBuffer(q, "CREATE %sCONVERSION %s FOR ",
					  (condefault) ? "DEFAULT " : "",
					  fmtId(convinfo->dobj.name));
	appendStringLiteralAH(q, conforencoding, fout);
	appendPQExpBuffer(q, " TO ");
	appendStringLiteralAH(q, contoencoding, fout);
	/* regproc is automatically quoted in 7.3 and above */
	appendPQExpBuffer(q, " FROM %s;\n", conproc);

	appendPQExpBuffer(labelq, "CONVERSION %s", fmtId(convinfo->dobj.name));

	if (binary_upgrade)
		binary_upgrade_extension_member(q, &convinfo->dobj, labelq->data);

	ArchiveEntry(fout, convinfo->dobj.catId, convinfo->dobj.dumpId,
				 convinfo->dobj.name,
				 convinfo->dobj.namespace->dobj.name,
				 NULL,
				 convinfo->rolname, 0,
				 false, "CONVERSION", SECTION_PRE_DATA,
				 q->data, delq->data, NULL,
				 convinfo->dobj.dependencies, convinfo->dobj.nDeps,
				 NULL, NULL);

	/* Dump Conversion Comments */
	dumpComment(fout, labelq->data,
				convinfo->dobj.namespace->dobj.name, convinfo->rolname,
				convinfo->dobj.catId, 0, convinfo->dobj.dumpId);

	PQclear(res);

	destroyPQExpBuffer(query);
	destroyPQExpBuffer(q);
	destroyPQExpBuffer(delq);
	destroyPQExpBuffer(labelq);
}

/*
 * format_aggregate_signature: generate aggregate name and argument list
 *
 * The argument type names are qualified if needed.  The aggregate name
 * is never qualified.
 */
static char *
format_aggregate_signature(AggInfo *agginfo, Archive *fout, bool honor_quotes)
{
	PQExpBufferData buf;
	int			j;

	initPQExpBuffer(&buf);
	if (honor_quotes)
		appendPQExpBuffer(&buf, "%s",
						  fmtId(agginfo->aggfn.dobj.name));
	else
		appendPQExpBuffer(&buf, "%s", agginfo->aggfn.dobj.name);

	if (agginfo->aggfn.nargs == 0)
		appendPQExpBuffer(&buf, "(*)");
	else
	{
		appendPQExpBuffer(&buf, "(");
		for (j = 0; j < agginfo->aggfn.nargs; j++)
		{
			char	   *typname;

			typname = getFormattedTypeName(agginfo->aggfn.argtypes[j], zeroAsOpaque);

			appendPQExpBuffer(&buf, "%s%s",
							  (j > 0) ? ", " : "",
							  typname);
			free(typname);
		}
		appendPQExpBuffer(&buf, ")");
	}
	return buf.data;
}

/*
 * dumpAgg
 *	  write out a single aggregate definition
 */
static void
dumpAgg(Archive *fout, AggInfo *agginfo)
{
	PQExpBuffer query;
	PQExpBuffer q;
	PQExpBuffer delq;
	PQExpBuffer labelq;
	PQExpBuffer details;
	char	   *aggsig;
	char	   *aggsig_tag;
	PGresult   *res;
	int			ntups;
	int			i_aggtransfn;
	int			i_aggfinalfn;
	int			i_aggsortop;
	int			i_aggtranstype;
	int			i_agginitval;
	int			i_convertok;
	const char *aggtransfn;
	const char *aggfinalfn;
	const char *aggsortop;
	const char *aggtranstype;
	const char *agginitval;
	bool		convertok;

	/* Skip if not to be dumped */
	if (!agginfo->aggfn.dobj.dump || dataOnly)
		return;

	query = createPQExpBuffer();
	q = createPQExpBuffer();
	delq = createPQExpBuffer();
	labelq = createPQExpBuffer();
	details = createPQExpBuffer();

	/* Make sure we are in proper schema */
	selectSourceSchema(agginfo->aggfn.dobj.namespace->dobj.name);

	/* Get aggregate-specific details */
	if (g_fout->remoteVersion >= 80100)
	{
		appendPQExpBuffer(query, "SELECT aggtransfn, "
						  "aggfinalfn, aggtranstype::pg_catalog.regtype, "
						  "aggsortop::pg_catalog.regoperator, "
						  "agginitval, "
						  "'t'::boolean AS convertok "
					  "FROM pg_catalog.pg_aggregate a, pg_catalog.pg_proc p "
						  "WHERE a.aggfnoid = p.oid "
						  "AND p.oid = '%u'::pg_catalog.oid",
						  agginfo->aggfn.dobj.catId.oid);
	}
	else if (g_fout->remoteVersion >= 70300)
	{
		appendPQExpBuffer(query, "SELECT aggtransfn, "
						  "aggfinalfn, aggtranstype::pg_catalog.regtype, "
						  "0 AS aggsortop, "
						  "agginitval, "
						  "'t'::boolean AS convertok "
					  "FROM pg_catalog.pg_aggregate a, pg_catalog.pg_proc p "
						  "WHERE a.aggfnoid = p.oid "
						  "AND p.oid = '%u'::pg_catalog.oid",
						  agginfo->aggfn.dobj.catId.oid);
	}
	else if (g_fout->remoteVersion >= 70100)
	{
		appendPQExpBuffer(query, "SELECT aggtransfn, aggfinalfn, "
						  "format_type(aggtranstype, NULL) AS aggtranstype, "
						  "0 AS aggsortop, "
						  "agginitval, "
						  "'t'::boolean AS convertok "
						  "FROM pg_aggregate "
						  "WHERE oid = '%u'::oid",
						  agginfo->aggfn.dobj.catId.oid);
	}
	else
	{
		appendPQExpBuffer(query, "SELECT aggtransfn1 AS aggtransfn, "
						  "aggfinalfn, "
						  "(SELECT typname FROM pg_type WHERE oid = aggtranstype1) AS aggtranstype, "
						  "0 AS aggsortop, "
						  "agginitval1 AS agginitval, "
						  "(aggtransfn2 = 0 and aggtranstype2 = 0 and agginitval2 is null) AS convertok "
						  "FROM pg_aggregate "
						  "WHERE oid = '%u'::oid",
						  agginfo->aggfn.dobj.catId.oid);
	}

	res = PQexec(g_conn, query->data);
	check_sql_result(res, g_conn, query->data, PGRES_TUPLES_OK);

	/* Expecting a single result only */
	ntups = PQntuples(res);
	if (ntups != 1)
	{
		write_msg(NULL, ngettext("query returned %d row instead of one: %s\n",
							   "query returned %d rows instead of one: %s\n",
								 ntups),
				  ntups, query->data);
		exit_nicely();
	}

	i_aggtransfn = PQfnumber(res, "aggtransfn");
	i_aggfinalfn = PQfnumber(res, "aggfinalfn");
	i_aggsortop = PQfnumber(res, "aggsortop");
	i_aggtranstype = PQfnumber(res, "aggtranstype");
	i_agginitval = PQfnumber(res, "agginitval");
	i_convertok = PQfnumber(res, "convertok");

	aggtransfn = PQgetvalue(res, 0, i_aggtransfn);
	aggfinalfn = PQgetvalue(res, 0, i_aggfinalfn);
	aggsortop = PQgetvalue(res, 0, i_aggsortop);
	aggtranstype = PQgetvalue(res, 0, i_aggtranstype);
	agginitval = PQgetvalue(res, 0, i_agginitval);
	convertok = (PQgetvalue(res, 0, i_convertok)[0] == 't');

	aggsig = format_aggregate_signature(agginfo, fout, true);
	aggsig_tag = format_aggregate_signature(agginfo, fout, false);

	if (!convertok)
	{
		write_msg(NULL, "WARNING: aggregate function %s could not be dumped correctly for this database version; ignored\n",
				  aggsig);
		return;
	}

	if (g_fout->remoteVersion >= 70300)
	{
		/* If using 7.3's regproc or regtype, data is already quoted */
		appendPQExpBuffer(details, "    SFUNC = %s,\n    STYPE = %s",
						  aggtransfn,
						  aggtranstype);
	}
	else if (g_fout->remoteVersion >= 70100)
	{
		/* format_type quotes, regproc does not */
		appendPQExpBuffer(details, "    SFUNC = %s,\n    STYPE = %s",
						  fmtId(aggtransfn),
						  aggtranstype);
	}
	else
	{
		/* need quotes all around */
		appendPQExpBuffer(details, "    SFUNC = %s,\n",
						  fmtId(aggtransfn));
		appendPQExpBuffer(details, "    STYPE = %s",
						  fmtId(aggtranstype));
	}

	if (!PQgetisnull(res, 0, i_agginitval))
	{
		appendPQExpBuffer(details, ",\n    INITCOND = ");
		appendStringLiteralAH(details, agginitval, fout);
	}

	if (strcmp(aggfinalfn, "-") != 0)
	{
		appendPQExpBuffer(details, ",\n    FINALFUNC = %s",
						  aggfinalfn);
	}

	aggsortop = convertOperatorReference(aggsortop);
	if (aggsortop)
	{
		appendPQExpBuffer(details, ",\n    SORTOP = %s",
						  aggsortop);
	}

	/*
	 * DROP must be fully qualified in case same name appears in pg_catalog
	 */
	appendPQExpBuffer(delq, "DROP AGGREGATE %s.%s;\n",
					  fmtId(agginfo->aggfn.dobj.namespace->dobj.name),
					  aggsig);

	appendPQExpBuffer(q, "CREATE AGGREGATE %s (\n%s\n);\n",
					  aggsig, details->data);

	appendPQExpBuffer(labelq, "AGGREGATE %s", aggsig);

	if (binary_upgrade)
		binary_upgrade_extension_member(q, &agginfo->aggfn.dobj, labelq->data);

	ArchiveEntry(fout, agginfo->aggfn.dobj.catId, agginfo->aggfn.dobj.dumpId,
				 aggsig_tag,
				 agginfo->aggfn.dobj.namespace->dobj.name,
				 NULL,
				 agginfo->aggfn.rolname, 0,
				 false, "AGGREGATE", SECTION_PRE_DATA,
				 q->data, delq->data, NULL,
				 agginfo->aggfn.dobj.dependencies, agginfo->aggfn.dobj.nDeps,
				 NULL, NULL);

	/* Dump Aggregate Comments */
	dumpComment(fout, labelq->data,
			agginfo->aggfn.dobj.namespace->dobj.name, agginfo->aggfn.rolname,
				agginfo->aggfn.dobj.catId, 0, agginfo->aggfn.dobj.dumpId);
	dumpSecLabel(fout, labelq->data,
			agginfo->aggfn.dobj.namespace->dobj.name, agginfo->aggfn.rolname,
				 agginfo->aggfn.dobj.catId, 0, agginfo->aggfn.dobj.dumpId);

	/*
	 * Since there is no GRANT ON AGGREGATE syntax, we have to make the ACL
	 * command look like a function's GRANT; in particular this affects the
	 * syntax for zero-argument aggregates.
	 */
	free(aggsig);
	free(aggsig_tag);

	aggsig = format_function_signature(&agginfo->aggfn, true);
	aggsig_tag = format_function_signature(&agginfo->aggfn, false);

	dumpACL(fout, agginfo->aggfn.dobj.catId, agginfo->aggfn.dobj.dumpId,
			"FUNCTION",
			aggsig, NULL, aggsig_tag,
			agginfo->aggfn.dobj.namespace->dobj.name,
			agginfo->aggfn.rolname, agginfo->aggfn.proacl);

	free(aggsig);
	free(aggsig_tag);

	PQclear(res);

	destroyPQExpBuffer(query);
	destroyPQExpBuffer(q);
	destroyPQExpBuffer(delq);
	destroyPQExpBuffer(labelq);
	destroyPQExpBuffer(details);
}

/*
 * dumpTSParser
 *	  write out a single text search parser
 */
static void
dumpTSParser(Archive *fout, TSParserInfo *prsinfo)
{
	PQExpBuffer q;
	PQExpBuffer delq;
	PQExpBuffer labelq;

	/* Skip if not to be dumped */
	if (!prsinfo->dobj.dump || dataOnly)
		return;

	q = createPQExpBuffer();
	delq = createPQExpBuffer();
	labelq = createPQExpBuffer();

	/* Make sure we are in proper schema */
	selectSourceSchema(prsinfo->dobj.namespace->dobj.name);

	appendPQExpBuffer(q, "CREATE TEXT SEARCH PARSER %s (\n",
					  fmtId(prsinfo->dobj.name));

	appendPQExpBuffer(q, "    START = %s,\n",
					  convertTSFunction(prsinfo->prsstart));
	appendPQExpBuffer(q, "    GETTOKEN = %s,\n",
					  convertTSFunction(prsinfo->prstoken));
	appendPQExpBuffer(q, "    END = %s,\n",
					  convertTSFunction(prsinfo->prsend));
	if (prsinfo->prsheadline != InvalidOid)
		appendPQExpBuffer(q, "    HEADLINE = %s,\n",
						  convertTSFunction(prsinfo->prsheadline));
	appendPQExpBuffer(q, "    LEXTYPES = %s );\n",
					  convertTSFunction(prsinfo->prslextype));

	/*
	 * DROP must be fully qualified in case same name appears in pg_catalog
	 */
	appendPQExpBuffer(delq, "DROP TEXT SEARCH PARSER %s",
					  fmtId(prsinfo->dobj.namespace->dobj.name));
	appendPQExpBuffer(delq, ".%s;\n",
					  fmtId(prsinfo->dobj.name));

	appendPQExpBuffer(labelq, "TEXT SEARCH PARSER %s",
					  fmtId(prsinfo->dobj.name));

	if (binary_upgrade)
		binary_upgrade_extension_member(q, &prsinfo->dobj, labelq->data);

	ArchiveEntry(fout, prsinfo->dobj.catId, prsinfo->dobj.dumpId,
				 prsinfo->dobj.name,
				 prsinfo->dobj.namespace->dobj.name,
				 NULL,
				 "",
				 0,
				 false, "TEXT SEARCH PARSER", SECTION_PRE_DATA,
				 q->data, delq->data, NULL,
				 prsinfo->dobj.dependencies, prsinfo->dobj.nDeps,
				 NULL, NULL);

	/* Dump Parser Comments */
	dumpComment(fout, labelq->data,
				NULL, "",
				prsinfo->dobj.catId, 0, prsinfo->dobj.dumpId);

	destroyPQExpBuffer(q);
	destroyPQExpBuffer(delq);
	destroyPQExpBuffer(labelq);
}

/*
 * dumpTSDictionary
 *	  write out a single text search dictionary
 */
static void
dumpTSDictionary(Archive *fout, TSDictInfo *dictinfo)
{
	PQExpBuffer q;
	PQExpBuffer delq;
	PQExpBuffer labelq;
	PQExpBuffer query;
	PGresult   *res;
	int			ntups;
	char	   *nspname;
	char	   *tmplname;

	/* Skip if not to be dumped */
	if (!dictinfo->dobj.dump || dataOnly)
		return;

	q = createPQExpBuffer();
	delq = createPQExpBuffer();
	labelq = createPQExpBuffer();
	query = createPQExpBuffer();

	/* Fetch name and namespace of the dictionary's template */
	selectSourceSchema("pg_catalog");
	appendPQExpBuffer(query, "SELECT nspname, tmplname "
					  "FROM pg_ts_template p, pg_namespace n "
					  "WHERE p.oid = '%u' AND n.oid = tmplnamespace",
					  dictinfo->dicttemplate);
	res = PQexec(g_conn, query->data);
	check_sql_result(res, g_conn, query->data, PGRES_TUPLES_OK);
	ntups = PQntuples(res);
	if (ntups != 1)
	{
		write_msg(NULL, ngettext("query returned %d row instead of one: %s\n",
							   "query returned %d rows instead of one: %s\n",
								 ntups),
				  ntups, query->data);
		exit_nicely();
	}
	nspname = PQgetvalue(res, 0, 0);
	tmplname = PQgetvalue(res, 0, 1);

	/* Make sure we are in proper schema */
	selectSourceSchema(dictinfo->dobj.namespace->dobj.name);

	appendPQExpBuffer(q, "CREATE TEXT SEARCH DICTIONARY %s (\n",
					  fmtId(dictinfo->dobj.name));

	appendPQExpBuffer(q, "    TEMPLATE = ");
	if (strcmp(nspname, dictinfo->dobj.namespace->dobj.name) != 0)
		appendPQExpBuffer(q, "%s.", fmtId(nspname));
	appendPQExpBuffer(q, "%s", fmtId(tmplname));

	PQclear(res);

	/* the dictinitoption can be dumped straight into the command */
	if (dictinfo->dictinitoption)
		appendPQExpBuffer(q, ",\n    %s", dictinfo->dictinitoption);

	appendPQExpBuffer(q, " );\n");

	/*
	 * DROP must be fully qualified in case same name appears in pg_catalog
	 */
	appendPQExpBuffer(delq, "DROP TEXT SEARCH DICTIONARY %s",
					  fmtId(dictinfo->dobj.namespace->dobj.name));
	appendPQExpBuffer(delq, ".%s;\n",
					  fmtId(dictinfo->dobj.name));

	appendPQExpBuffer(labelq, "TEXT SEARCH DICTIONARY %s",
					  fmtId(dictinfo->dobj.name));

	if (binary_upgrade)
		binary_upgrade_extension_member(q, &dictinfo->dobj, labelq->data);

	ArchiveEntry(fout, dictinfo->dobj.catId, dictinfo->dobj.dumpId,
				 dictinfo->dobj.name,
				 dictinfo->dobj.namespace->dobj.name,
				 NULL,
				 dictinfo->rolname,
				 0,
				 false, "TEXT SEARCH DICTIONARY", SECTION_PRE_DATA,
				 q->data, delq->data, NULL,
				 dictinfo->dobj.dependencies, dictinfo->dobj.nDeps,
				 NULL, NULL);

	/* Dump Dictionary Comments */
	dumpComment(fout, labelq->data,
				NULL, dictinfo->rolname,
				dictinfo->dobj.catId, 0, dictinfo->dobj.dumpId);

	destroyPQExpBuffer(q);
	destroyPQExpBuffer(delq);
	destroyPQExpBuffer(labelq);
	destroyPQExpBuffer(query);
}

/*
 * dumpTSTemplate
 *	  write out a single text search template
 */
static void
dumpTSTemplate(Archive *fout, TSTemplateInfo *tmplinfo)
{
	PQExpBuffer q;
	PQExpBuffer delq;
	PQExpBuffer labelq;

	/* Skip if not to be dumped */
	if (!tmplinfo->dobj.dump || dataOnly)
		return;

	q = createPQExpBuffer();
	delq = createPQExpBuffer();
	labelq = createPQExpBuffer();

	/* Make sure we are in proper schema */
	selectSourceSchema(tmplinfo->dobj.namespace->dobj.name);

	appendPQExpBuffer(q, "CREATE TEXT SEARCH TEMPLATE %s (\n",
					  fmtId(tmplinfo->dobj.name));

	if (tmplinfo->tmplinit != InvalidOid)
		appendPQExpBuffer(q, "    INIT = %s,\n",
						  convertTSFunction(tmplinfo->tmplinit));
	appendPQExpBuffer(q, "    LEXIZE = %s );\n",
					  convertTSFunction(tmplinfo->tmpllexize));

	/*
	 * DROP must be fully qualified in case same name appears in pg_catalog
	 */
	appendPQExpBuffer(delq, "DROP TEXT SEARCH TEMPLATE %s",
					  fmtId(tmplinfo->dobj.namespace->dobj.name));
	appendPQExpBuffer(delq, ".%s;\n",
					  fmtId(tmplinfo->dobj.name));

	appendPQExpBuffer(labelq, "TEXT SEARCH TEMPLATE %s",
					  fmtId(tmplinfo->dobj.name));

	if (binary_upgrade)
		binary_upgrade_extension_member(q, &tmplinfo->dobj, labelq->data);

	ArchiveEntry(fout, tmplinfo->dobj.catId, tmplinfo->dobj.dumpId,
				 tmplinfo->dobj.name,
				 tmplinfo->dobj.namespace->dobj.name,
				 NULL,
				 "",
				 0,
				 false, "TEXT SEARCH TEMPLATE", SECTION_PRE_DATA,
				 q->data, delq->data, NULL,
				 tmplinfo->dobj.dependencies, tmplinfo->dobj.nDeps,
				 NULL, NULL);

	/* Dump Template Comments */
	dumpComment(fout, labelq->data,
				NULL, "",
				tmplinfo->dobj.catId, 0, tmplinfo->dobj.dumpId);

	destroyPQExpBuffer(q);
	destroyPQExpBuffer(delq);
	destroyPQExpBuffer(labelq);
}

/*
 * dumpTSConfig
 *	  write out a single text search configuration
 */
static void
dumpTSConfig(Archive *fout, TSConfigInfo *cfginfo)
{
	PQExpBuffer q;
	PQExpBuffer delq;
	PQExpBuffer labelq;
	PQExpBuffer query;
	PGresult   *res;
	char	   *nspname;
	char	   *prsname;
	int			ntups,
				i;
	int			i_tokenname;
	int			i_dictname;

	/* Skip if not to be dumped */
	if (!cfginfo->dobj.dump || dataOnly)
		return;

	q = createPQExpBuffer();
	delq = createPQExpBuffer();
	labelq = createPQExpBuffer();
	query = createPQExpBuffer();

	/* Fetch name and namespace of the config's parser */
	selectSourceSchema("pg_catalog");
	appendPQExpBuffer(query, "SELECT nspname, prsname "
					  "FROM pg_ts_parser p, pg_namespace n "
					  "WHERE p.oid = '%u' AND n.oid = prsnamespace",
					  cfginfo->cfgparser);
	res = PQexec(g_conn, query->data);
	check_sql_result(res, g_conn, query->data, PGRES_TUPLES_OK);
	ntups = PQntuples(res);
	if (ntups != 1)
	{
		write_msg(NULL, ngettext("query returned %d row instead of one: %s\n",
							   "query returned %d rows instead of one: %s\n",
								 ntups),
				  ntups, query->data);
		exit_nicely();
	}
	nspname = PQgetvalue(res, 0, 0);
	prsname = PQgetvalue(res, 0, 1);

	/* Make sure we are in proper schema */
	selectSourceSchema(cfginfo->dobj.namespace->dobj.name);

	appendPQExpBuffer(q, "CREATE TEXT SEARCH CONFIGURATION %s (\n",
					  fmtId(cfginfo->dobj.name));

	appendPQExpBuffer(q, "    PARSER = ");
	if (strcmp(nspname, cfginfo->dobj.namespace->dobj.name) != 0)
		appendPQExpBuffer(q, "%s.", fmtId(nspname));
	appendPQExpBuffer(q, "%s );\n", fmtId(prsname));

	PQclear(res);

	resetPQExpBuffer(query);
	appendPQExpBuffer(query,
					  "SELECT \n"
					  "  ( SELECT alias FROM pg_catalog.ts_token_type('%u'::pg_catalog.oid) AS t \n"
					  "    WHERE t.tokid = m.maptokentype ) AS tokenname, \n"
					  "  m.mapdict::pg_catalog.regdictionary AS dictname \n"
					  "FROM pg_catalog.pg_ts_config_map AS m \n"
					  "WHERE m.mapcfg = '%u' \n"
					  "ORDER BY m.mapcfg, m.maptokentype, m.mapseqno",
					  cfginfo->cfgparser, cfginfo->dobj.catId.oid);

	res = PQexec(g_conn, query->data);
	check_sql_result(res, g_conn, query->data, PGRES_TUPLES_OK);
	ntups = PQntuples(res);

	i_tokenname = PQfnumber(res, "tokenname");
	i_dictname = PQfnumber(res, "dictname");

	for (i = 0; i < ntups; i++)
	{
		char	   *tokenname = PQgetvalue(res, i, i_tokenname);
		char	   *dictname = PQgetvalue(res, i, i_dictname);

		if (i == 0 ||
			strcmp(tokenname, PQgetvalue(res, i - 1, i_tokenname)) != 0)
		{
			/* starting a new token type, so start a new command */
			if (i > 0)
				appendPQExpBuffer(q, ";\n");
			appendPQExpBuffer(q, "\nALTER TEXT SEARCH CONFIGURATION %s\n",
							  fmtId(cfginfo->dobj.name));
			/* tokenname needs quoting, dictname does NOT */
			appendPQExpBuffer(q, "    ADD MAPPING FOR %s WITH %s",
							  fmtId(tokenname), dictname);
		}
		else
			appendPQExpBuffer(q, ", %s", dictname);
	}

	if (ntups > 0)
		appendPQExpBuffer(q, ";\n");

	PQclear(res);

	/*
	 * DROP must be fully qualified in case same name appears in pg_catalog
	 */
	appendPQExpBuffer(delq, "DROP TEXT SEARCH CONFIGURATION %s",
					  fmtId(cfginfo->dobj.namespace->dobj.name));
	appendPQExpBuffer(delq, ".%s;\n",
					  fmtId(cfginfo->dobj.name));

	appendPQExpBuffer(labelq, "TEXT SEARCH CONFIGURATION %s",
					  fmtId(cfginfo->dobj.name));

	if (binary_upgrade)
		binary_upgrade_extension_member(q, &cfginfo->dobj, labelq->data);

	ArchiveEntry(fout, cfginfo->dobj.catId, cfginfo->dobj.dumpId,
				 cfginfo->dobj.name,
				 cfginfo->dobj.namespace->dobj.name,
				 NULL,
				 cfginfo->rolname,
				 0,
				 false, "TEXT SEARCH CONFIGURATION", SECTION_PRE_DATA,
				 q->data, delq->data, NULL,
				 cfginfo->dobj.dependencies, cfginfo->dobj.nDeps,
				 NULL, NULL);

	/* Dump Configuration Comments */
	dumpComment(fout, labelq->data,
				NULL, cfginfo->rolname,
				cfginfo->dobj.catId, 0, cfginfo->dobj.dumpId);

	destroyPQExpBuffer(q);
	destroyPQExpBuffer(delq);
	destroyPQExpBuffer(labelq);
	destroyPQExpBuffer(query);
}

/*
 * dumpForeignDataWrapper
 *	  write out a single foreign-data wrapper definition
 */
static void
dumpForeignDataWrapper(Archive *fout, FdwInfo *fdwinfo)
{
	PQExpBuffer q;
	PQExpBuffer delq;
	PQExpBuffer labelq;
	char	   *qfdwname;

	/* Skip if not to be dumped */
	if (!fdwinfo->dobj.dump || dataOnly)
		return;

	/*
	 * FDWs that belong to an extension are dumped based on their "dump"
	 * field. Otherwise omit them if we are only dumping some specific object.
	 */
	if (!fdwinfo->dobj.ext_member)
		if (!include_everything)
			return;

	q = createPQExpBuffer();
	delq = createPQExpBuffer();
	labelq = createPQExpBuffer();

	qfdwname = pg_strdup(fmtId(fdwinfo->dobj.name));

	appendPQExpBuffer(q, "CREATE FOREIGN DATA WRAPPER %s",
					  qfdwname);

	if (strcmp(fdwinfo->fdwhandler, "-") != 0)
		appendPQExpBuffer(q, " HANDLER %s", fdwinfo->fdwhandler);

	if (strcmp(fdwinfo->fdwvalidator, "-") != 0)
		appendPQExpBuffer(q, " VALIDATOR %s", fdwinfo->fdwvalidator);

	if (strlen(fdwinfo->fdwoptions) > 0)
		appendPQExpBuffer(q, " OPTIONS (%s)", fdwinfo->fdwoptions);

	appendPQExpBuffer(q, ";\n");

	appendPQExpBuffer(delq, "DROP FOREIGN DATA WRAPPER %s;\n",
					  qfdwname);

	appendPQExpBuffer(labelq, "FOREIGN DATA WRAPPER %s",
					  qfdwname);

	if (binary_upgrade)
		binary_upgrade_extension_member(q, &fdwinfo->dobj, labelq->data);

	ArchiveEntry(fout, fdwinfo->dobj.catId, fdwinfo->dobj.dumpId,
				 fdwinfo->dobj.name,
				 NULL,
				 NULL,
				 fdwinfo->rolname,
				 0,
				 false, "FOREIGN DATA WRAPPER", SECTION_PRE_DATA,
				 q->data, delq->data, NULL,
				 fdwinfo->dobj.dependencies, fdwinfo->dobj.nDeps,
				 NULL, NULL);

	/* Handle the ACL */
	dumpACL(fout, fdwinfo->dobj.catId, fdwinfo->dobj.dumpId,
			"FOREIGN DATA WRAPPER",
			qfdwname, NULL, fdwinfo->dobj.name,
			NULL, fdwinfo->rolname,
			fdwinfo->fdwacl);

	/* Dump Foreign Data Wrapper Comments */
	dumpComment(fout, labelq->data,
				NULL, fdwinfo->rolname,
				fdwinfo->dobj.catId, 0, fdwinfo->dobj.dumpId);

	free(qfdwname);

	destroyPQExpBuffer(q);
	destroyPQExpBuffer(delq);
	destroyPQExpBuffer(labelq);
}

/*
 * dumpForeignServer
 *	  write out a foreign server definition
 */
static void
dumpForeignServer(Archive *fout, ForeignServerInfo *srvinfo)
{
	PQExpBuffer q;
	PQExpBuffer delq;
	PQExpBuffer labelq;
	PQExpBuffer query;
	PGresult   *res;
	int			ntups;
	char	   *qsrvname;
	char	   *fdwname;

	/* Skip if not to be dumped */
	if (!srvinfo->dobj.dump || dataOnly || !include_everything)
		return;

	q = createPQExpBuffer();
	delq = createPQExpBuffer();
	labelq = createPQExpBuffer();
	query = createPQExpBuffer();

	qsrvname = pg_strdup(fmtId(srvinfo->dobj.name));

	/* look up the foreign-data wrapper */
	selectSourceSchema("pg_catalog");
	appendPQExpBuffer(query, "SELECT fdwname "
					  "FROM pg_foreign_data_wrapper w "
					  "WHERE w.oid = '%u'",
					  srvinfo->srvfdw);
	res = PQexec(g_conn, query->data);
	check_sql_result(res, g_conn, query->data, PGRES_TUPLES_OK);
	ntups = PQntuples(res);
	if (ntups != 1)
	{
		write_msg(NULL, ngettext("query returned %d row instead of one: %s\n",
							   "query returned %d rows instead of one: %s\n",
								 ntups),
				  ntups, query->data);
		exit_nicely();
	}
	fdwname = PQgetvalue(res, 0, 0);

	appendPQExpBuffer(q, "CREATE SERVER %s", qsrvname);
	if (srvinfo->srvtype && strlen(srvinfo->srvtype) > 0)
	{
		appendPQExpBuffer(q, " TYPE ");
		appendStringLiteralAH(q, srvinfo->srvtype, fout);
	}
	if (srvinfo->srvversion && strlen(srvinfo->srvversion) > 0)
	{
		appendPQExpBuffer(q, " VERSION ");
		appendStringLiteralAH(q, srvinfo->srvversion, fout);
	}

	appendPQExpBuffer(q, " FOREIGN DATA WRAPPER ");
	appendPQExpBuffer(q, "%s", fmtId(fdwname));

	if (srvinfo->srvoptions && strlen(srvinfo->srvoptions) > 0)
		appendPQExpBuffer(q, " OPTIONS (%s)", srvinfo->srvoptions);

	appendPQExpBuffer(q, ";\n");

	appendPQExpBuffer(delq, "DROP SERVER %s;\n",
					  qsrvname);

	appendPQExpBuffer(labelq, "SERVER %s", qsrvname);

	if (binary_upgrade)
		binary_upgrade_extension_member(q, &srvinfo->dobj, labelq->data);

	ArchiveEntry(fout, srvinfo->dobj.catId, srvinfo->dobj.dumpId,
				 srvinfo->dobj.name,
				 NULL,
				 NULL,
				 srvinfo->rolname,
				 0,
				 false, "SERVER", SECTION_PRE_DATA,
				 q->data, delq->data, NULL,
				 srvinfo->dobj.dependencies, srvinfo->dobj.nDeps,
				 NULL, NULL);

	/* Handle the ACL */
	dumpACL(fout, srvinfo->dobj.catId, srvinfo->dobj.dumpId,
			"FOREIGN SERVER",
			qsrvname, NULL, srvinfo->dobj.name,
			NULL, srvinfo->rolname,
			srvinfo->srvacl);

	/* Dump user mappings */
	dumpUserMappings(fout,
					 srvinfo->dobj.name, NULL,
					 srvinfo->rolname,
					 srvinfo->dobj.catId, srvinfo->dobj.dumpId);

	/* Dump Foreign Server Comments */
	dumpComment(fout, labelq->data,
				NULL, srvinfo->rolname,
				srvinfo->dobj.catId, 0, srvinfo->dobj.dumpId);

	free(qsrvname);

	destroyPQExpBuffer(q);
	destroyPQExpBuffer(delq);
	destroyPQExpBuffer(labelq);
}

/*
 * dumpUserMappings
 *
 * This routine is used to dump any user mappings associated with the
 * server handed to this routine. Should be called after ArchiveEntry()
 * for the server.
 */
static void
dumpUserMappings(Archive *fout,
				 const char *servername, const char *namespace,
				 const char *owner,
				 CatalogId catalogId, DumpId dumpId)
{
	PQExpBuffer q;
	PQExpBuffer delq;
	PQExpBuffer query;
	PQExpBuffer tag;
	PGresult   *res;
	int			ntups;
	int			i_usename;
	int			i_umoptions;
	int			i;

	q = createPQExpBuffer();
	tag = createPQExpBuffer();
	delq = createPQExpBuffer();
	query = createPQExpBuffer();

	/*
	 * We read from the publicly accessible view pg_user_mappings, so as not
	 * to fail if run by a non-superuser.  Note that the view will show
	 * umoptions as null if the user hasn't got privileges for the associated
	 * server; this means that pg_dump will dump such a mapping, but with no
	 * OPTIONS clause.	A possible alternative is to skip such mappings
	 * altogether, but it's not clear that that's an improvement.
	 */
	selectSourceSchema("pg_catalog");

	appendPQExpBuffer(query,
					  "SELECT usename, "
					  "array_to_string(ARRAY("
					  "SELECT quote_ident(option_name) || ' ' || "
					  "quote_literal(option_value) "
					  "FROM pg_options_to_table(umoptions)"
					  "), ', ') AS umoptions "
					  "FROM pg_user_mappings "
					  "WHERE srvid = '%u'",
					  catalogId.oid);

	res = PQexec(g_conn, query->data);
	check_sql_result(res, g_conn, query->data, PGRES_TUPLES_OK);

	ntups = PQntuples(res);
	i_usename = PQfnumber(res, "usename");
	i_umoptions = PQfnumber(res, "umoptions");

	for (i = 0; i < ntups; i++)
	{
		char	   *usename;
		char	   *umoptions;

		usename = PQgetvalue(res, i, i_usename);
		umoptions = PQgetvalue(res, i, i_umoptions);

		resetPQExpBuffer(q);
		appendPQExpBuffer(q, "CREATE USER MAPPING FOR %s", fmtId(usename));
		appendPQExpBuffer(q, " SERVER %s", fmtId(servername));

		if (umoptions && strlen(umoptions) > 0)
			appendPQExpBuffer(q, " OPTIONS (%s)", umoptions);

		appendPQExpBuffer(q, ";\n");

		resetPQExpBuffer(delq);
		appendPQExpBuffer(delq, "DROP USER MAPPING FOR %s", fmtId(usename));
		appendPQExpBuffer(delq, " SERVER %s;\n", fmtId(servername));

		resetPQExpBuffer(tag);
		appendPQExpBuffer(tag, "USER MAPPING %s SERVER %s",
						  usename, servername);

		ArchiveEntry(fout, nilCatalogId, createDumpId(),
					 tag->data,
					 namespace,
					 NULL,
					 owner, 0, false,
					 "USER MAPPING", SECTION_PRE_DATA,
					 q->data, delq->data, NULL,
					 &dumpId, 1,
					 NULL, NULL);
	}

	PQclear(res);

	destroyPQExpBuffer(query);
	destroyPQExpBuffer(delq);
	destroyPQExpBuffer(q);
}

/*
 * Write out default privileges information
 */
static void
dumpDefaultACL(Archive *fout, DefaultACLInfo *daclinfo)
{
	PQExpBuffer q;
	PQExpBuffer tag;
	const char *type;

	/* Skip if not to be dumped */
	if (!daclinfo->dobj.dump || dataOnly || aclsSkip)
		return;

	q = createPQExpBuffer();
	tag = createPQExpBuffer();

	switch (daclinfo->defaclobjtype)
	{
		case DEFACLOBJ_RELATION:
			type = "TABLES";
			break;
		case DEFACLOBJ_SEQUENCE:
			type = "SEQUENCES";
			break;
		case DEFACLOBJ_FUNCTION:
			type = "FUNCTIONS";
			break;
		default:
			/* shouldn't get here */
			write_msg(NULL, "unknown object type (%d) in default privileges\n",
					  (int) daclinfo->defaclobjtype);
			exit_nicely();
			type = "";			/* keep compiler quiet */
	}

	appendPQExpBuffer(tag, "DEFAULT PRIVILEGES FOR %s", type);

	/* build the actual command(s) for this tuple */
	if (!buildDefaultACLCommands(type,
								 daclinfo->dobj.namespace != NULL ?
								 daclinfo->dobj.namespace->dobj.name : NULL,
								 daclinfo->defaclacl,
								 daclinfo->defaclrole,
								 fout->remoteVersion,
								 q))
	{
		write_msg(NULL, "could not parse default ACL list (%s)\n",
				  daclinfo->defaclacl);
		exit_nicely();
	}

	ArchiveEntry(fout, daclinfo->dobj.catId, daclinfo->dobj.dumpId,
				 tag->data,
	   daclinfo->dobj.namespace ? daclinfo->dobj.namespace->dobj.name : NULL,
				 NULL,
				 daclinfo->defaclrole,
				 0,
				 false, "DEFAULT ACL", SECTION_NONE,
				 q->data, "", NULL,
				 daclinfo->dobj.dependencies, daclinfo->dobj.nDeps,
				 NULL, NULL);

	destroyPQExpBuffer(tag);
	destroyPQExpBuffer(q);
}

/*----------
 * Write out grant/revoke information
 *
 * 'objCatId' is the catalog ID of the underlying object.
 * 'objDumpId' is the dump ID of the underlying object.
 * 'type' must be one of
 *		TABLE, SEQUENCE, FUNCTION, LANGUAGE, SCHEMA, DATABASE, TABLESPACE,
 *		FOREIGN DATA WRAPPER, SERVER, or LARGE OBJECT.
 * 'name' is the formatted name of the object.	Must be quoted etc. already.
 * 'subname' is the formatted name of the sub-object, if any.  Must be quoted.
 * 'tag' is the tag for the archive entry (typ. unquoted name of object).
 * 'nspname' is the namespace the object is in (NULL if none).
 * 'owner' is the owner, NULL if there is no owner (for languages).
 * 'acls' is the string read out of the fooacl system catalog field;
 *		it will be parsed here.
 *----------
 */
static void
dumpACL(Archive *fout, CatalogId objCatId, DumpId objDumpId,
		const char *type, const char *name, const char *subname,
		const char *tag, const char *nspname, const char *owner,
		const char *acls)
{
	PQExpBuffer sql;

	/* Do nothing if ACL dump is not enabled */
	if (aclsSkip)
		return;

	/* --data-only skips ACLs *except* BLOB ACLs */
	if (dataOnly && strcmp(type, "LARGE OBJECT") != 0)
		return;

	sql = createPQExpBuffer();

	if (!buildACLCommands(name, subname, type, acls, owner,
						  "", fout->remoteVersion, sql))
	{
		write_msg(NULL, "could not parse ACL list (%s) for object \"%s\" (%s)\n",
				  acls, name, type);
		exit_nicely();
	}

	if (sql->len > 0)
		ArchiveEntry(fout, nilCatalogId, createDumpId(),
					 tag, nspname,
					 NULL,
					 owner ? owner : "",
					 0,
					 false, "ACL", SECTION_NONE,
					 sql->data, "", NULL,
					 &(objDumpId), 1,
					 NULL, NULL);

	destroyPQExpBuffer(sql);
}

/*
 * dumpSecLabel
 *
 * This routine is used to dump any security labels associated with the
 * object handed to this routine. The routine takes a constant character
 * string for the target part of the security-label command, plus
 * the namespace and owner of the object (for labeling the ArchiveEntry),
 * plus catalog ID and subid which are the lookup key for pg_seclabel,
 * plus the dump ID for the object (for setting a dependency).
 * If a matching pg_seclabel entry is found, it is dumped.
 *
 * Note: although this routine takes a dumpId for dependency purposes,
 * that purpose is just to mark the dependency in the emitted dump file
 * for possible future use by pg_restore.  We do NOT use it for determining
 * ordering of the label in the dump file, because this routine is called
 * after dependency sorting occurs.  This routine should be called just after
 * calling ArchiveEntry() for the specified object.
 */
static void
dumpSecLabel(Archive *fout, const char *target,
			 const char *namespace, const char *owner,
			 CatalogId catalogId, int subid, DumpId dumpId)
{
	SecLabelItem *labels;
	int			nlabels;
	int			i;
	PQExpBuffer query;

	/* do nothing, if --no-security-labels is supplied */
	if (no_security_labels)
		return;

	/* Comments are schema not data ... except blob comments are data */
	if (strncmp(target, "LARGE OBJECT ", 13) != 0)
	{
		if (dataOnly)
			return;
	}
	else
	{
		if (schemaOnly)
			return;
	}

	/* Search for security labels associated with catalogId, using table */
	nlabels = findSecLabels(fout, catalogId.tableoid, catalogId.oid, &labels);

	query = createPQExpBuffer();

	for (i = 0; i < nlabels; i++)
	{
		/*
		 * Ignore label entries for which the subid doesn't match.
		 */
		if (labels[i].objsubid != subid)
			continue;

		appendPQExpBuffer(query,
						  "SECURITY LABEL FOR %s ON %s IS ",
						  fmtId(labels[i].provider), target);
		appendStringLiteralAH(query, labels[i].label, fout);
		appendPQExpBuffer(query, ";\n");
	}

	if (query->len > 0)
	{
		ArchiveEntry(fout, nilCatalogId, createDumpId(),
					 target, namespace, NULL, owner,
					 0, false, "SECURITY LABEL", SECTION_NONE,
					 query->data, "", NULL,
					 &(dumpId), 1,
					 NULL, NULL);
	}
	destroyPQExpBuffer(query);
}

/*
 * dumpTableSecLabel
 *
 * As above, but dump security label for both the specified table (or view)
 * and its columns.
 */
static void
dumpTableSecLabel(Archive *fout, TableInfo *tbinfo, const char *reltypename)
{
	SecLabelItem *labels;
	int			nlabels;
	int			i;
	PQExpBuffer query;
	PQExpBuffer target;

	/* do nothing, if --no-security-labels is supplied */
	if (no_security_labels)
		return;

	/* SecLabel are SCHEMA not data */
	if (dataOnly)
		return;

	/* Search for comments associated with relation, using table */
	nlabels = findSecLabels(fout,
							tbinfo->dobj.catId.tableoid,
							tbinfo->dobj.catId.oid,
							&labels);

	/* If security labels exist, build SECURITY LABEL statements */
	if (nlabels <= 0)
		return;

	query = createPQExpBuffer();
	target = createPQExpBuffer();

	for (i = 0; i < nlabels; i++)
	{
		const char *colname;
		const char *provider = labels[i].provider;
		const char *label = labels[i].label;
		int			objsubid = labels[i].objsubid;

		resetPQExpBuffer(target);
		if (objsubid == 0)
		{
			appendPQExpBuffer(target, "%s %s", reltypename,
							  fmtId(tbinfo->dobj.name));
		}
		else
		{
			colname = getAttrName(objsubid, tbinfo);
			/* first fmtId result must be consumed before calling it again */
			appendPQExpBuffer(target, "COLUMN %s", fmtId(tbinfo->dobj.name));
			appendPQExpBuffer(target, ".%s", fmtId(colname));
		}
		appendPQExpBuffer(query, "SECURITY LABEL FOR %s ON %s IS ",
						  fmtId(provider), target->data);
		appendStringLiteralAH(query, label, fout);
		appendPQExpBuffer(query, ";\n");
	}
	if (query->len > 0)
	{
		resetPQExpBuffer(target);
		appendPQExpBuffer(target, "%s %s", reltypename,
						  fmtId(tbinfo->dobj.name));
		ArchiveEntry(fout, nilCatalogId, createDumpId(),
					 target->data,
					 tbinfo->dobj.namespace->dobj.name,
					 NULL, tbinfo->rolname,
					 0, false, "SECURITY LABEL", SECTION_NONE,
					 query->data, "", NULL,
					 &(tbinfo->dobj.dumpId), 1,
					 NULL, NULL);
	}
	destroyPQExpBuffer(query);
	destroyPQExpBuffer(target);
}

/*
 * findSecLabels
 *
 * Find the security label(s), if any, associated with the given object.
 * All the objsubid values associated with the given classoid/objoid are
 * found with one search.
 */
static int
findSecLabels(Archive *fout, Oid classoid, Oid objoid, SecLabelItem **items)
{
	/* static storage for table of security labels */
	static SecLabelItem *labels = NULL;
	static int	nlabels = -1;

	SecLabelItem *middle = NULL;
	SecLabelItem *low;
	SecLabelItem *high;
	int			nmatch;

	/* Get security labels if we didn't already */
	if (nlabels < 0)
		nlabels = collectSecLabels(fout, &labels);

	if (nlabels <= 0)			/* no labels, so no match is possible */
	{
		*items = NULL;
		return 0;
	}

	/*
	 * Do binary search to find some item matching the object.
	 */
	low = &labels[0];
	high = &labels[nlabels - 1];
	while (low <= high)
	{
		middle = low + (high - low) / 2;

		if (classoid < middle->classoid)
			high = middle - 1;
		else if (classoid > middle->classoid)
			low = middle + 1;
		else if (objoid < middle->objoid)
			high = middle - 1;
		else if (objoid > middle->objoid)
			low = middle + 1;
		else
			break;				/* found a match */
	}

	if (low > high)				/* no matches */
	{
		*items = NULL;
		return 0;
	}

	/*
	 * Now determine how many items match the object.  The search loop
	 * invariant still holds: only items between low and high inclusive could
	 * match.
	 */
	nmatch = 1;
	while (middle > low)
	{
		if (classoid != middle[-1].classoid ||
			objoid != middle[-1].objoid)
			break;
		middle--;
		nmatch++;
	}

	*items = middle;

	middle += nmatch;
	while (middle <= high)
	{
		if (classoid != middle->classoid ||
			objoid != middle->objoid)
			break;
		middle++;
		nmatch++;
	}

	return nmatch;
}

/*
 * collectSecLabels
 *
 * Construct a table of all security labels available for database objects.
 * It's much faster to pull them all at once.
 *
 * The table is sorted by classoid/objid/objsubid for speed in lookup.
 */
static int
collectSecLabels(Archive *fout, SecLabelItem **items)
{
	PGresult   *res;
	PQExpBuffer query;
	int			i_label;
	int			i_provider;
	int			i_classoid;
	int			i_objoid;
	int			i_objsubid;
	int			ntups;
	int			i;
	SecLabelItem *labels;

	query = createPQExpBuffer();

	appendPQExpBuffer(query,
					  "SELECT label, provider, classoid, objoid, objsubid "
					  "FROM pg_catalog.pg_seclabel "
					  "ORDER BY classoid, objoid, objsubid");

	res = PQexec(g_conn, query->data);
	check_sql_result(res, g_conn, query->data, PGRES_TUPLES_OK);

	/* Construct lookup table containing OIDs in numeric form */
	i_label = PQfnumber(res, "label");
	i_provider = PQfnumber(res, "provider");
	i_classoid = PQfnumber(res, "classoid");
	i_objoid = PQfnumber(res, "objoid");
	i_objsubid = PQfnumber(res, "objsubid");

	ntups = PQntuples(res);

	labels = (SecLabelItem *) pg_malloc(ntups * sizeof(SecLabelItem));

	for (i = 0; i < ntups; i++)
	{
		labels[i].label = PQgetvalue(res, i, i_label);
		labels[i].provider = PQgetvalue(res, i, i_provider);
		labels[i].classoid = atooid(PQgetvalue(res, i, i_classoid));
		labels[i].objoid = atooid(PQgetvalue(res, i, i_objoid));
		labels[i].objsubid = atoi(PQgetvalue(res, i, i_objsubid));
	}

	/* Do NOT free the PGresult since we are keeping pointers into it */
	destroyPQExpBuffer(query);

	*items = labels;
	return ntups;
}

/*
 * dumpTable
 *	  write out to fout the declarations (not data) of a user-defined table
 */
static void
dumpTable(Archive *fout, TableInfo *tbinfo)
{
	if (tbinfo->dobj.dump)
	{
		char	   *namecopy;

		if (tbinfo->relkind == RELKIND_SEQUENCE)
			dumpSequence(fout, tbinfo);
		else if (!dataOnly)
			dumpTableSchema(fout, tbinfo);

		/* Handle the ACL here */
		namecopy = pg_strdup(fmtId(tbinfo->dobj.name));
		dumpACL(fout, tbinfo->dobj.catId, tbinfo->dobj.dumpId,
				(tbinfo->relkind == RELKIND_SEQUENCE) ? "SEQUENCE" :
				"TABLE",
				namecopy, NULL, tbinfo->dobj.name,
				tbinfo->dobj.namespace->dobj.name, tbinfo->rolname,
				tbinfo->relacl);

		/*
		 * Handle column ACLs, if any.	Note: we pull these with a separate
		 * query rather than trying to fetch them during getTableAttrs, so
		 * that we won't miss ACLs on system columns.
		 */
		if (g_fout->remoteVersion >= 80400)
		{
			PQExpBuffer query = createPQExpBuffer();
			PGresult   *res;
			int			i;

			appendPQExpBuffer(query,
					   "SELECT attname, attacl FROM pg_catalog.pg_attribute "
							  "WHERE attrelid = '%u' AND NOT attisdropped AND attacl IS NOT NULL "
							  "ORDER BY attnum",
							  tbinfo->dobj.catId.oid);
			res = PQexec(g_conn, query->data);
			check_sql_result(res, g_conn, query->data, PGRES_TUPLES_OK);

			for (i = 0; i < PQntuples(res); i++)
			{
				char	   *attname = PQgetvalue(res, i, 0);
				char	   *attacl = PQgetvalue(res, i, 1);
				char	   *attnamecopy;
				char	   *acltag;

				attnamecopy = pg_strdup(fmtId(attname));
				acltag = pg_malloc(strlen(tbinfo->dobj.name) + strlen(attname) + 2);
				sprintf(acltag, "%s.%s", tbinfo->dobj.name, attname);
				/* Column's GRANT type is always TABLE */
				dumpACL(fout, tbinfo->dobj.catId, tbinfo->dobj.dumpId, "TABLE",
						namecopy, attnamecopy, acltag,
						tbinfo->dobj.namespace->dobj.name, tbinfo->rolname,
						attacl);
				free(attnamecopy);
				free(acltag);
			}
			PQclear(res);
			destroyPQExpBuffer(query);
		}

		free(namecopy);
	}
}

/*
 * dumpTableSchema
 *	  write the declaration (not data) of one user-defined table or view
 */
static void
dumpTableSchema(Archive *fout, TableInfo *tbinfo)
{
	PQExpBuffer query = createPQExpBuffer();
	PQExpBuffer q = createPQExpBuffer();
	PQExpBuffer delq = createPQExpBuffer();
	PQExpBuffer labelq = createPQExpBuffer();
	PGresult   *res;
	int			numParents;
	TableInfo **parents;
	int			actual_atts;	/* number of attrs in this CREATE statment */
	const char *reltypename;
	char	   *storage;
	char	   *srvname;
	char	   *ftoptions;
	int			j,
				k;

	/* Make sure we are in proper schema */
	selectSourceSchema(tbinfo->dobj.namespace->dobj.name);

	if (binary_upgrade)
		binary_upgrade_set_type_oids_by_rel_oid(q,
												tbinfo->dobj.catId.oid);

	/* Is it a table or a view? */
	if (tbinfo->relkind == RELKIND_VIEW)
	{
		char	   *viewdef;

		reltypename = "VIEW";

		/* Fetch the view definition */
		if (g_fout->remoteVersion >= 70300)
		{
			/* Beginning in 7.3, viewname is not unique; rely on OID */
			appendPQExpBuffer(query,
							  "SELECT pg_catalog.pg_get_viewdef('%u'::pg_catalog.oid) AS viewdef",
							  tbinfo->dobj.catId.oid);
		}
		else
		{
			appendPQExpBuffer(query, "SELECT definition AS viewdef "
							  "FROM pg_views WHERE viewname = ");
			appendStringLiteralAH(query, tbinfo->dobj.name, fout);
			appendPQExpBuffer(query, ";");
		}

		res = PQexec(g_conn, query->data);
		check_sql_result(res, g_conn, query->data, PGRES_TUPLES_OK);

		if (PQntuples(res) != 1)
		{
			if (PQntuples(res) < 1)
				write_msg(NULL, "query to obtain definition of view \"%s\" returned no data\n",
						  tbinfo->dobj.name);
			else
				write_msg(NULL, "query to obtain definition of view \"%s\" returned more than one definition\n",
						  tbinfo->dobj.name);
			exit_nicely();
		}

		viewdef = PQgetvalue(res, 0, 0);

		if (strlen(viewdef) == 0)
		{
			write_msg(NULL, "definition of view \"%s\" appears to be empty (length zero)\n",
					  tbinfo->dobj.name);
			exit_nicely();
		}

		/*
		 * DROP must be fully qualified in case same name appears in
		 * pg_catalog
		 */
		appendPQExpBuffer(delq, "DROP VIEW %s.",
						  fmtId(tbinfo->dobj.namespace->dobj.name));
		appendPQExpBuffer(delq, "%s;\n",
						  fmtId(tbinfo->dobj.name));

		if (binary_upgrade)
			binary_upgrade_set_pg_class_oids(q, tbinfo->dobj.catId.oid, false);

		appendPQExpBuffer(q, "CREATE VIEW %s", fmtId(tbinfo->dobj.name));
		if (tbinfo->reloptions && strlen(tbinfo->reloptions) > 0)
			appendPQExpBuffer(q, " WITH (%s)", tbinfo->reloptions);
		appendPQExpBuffer(q, " AS\n    %s\n", viewdef);

		appendPQExpBuffer(labelq, "VIEW %s",
						  fmtId(tbinfo->dobj.name));

		PQclear(res);
	}
	else
	{
		if (tbinfo->relkind == RELKIND_FOREIGN_TABLE)
		{
			int			i_srvname;
			int			i_ftoptions;

			reltypename = "FOREIGN TABLE";

			/* retrieve name of foreign server and generic options */
			appendPQExpBuffer(query,
							  "SELECT fs.srvname, "
							  "pg_catalog.array_to_string(ARRAY("
							  "SELECT pg_catalog.quote_ident(option_name) || "
							  "' ' || pg_catalog.quote_literal(option_value) "
							  "FROM pg_catalog.pg_options_to_table(ftoptions)"
							  "), ', ') AS ftoptions "
							  "FROM pg_catalog.pg_foreign_table ft "
							  "JOIN pg_catalog.pg_foreign_server fs "
							  "ON (fs.oid = ft.ftserver) "
							  "WHERE ft.ftrelid = '%u'",
							  tbinfo->dobj.catId.oid);
			res = PQexec(g_conn, query->data);
			check_sql_result(res, g_conn, query->data, PGRES_TUPLES_OK);
			if (PQntuples(res) != 1)
			{
				write_msg(NULL, ngettext("query returned %d foreign server entry for foreign table \"%s\"\n",
										 "query returned %d foreign server entries for foreign table \"%s\"\n",
										 PQntuples(res)),
						  PQntuples(res), tbinfo->dobj.name);
				exit_nicely();
			}
			i_srvname = PQfnumber(res, "srvname");
			i_ftoptions = PQfnumber(res, "ftoptions");
			srvname = pg_strdup(PQgetvalue(res, 0, i_srvname));
			ftoptions = pg_strdup(PQgetvalue(res, 0, i_ftoptions));
			PQclear(res);
		}
		else
		{
			reltypename = "TABLE";
			srvname = NULL;
			ftoptions = NULL;
		}
		numParents = tbinfo->numParents;
		parents = tbinfo->parents;

		/*
		 * DROP must be fully qualified in case same name appears in
		 * pg_catalog
		 */
		appendPQExpBuffer(delq, "DROP %s %s.", reltypename,
						  fmtId(tbinfo->dobj.namespace->dobj.name));
		appendPQExpBuffer(delq, "%s;\n",
						  fmtId(tbinfo->dobj.name));

		appendPQExpBuffer(labelq, "%s %s", reltypename,
						  fmtId(tbinfo->dobj.name));

		if (binary_upgrade)
			binary_upgrade_set_pg_class_oids(q, tbinfo->dobj.catId.oid, false);

		appendPQExpBuffer(q, "CREATE %s%s %s",
						  tbinfo->relpersistence == RELPERSISTENCE_UNLOGGED ?
						  "UNLOGGED " : "",
						  reltypename,
						  fmtId(tbinfo->dobj.name));

		/*
		 * In case of a binary upgrade, we dump the table normally and attach
		 * it to the type afterward.
		 */
		if (tbinfo->reloftype && !binary_upgrade)
			appendPQExpBuffer(q, " OF %s", tbinfo->reloftype);
		actual_atts = 0;
		for (j = 0; j < tbinfo->numatts; j++)
		{
			/*
			 * Normally, dump if it's one of the table's own attrs, and not
			 * dropped.  But for binary upgrade, dump all the columns.
			 */
			if ((!tbinfo->inhAttrs[j] && !tbinfo->attisdropped[j]) ||
				binary_upgrade)
			{
				/*
				 * Default value --- suppress if inherited (except in
				 * binary-upgrade case, where we're not doing normal
				 * inheritance) or if it's to be printed separately.
				 */
				bool		has_default = (tbinfo->attrdefs[j] != NULL
								&& (!tbinfo->inhAttrDef[j] || binary_upgrade)
										   && !tbinfo->attrdefs[j]->separate);

				/*
				 * Not Null constraint --- suppress if inherited, except in
				 * binary-upgrade case.
				 */
				bool		has_notnull = (tbinfo->notnull[j]
							  && (!tbinfo->inhNotNull[j] || binary_upgrade));

				if (tbinfo->reloftype && !has_default && !has_notnull && !binary_upgrade)
					continue;

				/* Format properly if not first attr */
				if (actual_atts == 0)
					appendPQExpBuffer(q, " (");
				else
					appendPQExpBuffer(q, ",");
				appendPQExpBuffer(q, "\n    ");
				actual_atts++;

				/* Attribute name */
				appendPQExpBuffer(q, "%s ",
								  fmtId(tbinfo->attnames[j]));

				if (tbinfo->attisdropped[j])
				{
					/*
					 * ALTER TABLE DROP COLUMN clears pg_attribute.atttypid,
					 * so we will not have gotten a valid type name; insert
					 * INTEGER as a stopgap.  We'll clean things up later.
					 */
					appendPQExpBuffer(q, "INTEGER /* dummy */");
					/* Skip all the rest, too */
					continue;
				}

				/* Attribute type */
				if (tbinfo->reloftype && !binary_upgrade)
				{
					appendPQExpBuffer(q, "WITH OPTIONS");
				}
				else if (g_fout->remoteVersion >= 70100)
				{
					appendPQExpBuffer(q, "%s",
									  tbinfo->atttypnames[j]);
				}
				else
				{
					/* If no format_type, fake it */
					appendPQExpBuffer(q, "%s",
									  myFormatType(tbinfo->atttypnames[j],
												   tbinfo->atttypmod[j]));
				}

				/* Add collation if not default for the type */
				if (OidIsValid(tbinfo->attcollation[j]))
				{
					CollInfo   *coll;

					coll = findCollationByOid(tbinfo->attcollation[j]);
					if (coll)
					{
						/* always schema-qualify, don't try to be smart */
						appendPQExpBuffer(q, " COLLATE %s.",
									 fmtId(coll->dobj.namespace->dobj.name));
						appendPQExpBuffer(q, "%s",
										  fmtId(coll->dobj.name));
					}
				}

				if (has_default)
					appendPQExpBuffer(q, " DEFAULT %s",
									  tbinfo->attrdefs[j]->adef_expr);

				if (has_notnull)
					appendPQExpBuffer(q, " NOT NULL");
			}
		}

		/*
		 * Add non-inherited CHECK constraints, if any.
		 */
		for (j = 0; j < tbinfo->ncheck; j++)
		{
			ConstraintInfo *constr = &(tbinfo->checkexprs[j]);

			if (constr->separate || !constr->conislocal)
				continue;

			if (actual_atts == 0)
				appendPQExpBuffer(q, " (\n    ");
			else
				appendPQExpBuffer(q, ",\n    ");

			appendPQExpBuffer(q, "CONSTRAINT %s ",
							  fmtId(constr->dobj.name));
			appendPQExpBuffer(q, "%s", constr->condef);

			actual_atts++;
		}

		if (actual_atts)
			appendPQExpBuffer(q, "\n)");
		else if (!(tbinfo->reloftype && !binary_upgrade))
		{
			/*
			 * We must have a parenthesized attribute list, even though empty,
			 * when not using the OF TYPE syntax.
			 */
			appendPQExpBuffer(q, " (\n)");
		}

		if (numParents > 0 && !binary_upgrade)
		{
			appendPQExpBuffer(q, "\nINHERITS (");
			for (k = 0; k < numParents; k++)
			{
				TableInfo  *parentRel = parents[k];

				if (k > 0)
					appendPQExpBuffer(q, ", ");
				if (parentRel->dobj.namespace != tbinfo->dobj.namespace)
					appendPQExpBuffer(q, "%s.",
								fmtId(parentRel->dobj.namespace->dobj.name));
				appendPQExpBuffer(q, "%s",
								  fmtId(parentRel->dobj.name));
			}
			appendPQExpBuffer(q, ")");
		}

		if (tbinfo->relkind == RELKIND_FOREIGN_TABLE)
			appendPQExpBuffer(q, "\nSERVER %s", fmtId(srvname));

		if ((tbinfo->reloptions && strlen(tbinfo->reloptions) > 0) ||
		  (tbinfo->toast_reloptions && strlen(tbinfo->toast_reloptions) > 0))
		{
			bool		addcomma = false;

			appendPQExpBuffer(q, "\nWITH (");
			if (tbinfo->reloptions && strlen(tbinfo->reloptions) > 0)
			{
				addcomma = true;
				appendPQExpBuffer(q, "%s", tbinfo->reloptions);
			}
			if (tbinfo->toast_reloptions && strlen(tbinfo->toast_reloptions) > 0)
			{
				appendPQExpBuffer(q, "%s%s", addcomma ? ", " : "",
								  tbinfo->toast_reloptions);
			}
			appendPQExpBuffer(q, ")");
		}

		/* Dump generic options if any */
		if (ftoptions && ftoptions[0])
			appendPQExpBuffer(q, "\nOPTIONS (%s)", ftoptions);

		appendPQExpBuffer(q, ";\n");

		/*
		 * To create binary-compatible heap files, we have to ensure the same
		 * physical column order, including dropped columns, as in the
		 * original.  Therefore, we create dropped columns above and drop them
		 * here, also updating their attlen/attalign values so that the
		 * dropped column can be skipped properly.	(We do not bother with
		 * restoring the original attbyval setting.)  Also, inheritance
		 * relationships are set up by doing ALTER INHERIT rather than using
		 * an INHERITS clause --- the latter would possibly mess up the column
		 * order.  That also means we have to take care about setting
		 * attislocal correctly, plus fix up any inherited CHECK constraints.
		 * Analogously, we set up typed tables using ALTER TABLE / OF here.
		 */
		if (binary_upgrade && tbinfo->relkind == RELKIND_RELATION)
		{
			for (j = 0; j < tbinfo->numatts; j++)
			{
				if (tbinfo->attisdropped[j])
				{
					appendPQExpBuffer(q, "\n-- For binary upgrade, recreate dropped column.\n");
					appendPQExpBuffer(q, "UPDATE pg_catalog.pg_attribute\n"
									  "SET attlen = %d, "
									  "attalign = '%c', attbyval = false\n"
									  "WHERE attname = ",
									  tbinfo->attlen[j],
									  tbinfo->attalign[j]);
					appendStringLiteralAH(q, tbinfo->attnames[j], fout);
					appendPQExpBuffer(q, "\n  AND attrelid = ");
					appendStringLiteralAH(q, fmtId(tbinfo->dobj.name), fout);
					appendPQExpBuffer(q, "::pg_catalog.regclass;\n");

					appendPQExpBuffer(q, "ALTER TABLE ONLY %s ",
									  fmtId(tbinfo->dobj.name));
					appendPQExpBuffer(q, "DROP COLUMN %s;\n",
									  fmtId(tbinfo->attnames[j]));
				}
				else if (!tbinfo->attislocal[j])
				{
					appendPQExpBuffer(q, "\n-- For binary upgrade, recreate inherited column.\n");
					appendPQExpBuffer(q, "UPDATE pg_catalog.pg_attribute\n"
									  "SET attislocal = false\n"
									  "WHERE attname = ");
					appendStringLiteralAH(q, tbinfo->attnames[j], fout);
					appendPQExpBuffer(q, "\n  AND attrelid = ");
					appendStringLiteralAH(q, fmtId(tbinfo->dobj.name), fout);
					appendPQExpBuffer(q, "::pg_catalog.regclass;\n");
				}
			}

			for (k = 0; k < tbinfo->ncheck; k++)
			{
				ConstraintInfo *constr = &(tbinfo->checkexprs[k]);

				if (constr->separate || constr->conislocal)
					continue;

				appendPQExpBuffer(q, "\n-- For binary upgrade, set up inherited constraint.\n");
				appendPQExpBuffer(q, "ALTER TABLE ONLY %s ",
								  fmtId(tbinfo->dobj.name));
				appendPQExpBuffer(q, " ADD CONSTRAINT %s ",
								  fmtId(constr->dobj.name));
				appendPQExpBuffer(q, "%s;\n", constr->condef);
				appendPQExpBuffer(q, "UPDATE pg_catalog.pg_constraint\n"
								  "SET conislocal = false\n"
								  "WHERE contype = 'c' AND conname = ");
				appendStringLiteralAH(q, constr->dobj.name, fout);
				appendPQExpBuffer(q, "\n  AND conrelid = ");
				appendStringLiteralAH(q, fmtId(tbinfo->dobj.name), fout);
				appendPQExpBuffer(q, "::pg_catalog.regclass;\n");
			}

			if (numParents > 0)
			{
				appendPQExpBuffer(q, "\n-- For binary upgrade, set up inheritance this way.\n");
				for (k = 0; k < numParents; k++)
				{
					TableInfo  *parentRel = parents[k];

					appendPQExpBuffer(q, "ALTER TABLE ONLY %s INHERIT ",
									  fmtId(tbinfo->dobj.name));
					if (parentRel->dobj.namespace != tbinfo->dobj.namespace)
						appendPQExpBuffer(q, "%s.",
								fmtId(parentRel->dobj.namespace->dobj.name));
					appendPQExpBuffer(q, "%s;\n",
									  fmtId(parentRel->dobj.name));
				}
			}

			if (tbinfo->reloftype)
			{
				appendPQExpBuffer(q, "\n-- For binary upgrade, set up typed tables this way.\n");
				appendPQExpBuffer(q, "ALTER TABLE ONLY %s OF %s;\n",
								  fmtId(tbinfo->dobj.name),
								  tbinfo->reloftype);
			}

			appendPQExpBuffer(q, "\n-- For binary upgrade, set heap's relfrozenxid\n");
			appendPQExpBuffer(q, "UPDATE pg_catalog.pg_class\n"
							  "SET relfrozenxid = '%u'\n"
							  "WHERE oid = ",
							  tbinfo->frozenxid);
			appendStringLiteralAH(q, fmtId(tbinfo->dobj.name), fout);
			appendPQExpBuffer(q, "::pg_catalog.regclass;\n");

			if (tbinfo->toast_oid)
			{
				/* We preserve the toast oids, so we can use it during restore */
				appendPQExpBuffer(q, "\n-- For binary upgrade, set toast's relfrozenxid\n");
				appendPQExpBuffer(q, "UPDATE pg_catalog.pg_class\n"
								  "SET relfrozenxid = '%u'\n"
								  "WHERE oid = '%u';\n",
								  tbinfo->toast_frozenxid, tbinfo->toast_oid);
			}
		}

		/* Loop dumping statistics and storage statements */
		for (j = 0; j < tbinfo->numatts; j++)
		{
			/*
			 * Dump per-column statistics information. We only issue an ALTER
			 * TABLE statement if the attstattarget entry for this column is
			 * non-negative (i.e. it's not the default value)
			 */
			if (tbinfo->attstattarget[j] >= 0 &&
				!tbinfo->attisdropped[j])
			{
				appendPQExpBuffer(q, "ALTER TABLE ONLY %s ",
								  fmtId(tbinfo->dobj.name));
				appendPQExpBuffer(q, "ALTER COLUMN %s ",
								  fmtId(tbinfo->attnames[j]));
				appendPQExpBuffer(q, "SET STATISTICS %d;\n",
								  tbinfo->attstattarget[j]);
			}

			/*
			 * Dump per-column storage information.  The statement is only
			 * dumped if the storage has been changed from the type's default.
			 */
			if (!tbinfo->attisdropped[j] && tbinfo->attstorage[j] != tbinfo->typstorage[j])
			{
				switch (tbinfo->attstorage[j])
				{
					case 'p':
						storage = "PLAIN";
						break;
					case 'e':
						storage = "EXTERNAL";
						break;
					case 'm':
						storage = "MAIN";
						break;
					case 'x':
						storage = "EXTENDED";
						break;
					default:
						storage = NULL;
				}

				/*
				 * Only dump the statement if it's a storage type we recognize
				 */
				if (storage != NULL)
				{
					appendPQExpBuffer(q, "ALTER TABLE ONLY %s ",
									  fmtId(tbinfo->dobj.name));
					appendPQExpBuffer(q, "ALTER COLUMN %s ",
									  fmtId(tbinfo->attnames[j]));
					appendPQExpBuffer(q, "SET STORAGE %s;\n",
									  storage);
				}
			}

			/*
			 * Dump per-column attributes.
			 */
			if (tbinfo->attoptions[j] && tbinfo->attoptions[j][0] != '\0')
			{
				appendPQExpBuffer(q, "ALTER TABLE ONLY %s ",
								  fmtId(tbinfo->dobj.name));
				appendPQExpBuffer(q, "ALTER COLUMN %s ",
								  fmtId(tbinfo->attnames[j]));
				appendPQExpBuffer(q, "SET (%s);\n",
								  tbinfo->attoptions[j]);
			}

			/*
			 * Dump per-column fdw options.
			 */
			if (tbinfo->relkind == RELKIND_FOREIGN_TABLE &&
				tbinfo->attfdwoptions[j] &&
				tbinfo->attfdwoptions[j][0] != '\0')
			{
				appendPQExpBuffer(q, "ALTER FOREIGN TABLE %s ",
								  fmtId(tbinfo->dobj.name));
				appendPQExpBuffer(q, "ALTER COLUMN %s ",
								  fmtId(tbinfo->attnames[j]));
				appendPQExpBuffer(q, "OPTIONS (%s);\n",
								  tbinfo->attfdwoptions[j]);
			}
		}
	}

	if (binary_upgrade)
		binary_upgrade_extension_member(q, &tbinfo->dobj, labelq->data);

	ArchiveEntry(fout, tbinfo->dobj.catId, tbinfo->dobj.dumpId,
				 tbinfo->dobj.name,
				 tbinfo->dobj.namespace->dobj.name,
			(tbinfo->relkind == RELKIND_VIEW) ? NULL : tbinfo->reltablespace,
				 tbinfo->rolname,
				 0,
			   (strcmp(reltypename, "TABLE") == 0) ? tbinfo->hasoids : false,
				 reltypename, SECTION_PRE_DATA,
				 q->data, delq->data, NULL,
				 tbinfo->dobj.dependencies, tbinfo->dobj.nDeps,
				 NULL, NULL);


	/* Dump Table Comments */
	dumpTableComment(fout, tbinfo, reltypename);

	/* Dump Table Security Labels */
	dumpTableSecLabel(fout, tbinfo, reltypename);

	/* Dump comments on inlined table constraints */
	for (j = 0; j < tbinfo->ncheck; j++)
	{
		ConstraintInfo *constr = &(tbinfo->checkexprs[j]);

		if (constr->separate || !constr->conislocal)
			continue;

		dumpTableConstraintComment(fout, constr);
	}

	destroyPQExpBuffer(query);
	destroyPQExpBuffer(q);
	destroyPQExpBuffer(delq);
	destroyPQExpBuffer(labelq);
}

/*
 * dumpAttrDef --- dump an attribute's default-value declaration
 */
static void
dumpAttrDef(Archive *fout, AttrDefInfo *adinfo)
{
	TableInfo  *tbinfo = adinfo->adtable;
	int			adnum = adinfo->adnum;
	PQExpBuffer q;
	PQExpBuffer delq;

	/* Only print it if "separate" mode is selected */
	if (!tbinfo->dobj.dump || !adinfo->separate || dataOnly)
		return;

	/* Don't print inherited defaults, either, except for binary upgrade */
	if (tbinfo->inhAttrDef[adnum - 1] && !binary_upgrade)
		return;

	q = createPQExpBuffer();
	delq = createPQExpBuffer();

	appendPQExpBuffer(q, "ALTER TABLE %s ",
					  fmtId(tbinfo->dobj.name));
	appendPQExpBuffer(q, "ALTER COLUMN %s SET DEFAULT %s;\n",
					  fmtId(tbinfo->attnames[adnum - 1]),
					  adinfo->adef_expr);

	/*
	 * DROP must be fully qualified in case same name appears in pg_catalog
	 */
	appendPQExpBuffer(delq, "ALTER TABLE %s.",
					  fmtId(tbinfo->dobj.namespace->dobj.name));
	appendPQExpBuffer(delq, "%s ",
					  fmtId(tbinfo->dobj.name));
	appendPQExpBuffer(delq, "ALTER COLUMN %s DROP DEFAULT;\n",
					  fmtId(tbinfo->attnames[adnum - 1]));

	ArchiveEntry(fout, adinfo->dobj.catId, adinfo->dobj.dumpId,
				 tbinfo->attnames[adnum - 1],
				 tbinfo->dobj.namespace->dobj.name,
				 NULL,
				 tbinfo->rolname,
				 0,
				 false, "DEFAULT", SECTION_PRE_DATA,
				 q->data, delq->data, NULL,
				 adinfo->dobj.dependencies, adinfo->dobj.nDeps,
				 NULL, NULL);

	destroyPQExpBuffer(q);
	destroyPQExpBuffer(delq);
}

/*
 * getAttrName: extract the correct name for an attribute
 *
 * The array tblInfo->attnames[] only provides names of user attributes;
 * if a system attribute number is supplied, we have to fake it.
 * We also do a little bit of bounds checking for safety's sake.
 */
static const char *
getAttrName(int attrnum, TableInfo *tblInfo)
{
	if (attrnum > 0 && attrnum <= tblInfo->numatts)
		return tblInfo->attnames[attrnum - 1];
	switch (attrnum)
	{
		case SelfItemPointerAttributeNumber:
			return "ctid";
		case ObjectIdAttributeNumber:
			return "oid";
		case MinTransactionIdAttributeNumber:
			return "xmin";
		case MinCommandIdAttributeNumber:
			return "cmin";
		case MaxTransactionIdAttributeNumber:
			return "xmax";
		case MaxCommandIdAttributeNumber:
			return "cmax";
		case TableOidAttributeNumber:
			return "tableoid";
	}
	write_msg(NULL, "invalid column number %d for table \"%s\"\n",
			  attrnum, tblInfo->dobj.name);
	exit_nicely();
	return NULL;				/* keep compiler quiet */
}

/*
 * dumpIndex
 *	  write out to fout a user-defined index
 */
static void
dumpIndex(Archive *fout, IndxInfo *indxinfo)
{
	TableInfo  *tbinfo = indxinfo->indextable;
	PQExpBuffer q;
	PQExpBuffer delq;
	PQExpBuffer labelq;

	if (dataOnly)
		return;

	q = createPQExpBuffer();
	delq = createPQExpBuffer();
	labelq = createPQExpBuffer();

	appendPQExpBuffer(labelq, "INDEX %s",
					  fmtId(indxinfo->dobj.name));

	/*
	 * If there's an associated constraint, don't dump the index per se, but
	 * do dump any comment for it.	(This is safe because dependency ordering
	 * will have ensured the constraint is emitted first.)
	 */
	if (indxinfo->indexconstraint == 0)
	{
		if (binary_upgrade)
			binary_upgrade_set_pg_class_oids(q, indxinfo->dobj.catId.oid, true);

		/* Plain secondary index */
		appendPQExpBuffer(q, "%s;\n", indxinfo->indexdef);

		/* If the index is clustered, we need to record that. */
		if (indxinfo->indisclustered)
		{
			appendPQExpBuffer(q, "\nALTER TABLE %s CLUSTER",
							  fmtId(tbinfo->dobj.name));
			appendPQExpBuffer(q, " ON %s;\n",
							  fmtId(indxinfo->dobj.name));
		}

		/*
		 * DROP must be fully qualified in case same name appears in
		 * pg_catalog
		 */
		appendPQExpBuffer(delq, "DROP INDEX %s.",
						  fmtId(tbinfo->dobj.namespace->dobj.name));
		appendPQExpBuffer(delq, "%s;\n",
						  fmtId(indxinfo->dobj.name));

		ArchiveEntry(fout, indxinfo->dobj.catId, indxinfo->dobj.dumpId,
					 indxinfo->dobj.name,
					 tbinfo->dobj.namespace->dobj.name,
					 indxinfo->tablespace,
					 tbinfo->rolname, indxinfo->relpages, false,
					 "INDEX", SECTION_POST_DATA,
					 q->data, delq->data, NULL,
					 indxinfo->dobj.dependencies, indxinfo->dobj.nDeps,
					 NULL, NULL);
	}

	/* Dump Index Comments */
	dumpComment(fout, labelq->data,
				tbinfo->dobj.namespace->dobj.name,
				tbinfo->rolname,
				indxinfo->dobj.catId, 0, indxinfo->dobj.dumpId);

	destroyPQExpBuffer(q);
	destroyPQExpBuffer(delq);
	destroyPQExpBuffer(labelq);
}

/*
 * dumpConstraint
 *	  write out to fout a user-defined constraint
 */
static void
dumpConstraint(Archive *fout, ConstraintInfo *coninfo)
{
	TableInfo  *tbinfo = coninfo->contable;
	PQExpBuffer q;
	PQExpBuffer delq;

	/* Skip if not to be dumped */
	if (!coninfo->dobj.dump || dataOnly)
		return;

	q = createPQExpBuffer();
	delq = createPQExpBuffer();

	if (coninfo->contype == 'p' ||
		coninfo->contype == 'u' ||
		coninfo->contype == 'x')
	{
		/* Index-related constraint */
		IndxInfo   *indxinfo;
		int			k;

		indxinfo = (IndxInfo *) findObjectByDumpId(coninfo->conindex);

		if (indxinfo == NULL)
		{
			write_msg(NULL, "missing index for constraint \"%s\"\n",
					  coninfo->dobj.name);
			exit_nicely();
		}

		if (binary_upgrade)
			binary_upgrade_set_pg_class_oids(q, indxinfo->dobj.catId.oid, true);

		appendPQExpBuffer(q, "ALTER TABLE ONLY %s\n",
						  fmtId(tbinfo->dobj.name));
		appendPQExpBuffer(q, "    ADD CONSTRAINT %s ",
						  fmtId(coninfo->dobj.name));

		if (coninfo->condef)
		{
			/* pg_get_constraintdef should have provided everything */
			appendPQExpBuffer(q, "%s;\n", coninfo->condef);
		}
		else
		{
			appendPQExpBuffer(q, "%s (",
						 coninfo->contype == 'p' ? "PRIMARY KEY" : "UNIQUE");
			for (k = 0; k < indxinfo->indnkeys; k++)
			{
				int			indkey = (int) indxinfo->indkeys[k];
				const char *attname;

				if (indkey == InvalidAttrNumber)
					break;
				attname = getAttrName(indkey, tbinfo);

				appendPQExpBuffer(q, "%s%s",
								  (k == 0) ? "" : ", ",
								  fmtId(attname));
			}

			appendPQExpBuffer(q, ")");

			if (indxinfo->options && strlen(indxinfo->options) > 0)
				appendPQExpBuffer(q, " WITH (%s)", indxinfo->options);

			if (coninfo->condeferrable)
			{
				appendPQExpBuffer(q, " DEFERRABLE");
				if (coninfo->condeferred)
					appendPQExpBuffer(q, " INITIALLY DEFERRED");
			}

			appendPQExpBuffer(q, ";\n");
		}

		/* If the index is clustered, we need to record that. */
		if (indxinfo->indisclustered)
		{
			appendPQExpBuffer(q, "\nALTER TABLE %s CLUSTER",
							  fmtId(tbinfo->dobj.name));
			appendPQExpBuffer(q, " ON %s;\n",
							  fmtId(indxinfo->dobj.name));
		}

		/*
		 * DROP must be fully qualified in case same name appears in
		 * pg_catalog
		 */
		appendPQExpBuffer(delq, "ALTER TABLE ONLY %s.",
						  fmtId(tbinfo->dobj.namespace->dobj.name));
		appendPQExpBuffer(delq, "%s ",
						  fmtId(tbinfo->dobj.name));
		appendPQExpBuffer(delq, "DROP CONSTRAINT %s;\n",
						  fmtId(coninfo->dobj.name));

		ArchiveEntry(fout, coninfo->dobj.catId, coninfo->dobj.dumpId,
					 coninfo->dobj.name,
					 tbinfo->dobj.namespace->dobj.name,
					 indxinfo->tablespace,
					 tbinfo->rolname, 0, false,
					 "CONSTRAINT", SECTION_POST_DATA,
					 q->data, delq->data, NULL,
					 coninfo->dobj.dependencies, coninfo->dobj.nDeps,
					 NULL, NULL);
	}
	else if (coninfo->contype == 'f')
	{
		/*
		 * XXX Potentially wrap in a 'SET CONSTRAINTS OFF' block so that the
		 * current table data is not processed
		 */
		appendPQExpBuffer(q, "ALTER TABLE ONLY %s\n",
						  fmtId(tbinfo->dobj.name));
		appendPQExpBuffer(q, "    ADD CONSTRAINT %s %s;\n",
						  fmtId(coninfo->dobj.name),
						  coninfo->condef);

		/*
		 * DROP must be fully qualified in case same name appears in
		 * pg_catalog
		 */
		appendPQExpBuffer(delq, "ALTER TABLE ONLY %s.",
						  fmtId(tbinfo->dobj.namespace->dobj.name));
		appendPQExpBuffer(delq, "%s ",
						  fmtId(tbinfo->dobj.name));
		appendPQExpBuffer(delq, "DROP CONSTRAINT %s;\n",
						  fmtId(coninfo->dobj.name));

		ArchiveEntry(fout, coninfo->dobj.catId, coninfo->dobj.dumpId,
					 coninfo->dobj.name,
					 tbinfo->dobj.namespace->dobj.name,
					 NULL,
					 tbinfo->rolname, 0, false,
					 "FK CONSTRAINT", SECTION_POST_DATA,
					 q->data, delq->data, NULL,
					 coninfo->dobj.dependencies, coninfo->dobj.nDeps,
					 NULL, NULL);
	}
	else if (coninfo->contype == 'c' && tbinfo)
	{
		/* CHECK constraint on a table */

		/* Ignore if not to be dumped separately */
		if (coninfo->separate)
		{
			/* add ONLY if we do not want it to propagate to children */
			appendPQExpBuffer(q, "ALTER TABLE %s %s\n",
							 coninfo->conisonly ? "ONLY" : "", fmtId(tbinfo->dobj.name));
			appendPQExpBuffer(q, "    ADD CONSTRAINT %s %s;\n",
							  fmtId(coninfo->dobj.name),
							  coninfo->condef);

			/*
			 * DROP must be fully qualified in case same name appears in
			 * pg_catalog
			 */
			appendPQExpBuffer(delq, "ALTER TABLE %s.",
							  fmtId(tbinfo->dobj.namespace->dobj.name));
			appendPQExpBuffer(delq, "%s ",
							  fmtId(tbinfo->dobj.name));
			appendPQExpBuffer(delq, "DROP CONSTRAINT %s;\n",
							  fmtId(coninfo->dobj.name));

			ArchiveEntry(fout, coninfo->dobj.catId, coninfo->dobj.dumpId,
						 coninfo->dobj.name,
						 tbinfo->dobj.namespace->dobj.name,
						 NULL,
						 tbinfo->rolname, 0, false,
						 "CHECK CONSTRAINT", SECTION_POST_DATA,
						 q->data, delq->data, NULL,
						 coninfo->dobj.dependencies, coninfo->dobj.nDeps,
						 NULL, NULL);
		}
	}
	else if (coninfo->contype == 'c' && tbinfo == NULL)
	{
		/* CHECK constraint on a domain */
		TypeInfo   *tyinfo = coninfo->condomain;

		/* Ignore if not to be dumped separately */
		if (coninfo->separate)
		{
			appendPQExpBuffer(q, "ALTER DOMAIN %s\n",
							  fmtId(tyinfo->dobj.name));
			appendPQExpBuffer(q, "    ADD CONSTRAINT %s %s;\n",
							  fmtId(coninfo->dobj.name),
							  coninfo->condef);

			/*
			 * DROP must be fully qualified in case same name appears in
			 * pg_catalog
			 */
			appendPQExpBuffer(delq, "ALTER DOMAIN %s.",
							  fmtId(tyinfo->dobj.namespace->dobj.name));
			appendPQExpBuffer(delq, "%s ",
							  fmtId(tyinfo->dobj.name));
			appendPQExpBuffer(delq, "DROP CONSTRAINT %s;\n",
							  fmtId(coninfo->dobj.name));

			ArchiveEntry(fout, coninfo->dobj.catId, coninfo->dobj.dumpId,
						 coninfo->dobj.name,
						 tyinfo->dobj.namespace->dobj.name,
						 NULL,
						 tyinfo->rolname, 0, false,
						 "CHECK CONSTRAINT", SECTION_POST_DATA,
						 q->data, delq->data, NULL,
						 coninfo->dobj.dependencies, coninfo->dobj.nDeps,
						 NULL, NULL);
		}
	}
	else
	{
		write_msg(NULL, "unrecognized constraint type: %c\n", coninfo->contype);
		exit_nicely();
	}

	/* Dump Constraint Comments --- only works for table constraints */
	if (tbinfo && coninfo->separate)
		dumpTableConstraintComment(fout, coninfo);

	destroyPQExpBuffer(q);
	destroyPQExpBuffer(delq);
}

/*
 * dumpTableConstraintComment --- dump a constraint's comment if any
 *
 * This is split out because we need the function in two different places
 * depending on whether the constraint is dumped as part of CREATE TABLE
 * or as a separate ALTER command.
 */
static void
dumpTableConstraintComment(Archive *fout, ConstraintInfo *coninfo)
{
	TableInfo  *tbinfo = coninfo->contable;
	PQExpBuffer labelq = createPQExpBuffer();

	appendPQExpBuffer(labelq, "CONSTRAINT %s ",
					  fmtId(coninfo->dobj.name));
	appendPQExpBuffer(labelq, "ON %s",
					  fmtId(tbinfo->dobj.name));
	dumpComment(fout, labelq->data,
				tbinfo->dobj.namespace->dobj.name,
				tbinfo->rolname,
				coninfo->dobj.catId, 0,
			 coninfo->separate ? coninfo->dobj.dumpId : tbinfo->dobj.dumpId);

	destroyPQExpBuffer(labelq);
}

/*
 * findLastBuiltInOid -
 * find the last built in oid
 *
 * For 7.1 and 7.2, we do this by retrieving datlastsysoid from the
 * pg_database entry for the current database
 */
static Oid
findLastBuiltinOid_V71(const char *dbname)
{
	PGresult   *res;
	int			ntups;
	Oid			last_oid;
	PQExpBuffer query = createPQExpBuffer();

	resetPQExpBuffer(query);
	appendPQExpBuffer(query, "SELECT datlastsysoid from pg_database where datname = ");
	appendStringLiteralAH(query, dbname, g_fout);

	res = PQexec(g_conn, query->data);
	check_sql_result(res, g_conn, query->data, PGRES_TUPLES_OK);

	ntups = PQntuples(res);
	if (ntups < 1)
	{
		write_msg(NULL, "missing pg_database entry for this database\n");
		exit_nicely();
	}
	if (ntups > 1)
	{
		write_msg(NULL, "found more than one pg_database entry for this database\n");
		exit_nicely();
	}
	last_oid = atooid(PQgetvalue(res, 0, PQfnumber(res, "datlastsysoid")));
	PQclear(res);
	destroyPQExpBuffer(query);
	return last_oid;
}

/*
 * findLastBuiltInOid -
 * find the last built in oid
 *
 * For 7.0, we do this by assuming that the last thing that initdb does is to
 * create the pg_indexes view.	This sucks in general, but seeing that 7.0.x
 * initdb won't be changing anymore, it'll do.
 */
static Oid
findLastBuiltinOid_V70(void)
{
	PGresult   *res;
	int			ntups;
	int			last_oid;

	res = PQexec(g_conn,
				 "SELECT oid FROM pg_class WHERE relname = 'pg_indexes'");
	check_sql_result(res, g_conn,
					 "SELECT oid FROM pg_class WHERE relname = 'pg_indexes'",
					 PGRES_TUPLES_OK);
	ntups = PQntuples(res);
	if (ntups < 1)
	{
		write_msg(NULL, "could not find entry for pg_indexes in pg_class\n");
		exit_nicely();
	}
	if (ntups > 1)
	{
		write_msg(NULL, "found more than one entry for pg_indexes in pg_class\n");
		exit_nicely();
	}
	last_oid = atooid(PQgetvalue(res, 0, PQfnumber(res, "oid")));
	PQclear(res);
	return last_oid;
}

static void
dumpSequence(Archive *fout, TableInfo *tbinfo)
{
	PGresult   *res;
	char	   *startv,
			   *last,
			   *incby,
			   *maxv = NULL,
			   *minv = NULL,
			   *cache;
	char		bufm[100],
				bufx[100];
	bool		cycled,
				called;
	PQExpBuffer query = createPQExpBuffer();
	PQExpBuffer delqry = createPQExpBuffer();
	PQExpBuffer labelq = createPQExpBuffer();

	/* Make sure we are in proper schema */
	selectSourceSchema(tbinfo->dobj.namespace->dobj.name);

	snprintf(bufm, sizeof(bufm), INT64_FORMAT, SEQ_MINVALUE);
	snprintf(bufx, sizeof(bufx), INT64_FORMAT, SEQ_MAXVALUE);

	if (g_fout->remoteVersion >= 80400)
	{
		appendPQExpBuffer(query,
						  "SELECT sequence_name, "
						  "start_value, last_value, increment_by, "
				   "CASE WHEN increment_by > 0 AND max_value = %s THEN NULL "
				   "     WHEN increment_by < 0 AND max_value = -1 THEN NULL "
						  "     ELSE max_value "
						  "END AS max_value, "
					"CASE WHEN increment_by > 0 AND min_value = 1 THEN NULL "
				   "     WHEN increment_by < 0 AND min_value = %s THEN NULL "
						  "     ELSE min_value "
						  "END AS min_value, "
						  "cache_value, is_cycled, is_called from %s",
						  bufx, bufm,
						  fmtId(tbinfo->dobj.name));
	}
	else
	{
		appendPQExpBuffer(query,
						  "SELECT sequence_name, "
						  "0 AS start_value, last_value, increment_by, "
				   "CASE WHEN increment_by > 0 AND max_value = %s THEN NULL "
				   "     WHEN increment_by < 0 AND max_value = -1 THEN NULL "
						  "     ELSE max_value "
						  "END AS max_value, "
					"CASE WHEN increment_by > 0 AND min_value = 1 THEN NULL "
				   "     WHEN increment_by < 0 AND min_value = %s THEN NULL "
						  "     ELSE min_value "
						  "END AS min_value, "
						  "cache_value, is_cycled, is_called from %s",
						  bufx, bufm,
						  fmtId(tbinfo->dobj.name));
	}

	res = PQexec(g_conn, query->data);
	check_sql_result(res, g_conn, query->data, PGRES_TUPLES_OK);

	if (PQntuples(res) != 1)
	{
		write_msg(NULL, ngettext("query to get data of sequence \"%s\" returned %d row (expected 1)\n",
								 "query to get data of sequence \"%s\" returned %d rows (expected 1)\n",
								 PQntuples(res)),
				  tbinfo->dobj.name, PQntuples(res));
		exit_nicely();
	}

	/* Disable this check: it fails if sequence has been renamed */
#ifdef NOT_USED
	if (strcmp(PQgetvalue(res, 0, 0), tbinfo->dobj.name) != 0)
	{
		write_msg(NULL, "query to get data of sequence \"%s\" returned name \"%s\"\n",
				  tbinfo->dobj.name, PQgetvalue(res, 0, 0));
		exit_nicely();
	}
#endif

	startv = PQgetvalue(res, 0, 1);
	last = PQgetvalue(res, 0, 2);
	incby = PQgetvalue(res, 0, 3);
	if (!PQgetisnull(res, 0, 4))
		maxv = PQgetvalue(res, 0, 4);
	if (!PQgetisnull(res, 0, 5))
		minv = PQgetvalue(res, 0, 5);
	cache = PQgetvalue(res, 0, 6);
	cycled = (strcmp(PQgetvalue(res, 0, 7), "t") == 0);
	called = (strcmp(PQgetvalue(res, 0, 8), "t") == 0);

	/*
	 * The logic we use for restoring sequences is as follows:
	 *
	 * Add a CREATE SEQUENCE statement as part of a "schema" dump (use
	 * last_val for start if called is false, else use min_val for start_val).
	 * Also, if the sequence is owned by a column, add an ALTER SEQUENCE OWNED
	 * BY command for it.
	 *
	 * Add a 'SETVAL(seq, last_val, iscalled)' as part of a "data" dump.
	 */
	if (!dataOnly)
	{
		/*
		 * DROP must be fully qualified in case same name appears in
		 * pg_catalog
		 */
		appendPQExpBuffer(delqry, "DROP SEQUENCE %s.",
						  fmtId(tbinfo->dobj.namespace->dobj.name));
		appendPQExpBuffer(delqry, "%s;\n",
						  fmtId(tbinfo->dobj.name));

		resetPQExpBuffer(query);

		if (binary_upgrade)
		{
			binary_upgrade_set_pg_class_oids(query, tbinfo->dobj.catId.oid, false);
			binary_upgrade_set_type_oids_by_rel_oid(query, tbinfo->dobj.catId.oid);
		}

		appendPQExpBuffer(query,
						  "CREATE SEQUENCE %s\n",
						  fmtId(tbinfo->dobj.name));

		if (g_fout->remoteVersion >= 80400)
			appendPQExpBuffer(query, "    START WITH %s\n", startv);
		else
		{
			/*
			 * Versions before 8.4 did not remember the true start value.  If
			 * is_called is false then the sequence has never been incremented
			 * so we can use last_val.	Otherwise punt and let it default.
			 */
			if (!called)
				appendPQExpBuffer(query, "    START WITH %s\n", last);
		}

		appendPQExpBuffer(query, "    INCREMENT BY %s\n", incby);

		if (minv)
			appendPQExpBuffer(query, "    MINVALUE %s\n", minv);
		else
			appendPQExpBuffer(query, "    NO MINVALUE\n");

		if (maxv)
			appendPQExpBuffer(query, "    MAXVALUE %s\n", maxv);
		else
			appendPQExpBuffer(query, "    NO MAXVALUE\n");

		appendPQExpBuffer(query,
						  "    CACHE %s%s",
						  cache, (cycled ? "\n    CYCLE" : ""));

		appendPQExpBuffer(query, ";\n");

		appendPQExpBuffer(labelq, "SEQUENCE %s", fmtId(tbinfo->dobj.name));

		/* binary_upgrade:	no need to clear TOAST table oid */

		if (binary_upgrade)
			binary_upgrade_extension_member(query, &tbinfo->dobj,
											labelq->data);

		ArchiveEntry(fout, tbinfo->dobj.catId, tbinfo->dobj.dumpId,
					 tbinfo->dobj.name,
					 tbinfo->dobj.namespace->dobj.name,
					 NULL,
					 tbinfo->rolname, 0,
					 false, "SEQUENCE", SECTION_PRE_DATA,
					 query->data, delqry->data, NULL,
					 tbinfo->dobj.dependencies, tbinfo->dobj.nDeps,
					 NULL, NULL);

		/*
		 * If the sequence is owned by a table column, emit the ALTER for it
		 * as a separate TOC entry immediately following the sequence's own
		 * entry.  It's OK to do this rather than using full sorting logic,
		 * because the dependency that tells us it's owned will have forced
		 * the table to be created first.  We can't just include the ALTER in
		 * the TOC entry because it will fail if we haven't reassigned the
		 * sequence owner to match the table's owner.
		 *
		 * We need not schema-qualify the table reference because both
		 * sequence and table must be in the same schema.
		 */
		if (OidIsValid(tbinfo->owning_tab))
		{
			TableInfo  *owning_tab = findTableByOid(tbinfo->owning_tab);

			if (owning_tab && owning_tab->dobj.dump)
			{
				resetPQExpBuffer(query);
				appendPQExpBuffer(query, "ALTER SEQUENCE %s",
								  fmtId(tbinfo->dobj.name));
				appendPQExpBuffer(query, " OWNED BY %s",
								  fmtId(owning_tab->dobj.name));
				appendPQExpBuffer(query, ".%s;\n",
						fmtId(owning_tab->attnames[tbinfo->owning_col - 1]));

				ArchiveEntry(fout, nilCatalogId, createDumpId(),
							 tbinfo->dobj.name,
							 tbinfo->dobj.namespace->dobj.name,
							 NULL,
							 tbinfo->rolname, 0,
							 false, "SEQUENCE OWNED BY", SECTION_PRE_DATA,
							 query->data, "", NULL,
							 &(tbinfo->dobj.dumpId), 1,
							 NULL, NULL);
			}
		}

		/* Dump Sequence Comments and Security Labels */
		dumpComment(fout, labelq->data,
					tbinfo->dobj.namespace->dobj.name, tbinfo->rolname,
					tbinfo->dobj.catId, 0, tbinfo->dobj.dumpId);
		dumpSecLabel(fout, labelq->data,
					 tbinfo->dobj.namespace->dobj.name, tbinfo->rolname,
					 tbinfo->dobj.catId, 0, tbinfo->dobj.dumpId);
	}

	if (!schemaOnly)
	{
		resetPQExpBuffer(query);
		appendPQExpBuffer(query, "SELECT pg_catalog.setval(");
		appendStringLiteralAH(query, fmtId(tbinfo->dobj.name), fout);
		appendPQExpBuffer(query, ", %s, %s);\n",
						  last, (called ? "true" : "false"));

		ArchiveEntry(fout, nilCatalogId, createDumpId(),
					 tbinfo->dobj.name,
					 tbinfo->dobj.namespace->dobj.name,
					 NULL,
					 tbinfo->rolname,
					 0,
					 false, "SEQUENCE SET", SECTION_PRE_DATA,
					 query->data, "", NULL,
					 &(tbinfo->dobj.dumpId), 1,
					 NULL, NULL);
	}

	PQclear(res);

	destroyPQExpBuffer(query);
	destroyPQExpBuffer(delqry);
	destroyPQExpBuffer(labelq);
}

static void
dumpTrigger(Archive *fout, TriggerInfo *tginfo)
{
	TableInfo  *tbinfo = tginfo->tgtable;
	PQExpBuffer query;
	PQExpBuffer delqry;
	PQExpBuffer labelq;
	char	   *tgargs;
	size_t		lentgargs;
	const char *p;
	int			findx;

	if (dataOnly)
		return;

	query = createPQExpBuffer();
	delqry = createPQExpBuffer();
	labelq = createPQExpBuffer();

	/*
	 * DROP must be fully qualified in case same name appears in pg_catalog
	 */
	appendPQExpBuffer(delqry, "DROP TRIGGER %s ",
					  fmtId(tginfo->dobj.name));
	appendPQExpBuffer(delqry, "ON %s.",
					  fmtId(tbinfo->dobj.namespace->dobj.name));
	appendPQExpBuffer(delqry, "%s;\n",
					  fmtId(tbinfo->dobj.name));

	if (tginfo->tgdef)
	{
		appendPQExpBuffer(query, "%s;\n", tginfo->tgdef);
	}
	else
	{
		if (tginfo->tgisconstraint)
		{
			appendPQExpBuffer(query, "CREATE CONSTRAINT TRIGGER ");
			appendPQExpBufferStr(query, fmtId(tginfo->tgconstrname));
		}
		else
		{
			appendPQExpBuffer(query, "CREATE TRIGGER ");
			appendPQExpBufferStr(query, fmtId(tginfo->dobj.name));
		}
		appendPQExpBuffer(query, "\n    ");

		/* Trigger type */
		if (TRIGGER_FOR_BEFORE(tginfo->tgtype))
			appendPQExpBuffer(query, "BEFORE");
		else if (TRIGGER_FOR_AFTER(tginfo->tgtype))
			appendPQExpBuffer(query, "AFTER");
		else if (TRIGGER_FOR_INSTEAD(tginfo->tgtype))
			appendPQExpBuffer(query, "INSTEAD OF");
		else
		{
			write_msg(NULL, "unexpected tgtype value: %d\n", tginfo->tgtype);
			exit_nicely();
		}

		findx = 0;
		if (TRIGGER_FOR_INSERT(tginfo->tgtype))
		{
			appendPQExpBuffer(query, " INSERT");
			findx++;
		}
		if (TRIGGER_FOR_DELETE(tginfo->tgtype))
		{
			if (findx > 0)
				appendPQExpBuffer(query, " OR DELETE");
			else
				appendPQExpBuffer(query, " DELETE");
			findx++;
		}
		if (TRIGGER_FOR_UPDATE(tginfo->tgtype))
		{
			if (findx > 0)
				appendPQExpBuffer(query, " OR UPDATE");
			else
				appendPQExpBuffer(query, " UPDATE");
			findx++;
		}
		if (TRIGGER_FOR_TRUNCATE(tginfo->tgtype))
		{
			if (findx > 0)
				appendPQExpBuffer(query, " OR TRUNCATE");
			else
				appendPQExpBuffer(query, " TRUNCATE");
			findx++;
		}
		appendPQExpBuffer(query, " ON %s\n",
						  fmtId(tbinfo->dobj.name));

		if (tginfo->tgisconstraint)
		{
			if (OidIsValid(tginfo->tgconstrrelid))
			{
				/* If we are using regclass, name is already quoted */
				if (g_fout->remoteVersion >= 70300)
					appendPQExpBuffer(query, "    FROM %s\n    ",
									  tginfo->tgconstrrelname);
				else
					appendPQExpBuffer(query, "    FROM %s\n    ",
									  fmtId(tginfo->tgconstrrelname));
			}
			if (!tginfo->tgdeferrable)
				appendPQExpBuffer(query, "NOT ");
			appendPQExpBuffer(query, "DEFERRABLE INITIALLY ");
			if (tginfo->tginitdeferred)
				appendPQExpBuffer(query, "DEFERRED\n");
			else
				appendPQExpBuffer(query, "IMMEDIATE\n");
		}

		if (TRIGGER_FOR_ROW(tginfo->tgtype))
			appendPQExpBuffer(query, "    FOR EACH ROW\n    ");
		else
			appendPQExpBuffer(query, "    FOR EACH STATEMENT\n    ");

		/* In 7.3, result of regproc is already quoted */
		if (g_fout->remoteVersion >= 70300)
			appendPQExpBuffer(query, "EXECUTE PROCEDURE %s(",
							  tginfo->tgfname);
		else
			appendPQExpBuffer(query, "EXECUTE PROCEDURE %s(",
							  fmtId(tginfo->tgfname));

		tgargs = (char *) PQunescapeBytea((unsigned char *) tginfo->tgargs,
										  &lentgargs);
		p = tgargs;
		for (findx = 0; findx < tginfo->tgnargs; findx++)
		{
			/* find the embedded null that terminates this trigger argument */
			size_t		tlen = strlen(p);

			if (p + tlen >= tgargs + lentgargs)
			{
				/* hm, not found before end of bytea value... */
				write_msg(NULL, "invalid argument string (%s) for trigger \"%s\" on table \"%s\"\n",
						  tginfo->tgargs,
						  tginfo->dobj.name,
						  tbinfo->dobj.name);
				exit_nicely();
			}

			if (findx > 0)
				appendPQExpBuffer(query, ", ");
			appendStringLiteralAH(query, p, fout);
			p += tlen + 1;
		}
		free(tgargs);
		appendPQExpBuffer(query, ");\n");
	}

	if (tginfo->tgenabled != 't' && tginfo->tgenabled != 'O')
	{
		appendPQExpBuffer(query, "\nALTER TABLE %s ",
						  fmtId(tbinfo->dobj.name));
		switch (tginfo->tgenabled)
		{
			case 'D':
			case 'f':
				appendPQExpBuffer(query, "DISABLE");
				break;
			case 'A':
				appendPQExpBuffer(query, "ENABLE ALWAYS");
				break;
			case 'R':
				appendPQExpBuffer(query, "ENABLE REPLICA");
				break;
			default:
				appendPQExpBuffer(query, "ENABLE");
				break;
		}
		appendPQExpBuffer(query, " TRIGGER %s;\n",
						  fmtId(tginfo->dobj.name));
	}

	appendPQExpBuffer(labelq, "TRIGGER %s ",
					  fmtId(tginfo->dobj.name));
	appendPQExpBuffer(labelq, "ON %s",
					  fmtId(tbinfo->dobj.name));

	ArchiveEntry(fout, tginfo->dobj.catId, tginfo->dobj.dumpId,
				 tginfo->dobj.name,
				 tbinfo->dobj.namespace->dobj.name,
				 NULL,
				 tbinfo->rolname, 0, false,
				 "TRIGGER", SECTION_POST_DATA,
				 query->data, delqry->data, NULL,
				 tginfo->dobj.dependencies, tginfo->dobj.nDeps,
				 NULL, NULL);

	dumpComment(fout, labelq->data,
				tbinfo->dobj.namespace->dobj.name, tbinfo->rolname,
				tginfo->dobj.catId, 0, tginfo->dobj.dumpId);

	destroyPQExpBuffer(query);
	destroyPQExpBuffer(delqry);
	destroyPQExpBuffer(labelq);
}

/*
 * dumpRule
 *		Dump a rule
 */
static void
dumpRule(Archive *fout, RuleInfo *rinfo)
{
	TableInfo  *tbinfo = rinfo->ruletable;
	PQExpBuffer query;
	PQExpBuffer cmd;
	PQExpBuffer delcmd;
	PQExpBuffer labelq;
	PGresult   *res;

	/* Skip if not to be dumped */
	if (!rinfo->dobj.dump || dataOnly)
		return;

	/*
	 * If it is an ON SELECT rule that is created implicitly by CREATE VIEW,
	 * we do not want to dump it as a separate object.
	 */
	if (!rinfo->separate)
		return;

	/*
	 * Make sure we are in proper schema.
	 */
	selectSourceSchema(tbinfo->dobj.namespace->dobj.name);

	query = createPQExpBuffer();
	cmd = createPQExpBuffer();
	delcmd = createPQExpBuffer();
	labelq = createPQExpBuffer();

	if (g_fout->remoteVersion >= 70300)
	{
		appendPQExpBuffer(query,
						  "SELECT pg_catalog.pg_get_ruledef('%u'::pg_catalog.oid) AS definition",
						  rinfo->dobj.catId.oid);
	}
	else
	{
		/* Rule name was unique before 7.3 ... */
		appendPQExpBuffer(query,
						  "SELECT pg_get_ruledef('%s') AS definition",
						  rinfo->dobj.name);
	}

	res = PQexec(g_conn, query->data);
	check_sql_result(res, g_conn, query->data, PGRES_TUPLES_OK);

	if (PQntuples(res) != 1)
	{
		write_msg(NULL, "query to get rule \"%s\" for table \"%s\" failed: wrong number of rows returned\n",
				  rinfo->dobj.name, tbinfo->dobj.name);
		exit_nicely();
	}

	printfPQExpBuffer(cmd, "%s\n", PQgetvalue(res, 0, 0));

	/*
	 * Add the command to alter the rules replication firing semantics if it
	 * differs from the default.
	 */
	if (rinfo->ev_enabled != 'O')
	{
		appendPQExpBuffer(cmd, "ALTER TABLE %s.",
						  fmtId(tbinfo->dobj.namespace->dobj.name));
		appendPQExpBuffer(cmd, "%s ",
						  fmtId(tbinfo->dobj.name));
		switch (rinfo->ev_enabled)
		{
			case 'A':
				appendPQExpBuffer(cmd, "ENABLE ALWAYS RULE %s;\n",
								  fmtId(rinfo->dobj.name));
				break;
			case 'R':
				appendPQExpBuffer(cmd, "ENABLE REPLICA RULE %s;\n",
								  fmtId(rinfo->dobj.name));
				break;
			case 'D':
				appendPQExpBuffer(cmd, "DISABLE RULE %s;\n",
								  fmtId(rinfo->dobj.name));
				break;
		}
	}

	/*
	 * DROP must be fully qualified in case same name appears in pg_catalog
	 */
	appendPQExpBuffer(delcmd, "DROP RULE %s ",
					  fmtId(rinfo->dobj.name));
	appendPQExpBuffer(delcmd, "ON %s.",
					  fmtId(tbinfo->dobj.namespace->dobj.name));
	appendPQExpBuffer(delcmd, "%s;\n",
					  fmtId(tbinfo->dobj.name));

	appendPQExpBuffer(labelq, "RULE %s",
					  fmtId(rinfo->dobj.name));
	appendPQExpBuffer(labelq, " ON %s",
					  fmtId(tbinfo->dobj.name));

	ArchiveEntry(fout, rinfo->dobj.catId, rinfo->dobj.dumpId,
				 rinfo->dobj.name,
				 tbinfo->dobj.namespace->dobj.name,
				 NULL,
				 tbinfo->rolname, 0, false,
				 "RULE", SECTION_POST_DATA,
				 cmd->data, delcmd->data, NULL,
				 rinfo->dobj.dependencies, rinfo->dobj.nDeps,
				 NULL, NULL);

	/* Dump rule comments */
	dumpComment(fout, labelq->data,
				tbinfo->dobj.namespace->dobj.name,
				tbinfo->rolname,
				rinfo->dobj.catId, 0, rinfo->dobj.dumpId);

	PQclear(res);

	destroyPQExpBuffer(query);
	destroyPQExpBuffer(cmd);
	destroyPQExpBuffer(delcmd);
	destroyPQExpBuffer(labelq);
}

/*
 * getExtensionMembership --- obtain extension membership data
 */
void
getExtensionMembership(ExtensionInfo extinfo[], int numExtensions)
{
	PQExpBuffer query;
	PGresult   *res;
	int			ntups,
				i;
	int			i_classid,
				i_objid,
				i_refclassid,
				i_refobjid;
	DumpableObject *dobj,
			   *refdobj;

	/* Nothing to do if no extensions */
	if (numExtensions == 0)
		return;

	/* Make sure we are in proper schema */
	selectSourceSchema("pg_catalog");

	query = createPQExpBuffer();

	/* refclassid constraint is redundant but may speed the search */
	appendPQExpBuffer(query, "SELECT "
					  "classid, objid, refclassid, refobjid "
					  "FROM pg_depend "
					  "WHERE refclassid = 'pg_extension'::regclass "
					  "AND deptype = 'e' "
					  "ORDER BY 3,4");

	res = PQexec(g_conn, query->data);
	check_sql_result(res, g_conn, query->data, PGRES_TUPLES_OK);

	ntups = PQntuples(res);

	i_classid = PQfnumber(res, "classid");
	i_objid = PQfnumber(res, "objid");
	i_refclassid = PQfnumber(res, "refclassid");
	i_refobjid = PQfnumber(res, "refobjid");

	/*
	 * Since we ordered the SELECT by referenced ID, we can expect that
	 * multiple entries for the same extension will appear together; this
	 * saves on searches.
	 */
	refdobj = NULL;

	for (i = 0; i < ntups; i++)
	{
		CatalogId	objId;
		CatalogId	refobjId;

		objId.tableoid = atooid(PQgetvalue(res, i, i_classid));
		objId.oid = atooid(PQgetvalue(res, i, i_objid));
		refobjId.tableoid = atooid(PQgetvalue(res, i, i_refclassid));
		refobjId.oid = atooid(PQgetvalue(res, i, i_refobjid));

		if (refdobj == NULL ||
			refdobj->catId.tableoid != refobjId.tableoid ||
			refdobj->catId.oid != refobjId.oid)
			refdobj = findObjectByCatalogId(refobjId);

		/*
		 * Failure to find objects mentioned in pg_depend is not unexpected,
		 * since for example we don't collect info about TOAST tables.
		 */
		if (refdobj == NULL)
		{
#ifdef NOT_USED
			fprintf(stderr, "no referenced object %u %u\n",
					refobjId.tableoid, refobjId.oid);
#endif
			continue;
		}

		dobj = findObjectByCatalogId(objId);

		if (dobj == NULL)
		{
#ifdef NOT_USED
			fprintf(stderr, "no referencing object %u %u\n",
					objId.tableoid, objId.oid);
#endif
			continue;
		}

		/* Record dependency so that getDependencies needn't repeat this */
		addObjectDependency(dobj, refdobj->dumpId);

		dobj->ext_member = true;

		/*
		 * Normally, mark the member object as not to be dumped.  But in
		 * binary upgrades, we still dump the members individually, since the
		 * idea is to exactly reproduce the database contents rather than
		 * replace the extension contents with something different.
		 */
		if (!binary_upgrade)
			dobj->dump = false;
		else
			dobj->dump = refdobj->dump;
	}

	PQclear(res);

	/*
	 * Now identify extension configuration tables and create TableDataInfo
	 * objects for them, ensuring their data will be dumped even though the
	 * tables themselves won't be.
	 *
	 * Note that we create TableDataInfo objects even in schemaOnly mode, ie,
	 * user data in a configuration table is treated like schema data. This
	 * seems appropriate since system data in a config table would get
	 * reloaded by CREATE EXTENSION.
	 */
	for (i = 0; i < numExtensions; i++)
	{
		char	   *extconfig = extinfo[i].extconfig;
		char	   *extcondition = extinfo[i].extcondition;
		char	  **extconfigarray = NULL;
		char	  **extconditionarray = NULL;
		int			nconfigitems;
		int			nconditionitems;

		if (parsePGArray(extconfig, &extconfigarray, &nconfigitems) &&
		  parsePGArray(extcondition, &extconditionarray, &nconditionitems) &&
			nconfigitems == nconditionitems)
		{
			int			j;

			for (j = 0; j < nconfigitems; j++)
			{
				TableInfo  *configtbl;

				configtbl = findTableByOid(atooid(extconfigarray[j]));
				if (configtbl && configtbl->dataObj == NULL)
				{
					/*
					 * Note: config tables are dumped without OIDs regardless
					 * of the --oids setting.  This is because row filtering
					 * conditions aren't compatible with dumping OIDs.
					 */
					makeTableDataInfo(configtbl, false);
					if (strlen(extconditionarray[j]) > 0)
						configtbl->dataObj->filtercond = pg_strdup(extconditionarray[j]);
				}
			}
		}
		if (extconfigarray)
			free(extconfigarray);
		if (extconditionarray)
			free(extconditionarray);
	}

	destroyPQExpBuffer(query);
}

/*
 * getDependencies --- obtain available dependency data
 */
static void
getDependencies(void)
{
	PQExpBuffer query;
	PGresult   *res;
	int			ntups,
				i;
	int			i_classid,
				i_objid,
				i_refclassid,
				i_refobjid,
				i_deptype;
	DumpableObject *dobj,
			   *refdobj;

	/* No dependency info available before 7.3 */
	if (g_fout->remoteVersion < 70300)
		return;

	if (g_verbose)
		write_msg(NULL, "reading dependency data\n");

	/* Make sure we are in proper schema */
	selectSourceSchema("pg_catalog");

	query = createPQExpBuffer();

	/*
	 * PIN dependencies aren't interesting, and EXTENSION dependencies were
	 * already processed by getExtensionMembership.
	 */
	appendPQExpBuffer(query, "SELECT "
					  "classid, objid, refclassid, refobjid, deptype "
					  "FROM pg_depend "
					  "WHERE deptype != 'p' AND deptype != 'e' "
					  "ORDER BY 1,2");

	res = PQexec(g_conn, query->data);
	check_sql_result(res, g_conn, query->data, PGRES_TUPLES_OK);

	ntups = PQntuples(res);

	i_classid = PQfnumber(res, "classid");
	i_objid = PQfnumber(res, "objid");
	i_refclassid = PQfnumber(res, "refclassid");
	i_refobjid = PQfnumber(res, "refobjid");
	i_deptype = PQfnumber(res, "deptype");

	/*
	 * Since we ordered the SELECT by referencing ID, we can expect that
	 * multiple entries for the same object will appear together; this saves
	 * on searches.
	 */
	dobj = NULL;

	for (i = 0; i < ntups; i++)
	{
		CatalogId	objId;
		CatalogId	refobjId;
		char		deptype;

		objId.tableoid = atooid(PQgetvalue(res, i, i_classid));
		objId.oid = atooid(PQgetvalue(res, i, i_objid));
		refobjId.tableoid = atooid(PQgetvalue(res, i, i_refclassid));
		refobjId.oid = atooid(PQgetvalue(res, i, i_refobjid));
		deptype = *(PQgetvalue(res, i, i_deptype));

		if (dobj == NULL ||
			dobj->catId.tableoid != objId.tableoid ||
			dobj->catId.oid != objId.oid)
			dobj = findObjectByCatalogId(objId);

		/*
		 * Failure to find objects mentioned in pg_depend is not unexpected,
		 * since for example we don't collect info about TOAST tables.
		 */
		if (dobj == NULL)
		{
#ifdef NOT_USED
			fprintf(stderr, "no referencing object %u %u\n",
					objId.tableoid, objId.oid);
#endif
			continue;
		}

		refdobj = findObjectByCatalogId(refobjId);

		if (refdobj == NULL)
		{
#ifdef NOT_USED
			fprintf(stderr, "no referenced object %u %u\n",
					refobjId.tableoid, refobjId.oid);
#endif
			continue;
		}

		/*
		 * Ordinarily, table rowtypes have implicit dependencies on their
		 * tables.	However, for a composite type the implicit dependency goes
		 * the other way in pg_depend; which is the right thing for DROP but
		 * it doesn't produce the dependency ordering we need. So in that one
		 * case, we reverse the direction of the dependency.
		 */
		if (deptype == 'i' &&
			dobj->objType == DO_TABLE &&
			refdobj->objType == DO_TYPE)
			addObjectDependency(refdobj, dobj->dumpId);
		else
			/* normal case */
			addObjectDependency(dobj, refdobj->dumpId);
	}

	PQclear(res);

	destroyPQExpBuffer(query);
}

/*
 * Select the source schema and use a static var to remember what we have set
 * as the default schema right now.  This function is never called in parallel
 * context, so the static var is okay. The parallel context will call
 * selectSourceSchemaOnAH, and this remembers the current schema via
 * AH->currSchema.
 */
static void
selectSourceSchema(const char *schemaName)
{
	static char *currSchemaName = NULL;

	if (!schemaName || *schemaName == '\0' ||
		(currSchemaName && strcmp(currSchemaName, schemaName) == 0))
		return;					/* no need to do anything */

	selectSourceSchemaOnConnection(g_conn, schemaName);

	if (currSchemaName)
		free(currSchemaName);
	currSchemaName = pg_strdup(schemaName);
}

/*
 * This function lets a DataDumper function select a schema on an
 * ArchiveHandle. These functions can be called from a threaded program for
 * parallel dump/restore and must therefore not access global variables (read
 * only access to g_fout->remoteVersion is okay however).
 */
static void
selectSourceSchemaOnAH(ArchiveHandle *AH, const char *schemaName)
{
	if (!schemaName || *schemaName == '\0' ||
		(AH->currSchema && strcmp(AH->currSchema, schemaName) == 0))
		return;					/* no need to do anything */

	selectSourceSchemaOnConnection(AH->connection, schemaName);

	if (AH->currSchema)
		free(AH->currSchema);
	AH->currSchema = pg_strdup(schemaName);
}

/*
 * selectSourceSchema - make the specified schema the active search path
 * in the source database.
 *
 * NB: pg_catalog is explicitly searched after the specified schema;
 * so user names are only qualified if they are cross-schema references,
 * and system names are only qualified if they conflict with a user name
 * in the current schema.
 *
 * Whenever the selected schema is not pg_catalog, be careful to qualify
 * references to system catalogs and types in our emitted commands!
 *
 * This function is called only from selectSourceSchemaOnAH and
 * selectSourceSchema.
 */
static void
selectSourceSchemaOnConnection(PGconn *conn, const char *schemaName)
{
	PQExpBuffer query;

	/* This is checked by the callers already */
	Assert(schemaName != NULL && *schemaName != '\0');

	/* Not relevant if fetching from pre-7.3 DB */
	if (g_fout->remoteVersion < 70300)
		return;

	query = createPQExpBuffer();
	appendPQExpBuffer(query, "SET search_path = %s",
					  fmtId(schemaName));
	if (strcmp(schemaName, "pg_catalog") != 0)
		appendPQExpBuffer(query, ", pg_catalog");

	do_sql_command(conn, query->data);

	destroyPQExpBuffer(query);
}

/*
 * getFormattedTypeName - retrieve a nicely-formatted type name for the
 * given type name.
 *
 * NB: in 7.3 and up the result may depend on the currently-selected
 * schema; this is why we don't try to cache the names.
 */
static char *
getFormattedTypeName(Oid oid, OidOptions opts)
{
	char	   *result;
	PQExpBuffer query;
	PGresult   *res;
	int			ntups;

	if (oid == 0)
	{
		if ((opts & zeroAsOpaque) != 0)
			return pg_strdup(g_opaque_type);
		else if ((opts & zeroAsAny) != 0)
			return pg_strdup("'any'");
		else if ((opts & zeroAsStar) != 0)
			return pg_strdup("*");
		else if ((opts & zeroAsNone) != 0)
			return pg_strdup("NONE");
	}

	query = createPQExpBuffer();
	if (g_fout->remoteVersion >= 70300)
	{
		appendPQExpBuffer(query, "SELECT pg_catalog.format_type('%u'::pg_catalog.oid, NULL)",
						  oid);
	}
	else if (g_fout->remoteVersion >= 70100)
	{
		appendPQExpBuffer(query, "SELECT format_type('%u'::oid, NULL)",
						  oid);
	}
	else
	{
		appendPQExpBuffer(query, "SELECT typname "
						  "FROM pg_type "
						  "WHERE oid = '%u'::oid",
						  oid);
	}

	res = PQexec(g_conn, query->data);
	check_sql_result(res, g_conn, query->data, PGRES_TUPLES_OK);

	/* Expecting a single result only */
	ntups = PQntuples(res);
	if (ntups != 1)
	{
		write_msg(NULL, ngettext("query returned %d row instead of one: %s\n",
							   "query returned %d rows instead of one: %s\n",
								 ntups),
				  ntups, query->data);
		exit_nicely();
	}

	if (g_fout->remoteVersion >= 70100)
	{
		/* already quoted */
		result = pg_strdup(PQgetvalue(res, 0, 0));
	}
	else
	{
		/* may need to quote it */
		result = pg_strdup(fmtId(PQgetvalue(res, 0, 0)));
	}

	PQclear(res);
	destroyPQExpBuffer(query);

	return result;
}

/*
 * myFormatType --- local implementation of format_type for use with 7.0.
 */
static char *
myFormatType(const char *typname, int32 typmod)
{
	char	   *result;
	bool		isarray = false;
	PQExpBuffer buf = createPQExpBuffer();

	/* Handle array types */
	if (typname[0] == '_')
	{
		isarray = true;
		typname++;
	}

	/* Show lengths on bpchar and varchar */
	if (!strcmp(typname, "bpchar"))
	{
		int			len = (typmod - VARHDRSZ);

		appendPQExpBuffer(buf, "character");
		if (len > 1)
			appendPQExpBuffer(buf, "(%d)",
							  typmod - VARHDRSZ);
	}
	else if (!strcmp(typname, "varchar"))
	{
		appendPQExpBuffer(buf, "character varying");
		if (typmod != -1)
			appendPQExpBuffer(buf, "(%d)",
							  typmod - VARHDRSZ);
	}
	else if (!strcmp(typname, "numeric"))
	{
		appendPQExpBuffer(buf, "numeric");
		if (typmod != -1)
		{
			int32		tmp_typmod;
			int			precision;
			int			scale;

			tmp_typmod = typmod - VARHDRSZ;
			precision = (tmp_typmod >> 16) & 0xffff;
			scale = tmp_typmod & 0xffff;
			appendPQExpBuffer(buf, "(%d,%d)",
							  precision, scale);
		}
	}

	/*
	 * char is an internal single-byte data type; Let's make sure we force it
	 * through with quotes. - thomas 1998-12-13
	 */
	else if (strcmp(typname, "char") == 0)
		appendPQExpBuffer(buf, "\"char\"");
	else
		appendPQExpBuffer(buf, "%s", fmtId(typname));

	/* Append array qualifier for array types */
	if (isarray)
		appendPQExpBuffer(buf, "[]");

	result = pg_strdup(buf->data);
	destroyPQExpBuffer(buf);

	return result;
}

/*
 * Return a column list clause for the given relation.
 *
 * Special case: if there are no undropped columns in the relation, return
 * "", not an invalid "()" column list.
 */
static const char *
fmtCopyColumnList(const TableInfo *ti, PQExpBuffer buffer)
{
	int			numatts = ti->numatts;
	char	  **attnames = ti->attnames;
	bool	   *attisdropped = ti->attisdropped;
	bool		needComma;
	int			i;

	appendPQExpBuffer(buffer, "(");
	needComma = false;
	for (i = 0; i < numatts; i++)
	{
		if (attisdropped[i])
			continue;
		if (needComma)
			appendPQExpBuffer(buffer, ", ");
		appendPQExpBuffer(buffer, "%s", fmtId(attnames[i]));
		needComma = true;
	}

	if (!needComma)
		return "";				/* no undropped columns */

	appendPQExpBuffer(buffer, ")");
	return buffer->data;
}

/*
 * Convenience subroutine to execute a SQL command and check for
 * COMMAND_OK status.
 */
static void
do_sql_command(PGconn *conn, const char *query)
{
	PGresult   *res;

	res = PQexec(conn, query);
	check_sql_result(res, conn, query, PGRES_COMMAND_OK);
	PQclear(res);
}

/*
 * Convenience subroutine to verify a SQL command succeeded,
 * and exit with a useful error message if not.
 */
static void
check_sql_result(PGresult *res, PGconn *conn, const char *query,
				 ExecStatusType expected)
{
	const char *err;

	if (res && PQresultStatus(res) == expected)
		return;					/* A-OK */

	write_msg(NULL, "SQL command failed\n");
	if (res)
		err = PQresultErrorMessage(res);
	else
		err = PQerrorMessage(conn);
	write_msg(NULL, "Error message from server: %s", err);
	write_msg(NULL, "The command was: %s\n", query);
	exit_nicely();
}
<|MERGE_RESOLUTION|>--- conflicted
+++ resolved
@@ -252,11 +252,8 @@
 static void do_sql_command(PGconn *conn, const char *query);
 static void check_sql_result(PGresult *res, PGconn *conn, const char *query,
 				 ExecStatusType expected);
-<<<<<<< HEAD
 static void SetupConnection(Archive *AHX, const char *dumpencoding, const char *use_role);
 static char* get_synchronized_snapshot(ArchiveHandle *AH);
-=======
->>>>>>> e2c2c2e8
 
 int
 main(int argc, char **argv)
