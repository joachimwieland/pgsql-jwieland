/*-------------------------------------------------------------------------
 *
 * pg_dump.c
 *	  pg_dump is a utility for dumping out a postgres database
 *	  into a script file.
 *
 * Portions Copyright (c) 1996-2011, PostgreSQL Global Development Group
 * Portions Copyright (c) 1994, Regents of the University of California
 *
 *	pg_dump will read the system catalogs in a database and dump out a
 *	script that reproduces the schema in terms of SQL that is understood
 *	by PostgreSQL
 *
 *	Note that pg_dump runs in a transaction-snapshot mode transaction,
 *	so it sees a consistent snapshot of the database including system
 *	catalogs. However, it relies in part on various specialized backend
 *	functions like pg_get_indexdef(), and those things tend to run on
 *	SnapshotNow time, ie they look at the currently committed state.  So
 *	it is possible to get 'cache lookup failed' error if someone
 *	performs DDL changes while a dump is happening. The window for this
 *	sort of thing is from the acquisition of the transaction snapshot to
 *	getSchemaData() (when pg_dump acquires AccessShareLock on every
 *	table it intends to dump). It isn't very large, but it can happen.
 *
 *	http://archives.postgresql.org/pgsql-bugs/2010-02/msg00187.php
 *
 * IDENTIFICATION
 *	  src/bin/pg_dump/pg_dump.c
 *
 *-------------------------------------------------------------------------
 */

#include "postgres_fe.h"

#include <unistd.h>
#include <ctype.h>
#ifdef ENABLE_NLS
#include <locale.h>
#endif
#ifdef HAVE_TERMIOS_H
#include <termios.h>
#endif

#include "getopt_long.h"

#include "access/attnum.h"
#include "access/sysattr.h"
#include "access/transam.h"
#include "catalog/pg_cast.h"
#include "catalog/pg_class.h"
#include "catalog/pg_default_acl.h"
#include "catalog/pg_largeobject.h"
#include "catalog/pg_largeobject_metadata.h"
#include "catalog/pg_proc.h"
#include "catalog/pg_trigger.h"
#include "catalog/pg_type.h"
#include "libpq/libpq-fs.h"

#include "pg_backup_archiver.h"
#include "dumpmem.h"
#include "dumputils.h"

extern char *optarg;
extern int	optind,
			opterr;


typedef struct
{
	const char *descr;			/* comment for an object */
	Oid			classoid;		/* object class (catalog OID) */
	Oid			objoid;			/* object OID */
	int			objsubid;		/* subobject (table column #) */
} CommentItem;

typedef struct
{
	const char *provider;		/* label provider of this security label */
	const char *label;			/* security label for an object */
	Oid			classoid;		/* object class (catalog OID) */
	Oid			objoid;			/* object OID */
	int			objsubid;		/* subobject (table column #) */
} SecLabelItem;

/* global decls */
bool		g_verbose;			/* User wants verbose narration of our
								 * activities. */
Archive    *g_fout;				/* the script file */
PGconn     *g_conn;             /* the database connection */

/* various user-settable parameters */
bool		schemaOnly;
bool		dataOnly;
bool		aclsSkip;
const char *lockWaitTimeout;

/* subquery used to convert user ID (eg, datdba) to user name */
static const char *username_subquery;

/* obsolete as of 7.3: */
static Oid	g_last_builtin_oid; /* value of the last builtin oid */

/*
 * Object inclusion/exclusion lists
 *
 * The string lists record the patterns given by command-line switches,
 * which we then convert to lists of OIDs of matching objects.
 */
static SimpleStringList schema_include_patterns = {NULL, NULL};
static SimpleOidList schema_include_oids = {NULL, NULL};
static SimpleStringList schema_exclude_patterns = {NULL, NULL};
static SimpleOidList schema_exclude_oids = {NULL, NULL};

static SimpleStringList table_include_patterns = {NULL, NULL};
static SimpleOidList table_include_oids = {NULL, NULL};
static SimpleStringList table_exclude_patterns = {NULL, NULL};
static SimpleOidList table_exclude_oids = {NULL, NULL};

/* default, if no "inclusion" switches appear, is to dump everything */
static bool include_everything = true;

char		g_opaque_type[10];	/* name for the opaque type */

/* placeholders for the delimiters for comments */
char		g_comment_start[10];
char		g_comment_end[10];

static const CatalogId nilCatalogId = {0, 0};

/* these are to avoid passing around info for findNamespace() */
static NamespaceInfo *g_namespaces;
static int	g_numNamespaces;

/* flags for various command-line long options */
static int	binary_upgrade = 0;
static int	disable_dollar_quoting = 0;
static int	dump_inserts = 0;
static int	column_inserts = 0;
static int	no_security_labels = 0;
static int  no_synchronized_snapshots = 0;
static int	no_unlogged_table_data = 0;
static int	serializable_deferrable = 0;


static void help(const char *progname);
static ArchiveFormat parseArchiveFormat(const char *format, ArchiveMode *mode);
static void expand_schema_name_patterns(SimpleStringList *patterns,
							SimpleOidList *oids);
static void expand_table_name_patterns(SimpleStringList *patterns,
						   SimpleOidList *oids);
static NamespaceInfo *findNamespace(Oid nsoid, Oid objoid);
static void dumpTableData(Archive *fout, TableDataInfo *tdinfo);
static void guessConstraintInheritance(TableInfo *tblinfo, int numTables);
static void dumpComment(Archive *fout, const char *target,
			const char *namespace, const char *owner,
			CatalogId catalogId, int subid, DumpId dumpId);
static int findComments(Archive *fout, Oid classoid, Oid objoid,
			 CommentItem **items);
static int	collectComments(Archive *fout, CommentItem **items);
static void dumpSecLabel(Archive *fout, const char *target,
			 const char *namespace, const char *owner,
			 CatalogId catalogId, int subid, DumpId dumpId);
static int findSecLabels(Archive *fout, Oid classoid, Oid objoid,
			  SecLabelItem **items);
static int	collectSecLabels(Archive *fout, SecLabelItem **items);
static void dumpDumpableObject(Archive *fout, DumpableObject *dobj);
static void dumpNamespace(Archive *fout, NamespaceInfo *nspinfo);
static void dumpExtension(Archive *fout, ExtensionInfo *extinfo);
static void dumpType(Archive *fout, TypeInfo *tyinfo);
static void dumpBaseType(Archive *fout, TypeInfo *tyinfo);
static void dumpEnumType(Archive *fout, TypeInfo *tyinfo);
static void dumpRangeType(Archive *fout, TypeInfo *tyinfo);
static void dumpDomain(Archive *fout, TypeInfo *tyinfo);
static void dumpCompositeType(Archive *fout, TypeInfo *tyinfo);
static void dumpCompositeTypeColComments(Archive *fout, TypeInfo *tyinfo);
static void dumpShellType(Archive *fout, ShellTypeInfo *stinfo);
static void dumpProcLang(Archive *fout, ProcLangInfo *plang);
static void dumpFunc(Archive *fout, FuncInfo *finfo);
static void dumpCast(Archive *fout, CastInfo *cast);
static void dumpOpr(Archive *fout, OprInfo *oprinfo);
static void dumpOpclass(Archive *fout, OpclassInfo *opcinfo);
static void dumpOpfamily(Archive *fout, OpfamilyInfo *opfinfo);
static void dumpCollation(Archive *fout, CollInfo *convinfo);
static void dumpConversion(Archive *fout, ConvInfo *convinfo);
static void dumpRule(Archive *fout, RuleInfo *rinfo);
static void dumpAgg(Archive *fout, AggInfo *agginfo);
static void dumpTrigger(Archive *fout, TriggerInfo *tginfo);
static void dumpTable(Archive *fout, TableInfo *tbinfo);
static void dumpTableSchema(Archive *fout, TableInfo *tbinfo);
static void dumpAttrDef(Archive *fout, AttrDefInfo *adinfo);
static void dumpSequence(Archive *fout, TableInfo *tbinfo);
static void dumpIndex(Archive *fout, IndxInfo *indxinfo);
static void dumpConstraint(Archive *fout, ConstraintInfo *coninfo);
static void dumpTableConstraintComment(Archive *fout, ConstraintInfo *coninfo);
static void dumpTSParser(Archive *fout, TSParserInfo *prsinfo);
static void dumpTSDictionary(Archive *fout, TSDictInfo *dictinfo);
static void dumpTSTemplate(Archive *fout, TSTemplateInfo *tmplinfo);
static void dumpTSConfig(Archive *fout, TSConfigInfo *cfginfo);
static void dumpForeignDataWrapper(Archive *fout, FdwInfo *fdwinfo);
static void dumpForeignServer(Archive *fout, ForeignServerInfo *srvinfo);
static void dumpUserMappings(Archive *fout,
				 const char *servername, const char *namespace,
				 const char *owner, CatalogId catalogId, DumpId dumpId);
static void dumpDefaultACL(Archive *fout, DefaultACLInfo *daclinfo);

static void dumpACL(Archive *fout, CatalogId objCatId, DumpId objDumpId,
		const char *type, const char *name, const char *subname,
		const char *tag, const char *nspname, const char *owner,
		const char *acls);

static void getDependencies(void);
static void getDomainConstraints(TypeInfo *tyinfo);
static void getTableData(TableInfo *tblinfo, int numTables, bool oids);
static void makeTableDataInfo(TableInfo *tbinfo, bool oids);
static void getTableDataFKConstraints(void);
static char *format_function_arguments(FuncInfo *finfo, char *funcargs);
static char *format_function_arguments_old(FuncInfo *finfo, int nallargs,
							  char **allargtypes,
							  char **argmodes,
							  char **argnames);
static char *format_function_signature(FuncInfo *finfo, bool honor_quotes);
static const char *convertRegProcReference(const char *proc);
static const char *convertOperatorReference(const char *opr);
static const char *convertTSFunction(Oid funcOid);
static Oid	findLastBuiltinOid_V71(const char *);
static Oid	findLastBuiltinOid_V70(void);
static void selectSourceSchema(const char *schemaName);
static void selectSourceSchemaOnAH(ArchiveHandle *AH, const char *schemaName);
static void selectSourceSchemaOnConnection(PGconn *conn, const char *schemaName);
static char *getFormattedTypeName(Oid oid, OidOptions opts);
static char *myFormatType(const char *typname, int32 typmod);
static void getBlobs(Archive *AH);
static void dumpBlob(Archive *AH, BlobInfo *binfo);
static int	dumpBlobs(Archive *AH, void *arg);
static void dumpDatabase(Archive *AH);
static void dumpEncoding(Archive *AH);
static void dumpStdStrings(Archive *AH);
static void binary_upgrade_set_type_oids_by_type_oid(
								PQExpBuffer upgrade_buffer, Oid pg_type_oid);
static bool binary_upgrade_set_type_oids_by_rel_oid(
								 PQExpBuffer upgrade_buffer, Oid pg_rel_oid);
static void binary_upgrade_set_pg_class_oids(PQExpBuffer upgrade_buffer,
								 Oid pg_class_oid, bool is_index);
static void binary_upgrade_extension_member(PQExpBuffer upgrade_buffer,
								DumpableObject *dobj,
								const char *objlabel);
static const char *getAttrName(int attrnum, TableInfo *tblInfo);
static const char *fmtCopyColumnList(const TableInfo *ti);
static void do_sql_command(PGconn *conn, const char *query);
static void check_sql_result(PGresult *res, PGconn *conn, const char *query,
				 ExecStatusType expected);
static void SetupConnection(Archive *AHX, const char *dumpencoding, const char *use_role);
static char* get_synchronized_snapshot(ArchiveHandle *AH);

int
main(int argc, char **argv)
{
	int			c;
	const char *filename = NULL;
	const char *format = "p";
	const char *dumpencoding = NULL;
	char	   *dbname = NULL;
	char	   *pghost = NULL;
	char	   *pgport = NULL;
	char	   *username = NULL;
	bool		oids = false;
	TableInfo  *tblinfo;
	int			numTables;
	DumpableObject **dobjs;
	int			numObjs;
	int			i;
	int			numWorkers = 1;
	enum trivalue prompt_password = TRI_DEFAULT;
	int			compressLevel = -1;
	int			plainText = 0;
	int			outputClean = 0;
	int			outputCreateDB = 0;
	bool		outputBlobs = false;
	int			outputNoOwner = 0;
	char	   *outputSuperuser = NULL;
	char	   *use_role = NULL;
	int			my_version;
	int			optindex;
	RestoreOptions *ropt;
	ArchiveFormat archiveFormat = archUnknown;
	ArchiveMode archiveMode;

	static int	disable_triggers = 0;
	static int	outputNoTablespaces = 0;
	static int	use_setsessauth = 0;

	static struct option long_options[] = {
		{"data-only", no_argument, NULL, 'a'},
		{"blobs", no_argument, NULL, 'b'},
		{"clean", no_argument, NULL, 'c'},
		{"create", no_argument, NULL, 'C'},
		{"file", required_argument, NULL, 'f'},
		{"format", required_argument, NULL, 'F'},
		{"host", required_argument, NULL, 'h'},
		{"ignore-version", no_argument, NULL, 'i'},
		{"jobs", 1, NULL, 'j'},
		{"no-reconnect", no_argument, NULL, 'R'},
		{"oids", no_argument, NULL, 'o'},
		{"no-owner", no_argument, NULL, 'O'},
		{"port", required_argument, NULL, 'p'},
		{"schema", required_argument, NULL, 'n'},
		{"exclude-schema", required_argument, NULL, 'N'},
		{"schema-only", no_argument, NULL, 's'},
		{"superuser", required_argument, NULL, 'S'},
		{"table", required_argument, NULL, 't'},
		{"exclude-table", required_argument, NULL, 'T'},
		{"no-password", no_argument, NULL, 'w'},
		{"password", no_argument, NULL, 'W'},
		{"username", required_argument, NULL, 'U'},
		{"verbose", no_argument, NULL, 'v'},
		{"no-privileges", no_argument, NULL, 'x'},
		{"no-acl", no_argument, NULL, 'x'},
		{"compress", required_argument, NULL, 'Z'},
		{"encoding", required_argument, NULL, 'E'},
		{"help", no_argument, NULL, '?'},
		{"version", no_argument, NULL, 'V'},

		/*
		 * the following options don't have an equivalent short option letter
		 */
		{"attribute-inserts", no_argument, &column_inserts, 1},
		{"binary-upgrade", no_argument, &binary_upgrade, 1},
		{"column-inserts", no_argument, &column_inserts, 1},
		{"disable-dollar-quoting", no_argument, &disable_dollar_quoting, 1},
		{"disable-triggers", no_argument, &disable_triggers, 1},
		{"inserts", no_argument, &dump_inserts, 1},
		{"lock-wait-timeout", required_argument, NULL, 2},
		{"no-tablespaces", no_argument, &outputNoTablespaces, 1},
		{"quote-all-identifiers", no_argument, &quote_all_identifiers, 1},
		{"role", required_argument, NULL, 3},
		{"serializable-deferrable", no_argument, &serializable_deferrable, 1},
		{"use-set-session-authorization", no_argument, &use_setsessauth, 1},
		{"no-security-labels", no_argument, &no_security_labels, 1},
		{"no-synchronized-snapshots", no_argument, &no_synchronized_snapshots, 1},
		{"no-unlogged-table-data", no_argument, &no_unlogged_table_data, 1},

		{NULL, 0, NULL, 0}
	};

	set_pglocale_pgservice(argv[0], PG_TEXTDOMAIN("pg_dump"));

	g_verbose = false;

	strcpy(g_comment_start, "-- ");
	g_comment_end[0] = '\0';
	strcpy(g_opaque_type, "opaque");

	dataOnly = schemaOnly = false;
	lockWaitTimeout = NULL;

	progname = get_progname(argv[0]);

	/* Set default options based on progname */
	if (strcmp(progname, "pg_backup") == 0)
		format = "c";

	if (argc > 1)
	{
		if (strcmp(argv[1], "--help") == 0 || strcmp(argv[1], "-?") == 0)
		{
			help(progname);
			exit(0);
		}
		if (strcmp(argv[1], "--version") == 0 || strcmp(argv[1], "-V") == 0)
		{
			puts("pg_dump (PostgreSQL) " PG_VERSION);
			exit(0);
		}
	}

	while ((c = getopt_long(argc, argv, "abcCE:f:F:h:ij:n:N:oOp:RsS:t:T:U:vwWxZ:",
							long_options, &optindex)) != -1)
	{
		switch (c)
		{
			case 'a':			/* Dump data only */
				dataOnly = true;
				break;

			case 'b':			/* Dump blobs */
				outputBlobs = true;
				break;

			case 'c':			/* clean (i.e., drop) schema prior to create */
				outputClean = 1;
				break;

			case 'C':			/* Create DB */
				outputCreateDB = 1;
				break;

			case 'E':			/* Dump encoding */
				dumpencoding = optarg;
				break;

			case 'f':
				filename = optarg;
				break;

			case 'F':
				format = optarg;
				break;

			case 'h':			/* server host */
				pghost = optarg;
				break;

			case 'i':
				/* ignored, deprecated option */
				break;

			case 'j':			/* number of dump jobs */
				numWorkers = atoi(optarg);
				break;

			case 'n':			/* include schema(s) */
				simple_string_list_append(&schema_include_patterns, optarg);
				include_everything = false;
				break;

			case 'N':			/* exclude schema(s) */
				simple_string_list_append(&schema_exclude_patterns, optarg);
				break;

			case 'o':			/* Dump oids */
				oids = true;
				break;

			case 'O':			/* Don't reconnect to match owner */
				outputNoOwner = 1;
				break;

			case 'p':			/* server port */
				pgport = optarg;
				break;

			case 'R':
				/* no-op, still accepted for backwards compatibility */
				break;

			case 's':			/* dump schema only */
				schemaOnly = true;
				break;

			case 'S':			/* Username for superuser in plain text output */
				outputSuperuser = pg_strdup(optarg);
				break;

			case 't':			/* include table(s) */
				simple_string_list_append(&table_include_patterns, optarg);
				include_everything = false;
				break;

			case 'T':			/* exclude table(s) */
				simple_string_list_append(&table_exclude_patterns, optarg);
				break;

			case 'U':
				username = optarg;
				break;

			case 'v':			/* verbose */
				g_verbose = true;
				break;

			case 'w':
				prompt_password = TRI_NO;
				break;

			case 'W':
				prompt_password = TRI_YES;
				break;

			case 'x':			/* skip ACL dump */
				aclsSkip = true;
				break;

			case 'Z':			/* Compression Level */
				compressLevel = atoi(optarg);
				break;

			case 0:
				/* This covers the long options. */
				break;

			case 2:				/* lock-wait-timeout */
				lockWaitTimeout = optarg;
				break;

			case 3:				/* SET ROLE */
				use_role = optarg;
				break;

			default:
				fprintf(stderr, _("Try \"%s --help\" for more information.\n"), progname);
				exit(1);
		}
	}

	/* Get database name from command line */
	if (optind < argc)
		dbname = argv[optind++];

	/* Complain if any arguments remain */
	if (optind < argc)
	{
		fprintf(stderr, _("%s: too many command-line arguments (first is \"%s\")\n"),
				progname, argv[optind]);
		fprintf(stderr, _("Try \"%s --help\" for more information.\n"),
				progname);
		exit(1);
	}

	/* --column-inserts implies --inserts */
	if (column_inserts)
		dump_inserts = 1;

	if (dataOnly && schemaOnly)
	{
		write_msg(NULL, "options -s/--schema-only and -a/--data-only cannot be used together\n");
		exit(1);
	}

	if (dataOnly && outputClean)
	{
		write_msg(NULL, "options -c/--clean and -a/--data-only cannot be used together\n");
		exit(1);
	}

	if (dump_inserts && oids)
	{
		write_msg(NULL, "options --inserts/--column-inserts and -o/--oids cannot be used together\n");
		write_msg(NULL, "(The INSERT command cannot set OIDs.)\n");
		exit(1);
	}

	/* Identify archive format to emit */
	archiveFormat = parseArchiveFormat(format, &archiveMode);

	/* archiveFormat specific setup */
	if (archiveFormat == archNull)
		plainText = 1;

	/*
	 * Ignore compression level for plain format. XXX: This is a bit
	 * inconsistent, tar-format throws an error instead.
	 */
	if (archiveFormat == archNull)
		compressLevel = 0;

	/* Custom and directory formats are compressed by default, others not */
	if (compressLevel == -1)
	{
		if (archiveFormat == archCustom || archiveFormat == archDirectory)
			compressLevel = Z_DEFAULT_COMPRESSION;
		else
			compressLevel = 0;
	}

	if (numWorkers <= 0)
	{
		write_msg(NULL, "invalid number of parallel jobs\n");
		exit(1);
	}

	if (archiveFormat != archDirectory)
	{
		if (numWorkers > 1)
		{
			write_msg(NULL, "parallel backup only supported by the directory format\n");
			exit(1);
		}
		numWorkers = 0;
	}

	/* Open the output file */
	g_fout = CreateArchive(filename, archiveFormat, compressLevel, archiveMode);

	if (g_fout == NULL)
	{
		write_msg(NULL, "could not open output file \"%s\" for writing\n", filename);
		exit(1);
	}

	/* Let the archiver know how noisy to be */
	g_fout->verbose = g_verbose;

	my_version = parse_version(PG_VERSION);
	if (my_version < 0)
	{
		write_msg(NULL, "could not parse version string \"%s\"\n", PG_VERSION);
		exit(1);
	}

	/*
	 * We allow the server to be back to 7.0, and up to any minor release of
	 * our own major version.  (See also version check in pg_dumpall.c.)
	 */
	g_fout->minRemoteVersion = 70000;
	g_fout->maxRemoteVersion = (my_version / 100) * 100 + 99;

	g_fout->numWorkers = numWorkers;

	/*
	 * Open the database using the Archiver, so it knows about it. Errors mean
	 * death.
	 */
	g_conn = ConnectDatabase(g_fout, dbname, pghost, pgport, username, prompt_password);

	/* Find the last built-in OID, if needed */
	if (g_fout->remoteVersion < 70300)
	{
		if (g_fout->remoteVersion >= 70100)
			g_last_builtin_oid = findLastBuiltinOid_V71(PQdb(g_conn));
		else
			g_last_builtin_oid = findLastBuiltinOid_V70();
		if (g_verbose)
			write_msg(NULL, "last built-in OID is %u\n", g_last_builtin_oid);
	}

	/*
	 * Disable security label support if server version < v9.1.x (prevents
	 * access to nonexistent pg_seclabel catalog)
	 */
	if (g_fout->remoteVersion < 90100)
		no_security_labels = 1;

	/* Select the appropriate subquery to convert user IDs to names */
	if (g_fout->remoteVersion >= 80100)
		username_subquery = "SELECT rolname FROM pg_catalog.pg_roles WHERE oid =";
	else if (g_fout->remoteVersion >= 70300)
		username_subquery = "SELECT usename FROM pg_catalog.pg_user WHERE usesysid =";
	else
		username_subquery = "SELECT usename FROM pg_user WHERE usesysid =";

	if (numWorkers > 1)
	{
		printf("Versoin: %d\n", g_fout->remoteVersion);
		/* check the version for the synchronized snapshots feature */
		if (g_fout->remoteVersion < 90200 && !no_synchronized_snapshots)
		{
			write_msg(NULL, "No synchronized snapshots available in this version\n"
						 "You might have to run with --no-synchronized-snapshots\n");
			exit(1);
		} else if (g_fout->remoteVersion >= 90200 && no_synchronized_snapshots)
			write_msg(NULL, "Ignoring --no-synchronized-snapshots\n");
	}

	SetupConnection(g_fout, dumpencoding, use_role);

	/* Expand schema selection patterns into OID lists */
	if (schema_include_patterns.head != NULL)
	{
		expand_schema_name_patterns(&schema_include_patterns,
									&schema_include_oids);
		if (schema_include_oids.head == NULL)
		{
			write_msg(NULL, "No matching schemas were found\n");
			exit_nicely();
		}
	}
	expand_schema_name_patterns(&schema_exclude_patterns,
								&schema_exclude_oids);
	/* non-matching exclusion patterns aren't an error */

	/* Expand table selection patterns into OID lists */
	if (table_include_patterns.head != NULL)
	{
		expand_table_name_patterns(&table_include_patterns,
								   &table_include_oids);
		if (table_include_oids.head == NULL)
		{
			write_msg(NULL, "No matching tables were found\n");
			exit_nicely();
		}
	}
	expand_table_name_patterns(&table_exclude_patterns,
							   &table_exclude_oids);
	/* non-matching exclusion patterns aren't an error */

	/*
	 * Dumping blobs is now default unless we saw an inclusion switch or -s
	 * ... but even if we did see one of these, -b turns it back on.
	 */
	if (include_everything && !schemaOnly)
		outputBlobs = true;

	/*
	 * Now scan the database and create DumpableObject structs for all the
	 * objects we intend to dump.
	 */
	tblinfo = getSchemaData(&numTables);

	if (g_fout->remoteVersion < 80400)
		guessConstraintInheritance(tblinfo, numTables);

	if (!schemaOnly)
	{
		getTableData(tblinfo, numTables, oids);
		if (dataOnly)
			getTableDataFKConstraints();
	}

	if (outputBlobs)
		getBlobs(g_fout);

	/*
	 * Collect dependency data to assist in ordering the objects.
	 */
	getDependencies();

	/*
	 * Sort the objects into a safe dump order (no forward references).
	 *
	 * In 7.3 or later, we can rely on dependency information to help us
	 * determine a safe order, so the initial sort is mostly for cosmetic
	 * purposes: we sort by name to ensure that logically identical schemas
	 * will dump identically.  Before 7.3 we don't have dependencies and we
	 * use OID ordering as an (unreliable) guide to creation order.
	 */
	getDumpableObjects(&dobjs, &numObjs);

	if (g_fout->remoteVersion >= 70300)
		sortDumpableObjectsByTypeName(dobjs, numObjs);
	else
		sortDumpableObjectsByTypeOid(dobjs, numObjs);

	if (archiveFormat == archDirectory && numWorkers > 1)
		sortDataAndIndexObjectsBySize(dobjs, numObjs);

	sortDumpableObjects(dobjs, numObjs);

	/*
	 * Create archive TOC entries for all the objects to be dumped, in a safe
	 * order.
	 */

	/* First the special ENCODING and STDSTRINGS entries. */
	dumpEncoding(g_fout);
	dumpStdStrings(g_fout);

	/* The database item is always next, unless we don't want it at all */
	if (include_everything && !dataOnly)
		dumpDatabase(g_fout);

	/* Now the rearrangeable objects. */
	for (i = 0; i < numObjs; i++)
		dumpDumpableObject(g_fout, dobjs[i]);

	/*
	 * And finally we can do the actual output.
	 */
	if (plainText)
	{
		ropt = NewRestoreOptions();
		ropt->filename = (char *) filename;
		ropt->dropSchema = outputClean;
		ropt->aclsSkip = aclsSkip;
		ropt->superuser = outputSuperuser;
		ropt->createDB = outputCreateDB;
		ropt->noOwner = outputNoOwner;
		ropt->noTablespace = outputNoTablespaces;
		ropt->disable_triggers = disable_triggers;
		ropt->use_setsessauth = use_setsessauth;
		ropt->dataOnly = dataOnly;

		if (compressLevel == -1)
			ropt->compression = 0;
		else
			ropt->compression = compressLevel;

		ropt->suppressDumpWarnings = true;		/* We've already shown them */

		RestoreArchive(g_fout, ropt);
	}

	CloseArchive(g_fout);

	PQfinish(g_conn);

	exit(0);
}


static void
help(const char *progname)
{
	printf(_("%s dumps a database as a text file or to other formats.\n\n"), progname);
	printf(_("Usage:\n"));
	printf(_("  %s [OPTION]... [DBNAME]\n"), progname);

	printf(_("\nGeneral options:\n"));
	printf(_("  -f, --file=FILENAME         output file or directory name\n"));
	printf(_("  -F, --format=c|d|t|p        output file format (custom, directory, tar, plain text)\n"));
	printf(_("  -j, --jobs=NUM              use this many parallel jobs to dump\n"));
	printf(_("  -v, --verbose               verbose mode\n"));
	printf(_("  -Z, --compress=0-9          compression level for compressed formats\n"));
	printf(_("  --lock-wait-timeout=TIMEOUT fail after waiting TIMEOUT for a table lock\n"));
	printf(_("  --help                      show this help, then exit\n"));
	printf(_("  --version                   output version information, then exit\n"));

	printf(_("\nOptions controlling the output content:\n"));
	printf(_("  -a, --data-only             dump only the data, not the schema\n"));
	printf(_("  -b, --blobs                 include large objects in dump\n"));
	printf(_("  -c, --clean                 clean (drop) database objects before recreating\n"));
	printf(_("  -C, --create                include commands to create database in dump\n"));
	printf(_("  -E, --encoding=ENCODING     dump the data in encoding ENCODING\n"));
	printf(_("  -n, --schema=SCHEMA         dump the named schema(s) only\n"));
	printf(_("  -N, --exclude-schema=SCHEMA do NOT dump the named schema(s)\n"));
	printf(_("  -o, --oids                  include OIDs in dump\n"));
	printf(_("  -O, --no-owner              skip restoration of object ownership in\n"
			 "                              plain-text format\n"));
	printf(_("  -s, --schema-only           dump only the schema, no data\n"));
	printf(_("  -S, --superuser=NAME        superuser user name to use in plain-text format\n"));
	printf(_("  -t, --table=TABLE           dump the named table(s) only\n"));
	printf(_("  -T, --exclude-table=TABLE   do NOT dump the named table(s)\n"));
	printf(_("  -x, --no-privileges         do not dump privileges (grant/revoke)\n"));
	printf(_("  --binary-upgrade            for use by upgrade utilities only\n"));
	printf(_("  --column-inserts            dump data as INSERT commands with column names\n"));
	printf(_("  --disable-dollar-quoting    disable dollar quoting, use SQL standard quoting\n"));
	printf(_("  --disable-triggers          disable triggers during data-only restore\n"));
	printf(_("  --inserts                   dump data as INSERT commands, rather than COPY\n"));
	printf(_("  --no-security-labels        do not dump security label assignments\n"));
	printf(_("  --no-tablespaces            do not dump tablespace assignments\n"));
	printf(_("  --no-unlogged-table-data    do not dump unlogged table data\n"));
	printf(_("  --quote-all-identifiers     quote all identifiers, even if not key words\n"));
	printf(_("  --serializable-deferrable   wait until the dump can run without anomalies\n"));
	printf(_("  --use-set-session-authorization\n"
			 "                              use SET SESSION AUTHORIZATION commands instead of\n"
	"                              ALTER OWNER commands to set ownership\n"));

	printf(_("\nConnection options:\n"));
	printf(_("  -h, --host=HOSTNAME      database server host or socket directory\n"));
	printf(_("  -p, --port=PORT          database server port number\n"));
	printf(_("  -U, --username=NAME      connect as specified database user\n"));
	printf(_("  -w, --no-password        never prompt for password\n"));
	printf(_("  -W, --password           force password prompt (should happen automatically)\n"));
	printf(_("  --role=ROLENAME          do SET ROLE before dump\n"));

	printf(_("\nIf no database name is supplied, then the PGDATABASE environment\n"
			 "variable value is used.\n\n"));
	printf(_("Report bugs to <pgsql-bugs@postgresql.org>.\n"));
}

void
exit_nicely(void)
{
	PQfinish(g_conn);
	if (g_verbose)
		write_msg(NULL, "*** aborted because of error\n");
	exit(1);
}

void
_SetupWorker(Archive *AHX, RestoreOptions *ropt)
{
	CloneDatabaseConnection(AHX);
	SetupConnection(AHX, NULL, NULL);

	/* Note that we cannot disconnect the master, it is holding the locks. */
}

static void
SetupConnection(Archive *AHX, const char *dumpencoding, const char *use_role)
{
	ArchiveHandle *AH = (ArchiveHandle *) AHX;
	const char *std_strings;
	PGconn *conn = AH->connection;

	/* Set the client encoding if requested */
	if (!dumpencoding && AH->connParams.encoding)
		dumpencoding = AH->connParams.encoding;

	if (dumpencoding)
	{
		if (PQsetClientEncoding(AH->connection, dumpencoding) < 0)
		{
			write_msg(NULL, "invalid client encoding \"%s\" specified\n",
					  dumpencoding);
			exit(1);
		}

		/* save this for later use on parallel connections */
		if (!AH->connParams.encoding)
			AH->connParams.encoding = strdup(dumpencoding);
	}

	/*
	 * Get the active encoding and the standard_conforming_strings setting, so
	 * we know how to escape strings.
	 */
	AHX->encoding = PQclientEncoding(conn);

	std_strings = PQparameterStatus(conn, "standard_conforming_strings");
	AHX->std_strings = (std_strings && strcmp(std_strings, "on") == 0);

	/* Set the role if requested */
	if (!use_role && AH->connParams.use_role)
		use_role = AH->connParams.use_role;

	if (use_role && AHX->remoteVersion >= 80100)
	{
		PQExpBuffer query = createPQExpBuffer();

		appendPQExpBuffer(query, "SET ROLE %s", fmtId(use_role));
		do_sql_command(conn, query->data);
		destroyPQExpBuffer(query);

		/* save this for later use on parallel connections */
		if (!AH->connParams.use_role)
			AH->connParams.use_role = strdup(use_role);
	}

	/* Set the datestyle to ISO to ensure the dump's portability */
	do_sql_command(conn, "SET DATESTYLE = ISO");

	/* Likewise, avoid using sql_standard intervalstyle */
	if (AHX->remoteVersion >= 80400)
		do_sql_command(conn, "SET INTERVALSTYLE = POSTGRES");

	/*
	 * If supported, set extra_float_digits so that we can dump float data
	 * exactly (given correctly implemented float I/O code, anyway)
	 */
	if (AHX->remoteVersion >= 80500)
		do_sql_command(conn, "SET extra_float_digits TO 3");
	else if (AHX->remoteVersion >= 70400)
		do_sql_command(conn, "SET extra_float_digits TO 2");

	/*
	 * If synchronized scanning is supported, disable it, to prevent
	 * unpredictable changes in row ordering across a dump and reload.
	 */
	if (AHX->remoteVersion >= 80300)
		do_sql_command(conn, "SET synchronize_seqscans TO off");

	/*
	 * Quote all identifiers, if requested.
	 */
	if (quote_all_identifiers && AHX->remoteVersion >= 90100)
		do_sql_command(conn, "SET quote_all_identifiers = true");

	/*
	 * Disable timeouts if supported.
	 */
	if (AHX->remoteVersion >= 70300)
		do_sql_command(conn, "SET statement_timeout = 0");

	/*
	 * Quote all identifiers, if requested.
	 */
	if (quote_all_identifiers && AHX->remoteVersion >= 90100)
		do_sql_command(conn, "SET quote_all_identifiers = true");

	/*
	 * Start transaction-snapshot mode transaction to dump consistent data.
	 */
	do_sql_command(conn, "BEGIN");
	if (AHX->remoteVersion >= 90100)
	{
		if (serializable_deferrable)
			do_sql_command(conn,
						   "SET TRANSACTION ISOLATION LEVEL SERIALIZABLE, "
						   "READ ONLY, DEFERRABLE");
		else
			do_sql_command(conn,
						   "SET TRANSACTION ISOLATION LEVEL REPEATABLE READ");
	}
	else
		do_sql_command(conn, "SET TRANSACTION ISOLATION LEVEL SERIALIZABLE");

	if (AHX->numWorkers > 1 && AHX->remoteVersion >= 90200)
	{
		if (AH->connParams.is_clone)
		{
			PQExpBuffer query = createPQExpBuffer();
			appendPQExpBuffer(query, "SET TRANSACTION SNAPSHOT ");
			appendStringLiteralConn(query, AH->connParams.sync_snapshot_id, conn);
			destroyPQExpBuffer(query);
		}
		else {
			/*
			 * If the version is lower and we don't have synchronized snapshots
			 * yet, we will error out earlier already. So either we have the
			 * feature or the user has given the explicit command not to use it.
			 * Note: If we have it, we always use it, you cannot switch it off
			 * then.
			 */
			if (AHX->remoteVersion >= 90200) {
				AH->connParams.sync_snapshot_id = get_synchronized_snapshot(AH);
				printf("snapshotid: %s\n", AH->connParams.sync_snapshot_id);
			}
		}
	}
}

static char*
get_synchronized_snapshot(ArchiveHandle *AH)
{
	const char *query = "select pg_export_snapshot()";
	char	   *result;
	int			ntups;
	PGconn	   *conn = AH->connection;
	PGresult   *res = PQexec(conn, query);

	check_sql_result(res, conn, query, PGRES_TUPLES_OK);

	/* Expecting a single result only */
	ntups = PQntuples(res);
	if (ntups != 1)
	{
		write_msg(NULL, ngettext("query returned %d row instead of one: %s\n",
							   "query returned %d rows instead of one: %s\n",
								 ntups),
				  ntups, query);
		exit_nicely();
	}

	result = strdup(PQgetvalue(res, 0, 0));
	PQclear(res);

	return result;
}

static ArchiveFormat
parseArchiveFormat(const char *format, ArchiveMode *mode)
{
	ArchiveFormat archiveFormat;

	*mode = archModeWrite;

	if (pg_strcasecmp(format, "a") == 0 || pg_strcasecmp(format, "append") == 0)
	{
		/* This is used by pg_dumpall, and is not documented */
		archiveFormat = archNull;
		*mode = archModeAppend;
	}
	else if (pg_strcasecmp(format, "c") == 0)
		archiveFormat = archCustom;
	else if (pg_strcasecmp(format, "custom") == 0)
		archiveFormat = archCustom;
	else if (pg_strcasecmp(format, "d") == 0)
		archiveFormat = archDirectory;
	else if (pg_strcasecmp(format, "directory") == 0)
		archiveFormat = archDirectory;
	else if (pg_strcasecmp(format, "f") == 0 || pg_strcasecmp(format, "file") == 0)

		/*
		 * Dump files into the current directory; for demonstration only, not
		 * documented.
		 */
		archiveFormat = archFiles;
	else if (pg_strcasecmp(format, "p") == 0)
		archiveFormat = archNull;
	else if (pg_strcasecmp(format, "plain") == 0)
		archiveFormat = archNull;
	else if (pg_strcasecmp(format, "t") == 0)
		archiveFormat = archTar;
	else if (pg_strcasecmp(format, "tar") == 0)
		archiveFormat = archTar;
	else
	{
		write_msg(NULL, "invalid output format \"%s\" specified\n", format);
		exit(1);
	}
	return archiveFormat;
}

/*
 * Find the OIDs of all schemas matching the given list of patterns,
 * and append them to the given OID list.
 */
static void
expand_schema_name_patterns(SimpleStringList *patterns, SimpleOidList *oids)
{
	PQExpBuffer query;
	PGresult   *res;
	SimpleStringListCell *cell;
	int			i;

	if (patterns->head == NULL)
		return;					/* nothing to do */

	if (g_fout->remoteVersion < 70300)
	{
		write_msg(NULL, "server version must be at least 7.3 to use schema selection switches\n");
		exit_nicely();
	}

	query = createPQExpBuffer();

	/*
	 * We use UNION ALL rather than UNION; this might sometimes result in
	 * duplicate entries in the OID list, but we don't care.
	 */

	for (cell = patterns->head; cell; cell = cell->next)
	{
		if (cell != patterns->head)
			appendPQExpBuffer(query, "UNION ALL\n");
		appendPQExpBuffer(query,
						  "SELECT oid FROM pg_catalog.pg_namespace n\n");
		processSQLNamePattern(g_conn, query, cell->val, false, false,
							  NULL, "n.nspname", NULL,
							  NULL);
	}

	res = PQexec(g_conn, query->data);
	check_sql_result(res, g_conn, query->data, PGRES_TUPLES_OK);

	for (i = 0; i < PQntuples(res); i++)
	{
		simple_oid_list_append(oids, atooid(PQgetvalue(res, i, 0)));
	}

	PQclear(res);
	destroyPQExpBuffer(query);
}

/*
 * Find the OIDs of all tables matching the given list of patterns,
 * and append them to the given OID list.
 */
static void
expand_table_name_patterns(SimpleStringList *patterns, SimpleOidList *oids)
{
	PQExpBuffer query;
	PGresult   *res;
	SimpleStringListCell *cell;
	int			i;

	if (patterns->head == NULL)
		return;					/* nothing to do */

	query = createPQExpBuffer();

	/*
	 * We use UNION ALL rather than UNION; this might sometimes result in
	 * duplicate entries in the OID list, but we don't care.
	 */

	for (cell = patterns->head; cell; cell = cell->next)
	{
		if (cell != patterns->head)
			appendPQExpBuffer(query, "UNION ALL\n");
		appendPQExpBuffer(query,
						  "SELECT c.oid"
						  "\nFROM pg_catalog.pg_class c"
		"\n     LEFT JOIN pg_catalog.pg_namespace n ON n.oid = c.relnamespace"
						  "\nWHERE c.relkind in ('%c', '%c', '%c', '%c')\n",
						  RELKIND_RELATION, RELKIND_SEQUENCE, RELKIND_VIEW,
						  RELKIND_FOREIGN_TABLE);
		processSQLNamePattern(g_conn, query, cell->val, true, false,
							  "n.nspname", "c.relname", NULL,
							  "pg_catalog.pg_table_is_visible(c.oid)");
	}

	res = PQexec(g_conn, query->data);
	check_sql_result(res, g_conn, query->data, PGRES_TUPLES_OK);

	for (i = 0; i < PQntuples(res); i++)
	{
		simple_oid_list_append(oids, atooid(PQgetvalue(res, i, 0)));
	}

	PQclear(res);
	destroyPQExpBuffer(query);
}

/*
 * selectDumpableNamespace: policy-setting subroutine
 *		Mark a namespace as to be dumped or not
 */
static void
selectDumpableNamespace(NamespaceInfo *nsinfo)
{
	/*
	 * If specific tables are being dumped, do not dump any complete
	 * namespaces. If specific namespaces are being dumped, dump just those
	 * namespaces. Otherwise, dump all non-system namespaces.
	 */
	if (table_include_oids.head != NULL)
		nsinfo->dobj.dump = false;
	else if (schema_include_oids.head != NULL)
		nsinfo->dobj.dump = simple_oid_list_member(&schema_include_oids,
												   nsinfo->dobj.catId.oid);
	else if (strncmp(nsinfo->dobj.name, "pg_", 3) == 0 ||
			 strcmp(nsinfo->dobj.name, "information_schema") == 0)
		nsinfo->dobj.dump = false;
	else
		nsinfo->dobj.dump = true;

	/*
	 * In any case, a namespace can be excluded by an exclusion switch
	 */
	if (nsinfo->dobj.dump &&
		simple_oid_list_member(&schema_exclude_oids,
							   nsinfo->dobj.catId.oid))
		nsinfo->dobj.dump = false;
}

/*
 * selectDumpableTable: policy-setting subroutine
 *		Mark a table as to be dumped or not
 */
static void
selectDumpableTable(TableInfo *tbinfo)
{
	/*
	 * If specific tables are being dumped, dump just those tables; else, dump
	 * according to the parent namespace's dump flag.
	 */
	if (table_include_oids.head != NULL)
		tbinfo->dobj.dump = simple_oid_list_member(&table_include_oids,
												   tbinfo->dobj.catId.oid);
	else
		tbinfo->dobj.dump = tbinfo->dobj.namespace->dobj.dump;

	/*
	 * In any case, a table can be excluded by an exclusion switch
	 */
	if (tbinfo->dobj.dump &&
		simple_oid_list_member(&table_exclude_oids,
							   tbinfo->dobj.catId.oid))
		tbinfo->dobj.dump = false;
}

/*
 * selectDumpableType: policy-setting subroutine
 *		Mark a type as to be dumped or not
 *
 * If it's a table's rowtype or an autogenerated array type, we also apply a
 * special type code to facilitate sorting into the desired order.	(We don't
 * want to consider those to be ordinary types because that would bring tables
 * up into the datatype part of the dump order.)  We still set the object's
 * dump flag; that's not going to cause the dummy type to be dumped, but we
 * need it so that casts involving such types will be dumped correctly -- see
 * dumpCast.  This means the flag should be set the same as for the underlying
 * object (the table or base type).
 */
static void
selectDumpableType(TypeInfo *tyinfo)
{
	/* skip complex types, except for standalone composite types */
	if (OidIsValid(tyinfo->typrelid) &&
		tyinfo->typrelkind != RELKIND_COMPOSITE_TYPE)
	{
		TableInfo  *tytable = findTableByOid(tyinfo->typrelid);

		tyinfo->dobj.objType = DO_DUMMY_TYPE;
		if (tytable != NULL)
			tyinfo->dobj.dump = tytable->dobj.dump;
		else
			tyinfo->dobj.dump = false;
		return;
	}

	/* skip auto-generated array types */
	if (tyinfo->isArray)
	{
		tyinfo->dobj.objType = DO_DUMMY_TYPE;
		/*
		 * Fall through to set the dump flag; we assume that the subsequent
		 * rules will do the same thing as they would for the array's base
		 * type.  (We cannot reliably look up the base type here, since
		 * getTypes may not have processed it yet.)
		 */
	}

	/* dump only types in dumpable namespaces */
	if (!tyinfo->dobj.namespace->dobj.dump)
		tyinfo->dobj.dump = false;

	/* skip undefined placeholder types */
	else if (!tyinfo->isDefined)
		tyinfo->dobj.dump = false;

	else
		tyinfo->dobj.dump = true;
}

/*
 * selectDumpableDefaultACL: policy-setting subroutine
 *		Mark a default ACL as to be dumped or not
 *
 * For per-schema default ACLs, dump if the schema is to be dumped.
 * Otherwise dump if we are dumping "everything".  Note that dataOnly
 * and aclsSkip are checked separately.
 */
static void
selectDumpableDefaultACL(DefaultACLInfo *dinfo)
{
	if (dinfo->dobj.namespace)
		dinfo->dobj.dump = dinfo->dobj.namespace->dobj.dump;
	else
		dinfo->dobj.dump = include_everything;
}

/*
 * selectDumpableExtension: policy-setting subroutine
 *		Mark an extension as to be dumped or not
 *
 * Normally, we dump all extensions, or none of them if include_everything
 * is false (i.e., a --schema or --table switch was given).  However, in
 * binary-upgrade mode it's necessary to skip built-in extensions, since we
 * assume those will already be installed in the target database.  We identify
 * such extensions by their having OIDs in the range reserved for initdb.
 */
static void
selectDumpableExtension(ExtensionInfo *extinfo)
{
	if (binary_upgrade && extinfo->dobj.catId.oid < (Oid) FirstNormalObjectId)
		extinfo->dobj.dump = false;
	else
		extinfo->dobj.dump = include_everything;
}

/*
 * selectDumpableObject: policy-setting subroutine
 *		Mark a generic dumpable object as to be dumped or not
 *
 * Use this only for object types without a special-case routine above.
 */
static void
selectDumpableObject(DumpableObject *dobj)
{
	/*
	 * Default policy is to dump if parent namespace is dumpable, or always
	 * for non-namespace-associated items.
	 */
	if (dobj->namespace)
		dobj->dump = dobj->namespace->dobj.dump;
	else
		dobj->dump = true;
}

/*
 *	Dump a table's contents for loading using the COPY command
 *	- this routine is called by the Archiver when it wants the table
 *	  to be dumped.
 */
/*
 * This is a data dumper routine, executed in a child for parallel backup, so
 * it must not access the global g_conn but AH->connection instead.
 */
static int
dumpTableData_copy(Archive *fout, void *dcontext)
{
	ArchiveHandle *AH = (ArchiveHandle *) fout;
	TableDataInfo *tdinfo = (TableDataInfo *) dcontext;
	TableInfo  *tbinfo = tdinfo->tdtable;
	const char *classname = tbinfo->dobj.name;
	const bool	hasoids = tbinfo->hasoids;
	const bool	oids = tdinfo->oids;
	PQExpBuffer q = createPQExpBuffer();
	PGresult   *res;
	int			ret;
	char	   *copybuf;
	const char *column_list;

	if (g_verbose)
		write_msg(NULL, "dumping contents of table %s\n", classname);

	/*
	 * Make sure we are in proper schema.  We will qualify the table name
	 * below anyway (in case its name conflicts with a pg_catalog table); but
	 * this ensures reproducible results in case the table contains regproc,
	 * regclass, etc columns.
	 */
	selectSourceSchemaOnAH(AH, tbinfo->dobj.namespace->dobj.name);

	/*
	 * If possible, specify the column list explicitly so that we have no
	 * possibility of retrieving data in the wrong column order.  (The default
	 * column ordering of COPY will not be what we want in certain corner
	 * cases involving ADD COLUMN and inheritance.)
	 */
	if (AH->public.remoteVersion >= 70300)
		column_list = fmtCopyColumnList(tbinfo);
	else
		column_list = "";		/* can't select columns in COPY */

	if (oids && hasoids)
	{
		appendPQExpBuffer(q, "COPY %s %s WITH OIDS TO stdout;",
						  fmtQualifiedId(tbinfo->dobj.namespace->dobj.name,
										 classname,
										 AH->public.remoteVersion),
						  column_list);
	}
	else if (tdinfo->filtercond)
	{
		/* Note: this syntax is only supported in 8.2 and up */
		appendPQExpBufferStr(q, "COPY (SELECT ");
		/* klugery to get rid of parens in column list */
		if (strlen(column_list) > 2)
		{
			appendPQExpBufferStr(q, column_list + 1);
			q->data[q->len - 1] = ' ';
		}
		else
			appendPQExpBufferStr(q, "* ");
		appendPQExpBuffer(q, "FROM %s %s) TO stdout;",
						  fmtQualifiedId(tbinfo->dobj.namespace->dobj.name,
										 classname,
										 AH->public.remoteVersion),
						  tdinfo->filtercond);
	}
	else
	{
		appendPQExpBuffer(q, "COPY %s %s TO stdout;",
						  fmtQualifiedId(tbinfo->dobj.namespace->dobj.name,
										 classname,
										 AH->public.remoteVersion),
						  column_list);
	}
	res = PQexec(AH->connection, q->data);
	check_sql_result(res, AH->connection, q->data, PGRES_COPY_OUT);
	PQclear(res);

	for (;;)
	{
		ret = PQgetCopyData(AH->connection, &copybuf, 0);

		if (ret < 0)
			break;				/* done or error */

		if (copybuf)
		{
			WriteData(fout, copybuf, ret);
			PQfreemem(copybuf);
		}

		/* ----------
		 * THROTTLE:
		 *
		 * There was considerable discussion in late July, 2000 regarding
		 * slowing down pg_dump when backing up large tables. Users with both
		 * slow & fast (multi-processor) machines experienced performance
		 * degradation when doing a backup.
		 *
		 * Initial attempts based on sleeping for a number of ms for each ms
		 * of work were deemed too complex, then a simple 'sleep in each loop'
		 * implementation was suggested. The latter failed because the loop
		 * was too tight. Finally, the following was implemented:
		 *
		 * If throttle is non-zero, then
		 *		See how long since the last sleep.
		 *		Work out how long to sleep (based on ratio).
		 *		If sleep is more than 100ms, then
		 *			sleep
		 *			reset timer
		 *		EndIf
		 * EndIf
		 *
		 * where the throttle value was the number of ms to sleep per ms of
		 * work. The calculation was done in each loop.
		 *
		 * Most of the hard work is done in the backend, and this solution
		 * still did not work particularly well: on slow machines, the ratio
		 * was 50:1, and on medium paced machines, 1:1, and on fast
		 * multi-processor machines, it had little or no effect, for reasons
		 * that were unclear.
		 *
		 * Further discussion ensued, and the proposal was dropped.
		 *
		 * For those people who want this feature, it can be implemented using
		 * gettimeofday in each loop, calculating the time since last sleep,
		 * multiplying that by the sleep ratio, then if the result is more
		 * than a preset 'minimum sleep time' (say 100ms), call the 'select'
		 * function to sleep for a subsecond period ie.
		 *
		 * select(0, NULL, NULL, NULL, &tvi);
		 *
		 * This will return after the interval specified in the structure tvi.
		 * Finally, call gettimeofday again to save the 'last sleep time'.
		 * ----------
		 */
	}
	archprintf(fout, "\\.\n\n\n");

	if (ret == -2)
	{
		/* copy data transfer failed */
		write_msg(NULL, "Dumping the contents of table \"%s\" failed: PQgetCopyData() failed.\n", classname);
		write_msg(NULL, "Error message from server: %s", PQerrorMessage(AH->connection));
		write_msg(NULL, "The command was: %s\n", q->data);
		exit_nicely();
	}

	/* Check command status and return to normal libpq state */
	res = PQgetResult(AH->connection);
	check_sql_result(res, AH->connection, q->data, PGRES_COMMAND_OK);
	PQclear(res);

	destroyPQExpBuffer(q);
	return 1;
}

/*
 * This is a data dumper routine, executed in a child for parallel backup, so
 * it must not access the global g_conn but AH->connection instead.
 */
static int
dumpTableData_insert(Archive *fout, void *dcontext)
{
	ArchiveHandle *AH = (ArchiveHandle *) fout;
	TableDataInfo *tdinfo = (TableDataInfo *) dcontext;
	TableInfo  *tbinfo = tdinfo->tdtable;
	const char *classname = tbinfo->dobj.name;
	PQExpBuffer q = createPQExpBuffer();
	PGresult   *res;
	int			tuple;
	int			nfields;
	int			field;

	/*
	 * Make sure we are in proper schema.  We will qualify the table name
	 * below anyway (in case its name conflicts with a pg_catalog table); but
	 * this ensures reproducible results in case the table contains regproc,
	 * regclass, etc columns.
	 */
	selectSourceSchemaOnAH(AH, tbinfo->dobj.namespace->dobj.name);

	if (fout->remoteVersion >= 70100)
	{
		appendPQExpBuffer(q, "DECLARE _pg_dump_cursor CURSOR FOR "
						  "SELECT * FROM ONLY %s",
						  fmtQualifiedId(tbinfo->dobj.namespace->dobj.name,
										 classname,
										 AH->public.remoteVersion));
	}
	else
	{
		appendPQExpBuffer(q, "DECLARE _pg_dump_cursor CURSOR FOR "
						  "SELECT * FROM %s",
						  fmtQualifiedId(tbinfo->dobj.namespace->dobj.name,
										 classname,
										 AH->public.remoteVersion));
	}
	if (tdinfo->filtercond)
		appendPQExpBuffer(q, " %s", tdinfo->filtercond);

	res = PQexec(AH->connection, q->data);
	check_sql_result(res, AH->connection, q->data, PGRES_COMMAND_OK);

	do
	{
		PQclear(res);

		res = PQexec(AH->connection, "FETCH 100 FROM _pg_dump_cursor");
		check_sql_result(res, AH->connection, "FETCH 100 FROM _pg_dump_cursor",
						 PGRES_TUPLES_OK);
		nfields = PQnfields(res);
		for (tuple = 0; tuple < PQntuples(res); tuple++)
		{
			archprintf(fout, "INSERT INTO %s ", fmtId(classname));
			if (nfields == 0)
			{
				/* corner case for zero-column table */
				archprintf(fout, "DEFAULT VALUES;\n");
				continue;
			}
			if (column_inserts)
			{
				resetPQExpBuffer(q);
				appendPQExpBuffer(q, "(");
				for (field = 0; field < nfields; field++)
				{
					if (field > 0)
						appendPQExpBuffer(q, ", ");
					appendPQExpBufferStr(q, fmtId(PQfname(res, field)));
				}
				appendPQExpBuffer(q, ") ");
				archputs(q->data, fout);
			}
			archprintf(fout, "VALUES (");
			for (field = 0; field < nfields; field++)
			{
				if (field > 0)
					archprintf(fout, ", ");
				if (PQgetisnull(res, tuple, field))
				{
					archprintf(fout, "NULL");
					continue;
				}

				/* XXX This code is partially duplicated in ruleutils.c */
				switch (PQftype(res, field))
				{
					case INT2OID:
					case INT4OID:
					case INT8OID:
					case OIDOID:
					case FLOAT4OID:
					case FLOAT8OID:
					case NUMERICOID:
						{
							/*
							 * These types are printed without quotes unless
							 * they contain values that aren't accepted by the
							 * scanner unquoted (e.g., 'NaN').	Note that
							 * strtod() and friends might accept NaN, so we
							 * can't use that to test.
							 *
							 * In reality we only need to defend against
							 * infinity and NaN, so we need not get too crazy
							 * about pattern matching here.
							 */
							const char *s = PQgetvalue(res, tuple, field);

							if (strspn(s, "0123456789 +-eE.") == strlen(s))
								archprintf(fout, "%s", s);
							else
								archprintf(fout, "'%s'", s);
						}
						break;

					case BITOID:
					case VARBITOID:
						archprintf(fout, "B'%s'",
								   PQgetvalue(res, tuple, field));
						break;

					case BOOLOID:
						if (strcmp(PQgetvalue(res, tuple, field), "t") == 0)
							archprintf(fout, "true");
						else
							archprintf(fout, "false");
						break;

					default:
						/* All other types are printed as string literals. */
						resetPQExpBuffer(q);
						appendStringLiteralAH(q,
											  PQgetvalue(res, tuple, field),
											  fout);
						archputs(q->data, fout);
						break;
				}
			}
			archprintf(fout, ");\n");
		}
	} while (PQntuples(res) > 0);

	PQclear(res);

	archprintf(fout, "\n\n");

	do_sql_command(AH->connection, "CLOSE _pg_dump_cursor");

	destroyPQExpBuffer(q);
	return 1;
}


/*
 * dumpTableData -
 *	  dump the contents of a single table
 *
 * Actually, this just makes an ArchiveEntry for the table contents.
 */
static void
dumpTableData(Archive *fout, TableDataInfo *tdinfo)
{
	TableInfo  *tbinfo = tdinfo->tdtable;
	PQExpBuffer copyBuf = createPQExpBuffer();
	DataDumperPtr dumpFn;
	char	   *copyStmt;

	if (!dump_inserts)
	{
		/* Dump/restore using COPY */
		dumpFn = dumpTableData_copy;
		/* must use 2 steps here 'cause fmtId is nonreentrant */
		appendPQExpBuffer(copyBuf, "COPY %s ",
						  fmtId(tbinfo->dobj.name));
		appendPQExpBuffer(copyBuf, "%s %sFROM stdin;\n",
						  fmtCopyColumnList(tbinfo),
					  (tdinfo->oids && tbinfo->hasoids) ? "WITH OIDS " : "");
		copyStmt = copyBuf->data;
	}
	else
	{
		/* Restore using INSERT */
		dumpFn = dumpTableData_insert;
		copyStmt = NULL;
	}

	ArchiveEntry(fout, tdinfo->dobj.catId, tdinfo->dobj.dumpId,
				 tbinfo->dobj.name, tbinfo->dobj.namespace->dobj.name,
				 NULL, tbinfo->rolname, tbinfo->relpages,
				 false, "TABLE DATA", SECTION_DATA,
				 "", "", copyStmt,
				 tdinfo->dobj.dependencies, tdinfo->dobj.nDeps,
				 dumpFn, tdinfo);

	destroyPQExpBuffer(copyBuf);
}

/*
 * getTableData -
 *	  set up dumpable objects representing the contents of tables
 */
static void
getTableData(TableInfo *tblinfo, int numTables, bool oids)
{
	int			i;

	for (i = 0; i < numTables; i++)
	{
		/* Skip VIEWs (no data to dump) */
		if (tblinfo[i].relkind == RELKIND_VIEW)
			continue;
		/* Skip SEQUENCEs (handled elsewhere) */
		if (tblinfo[i].relkind == RELKIND_SEQUENCE)
			continue;
		/* Skip FOREIGN TABLEs (no data to dump) */
		if (tblinfo[i].relkind == RELKIND_FOREIGN_TABLE)
			continue;
		/* Skip unlogged tables if so requested */
		if (tblinfo[i].relpersistence == RELPERSISTENCE_UNLOGGED
			&& no_unlogged_table_data)
			continue;

		if (tblinfo[i].dobj.dump && tblinfo[i].dataObj == NULL)
			makeTableDataInfo(&(tblinfo[i]), oids);
	}
}

/*
 * Make a dumpable object for the data of this specific table
 */
static void
makeTableDataInfo(TableInfo *tbinfo, bool oids)
{
	TableDataInfo *tdinfo;

	tdinfo = (TableDataInfo *) pg_malloc(sizeof(TableDataInfo));

	tdinfo->dobj.objType = DO_TABLE_DATA;

	/*
	 * Note: use tableoid 0 so that this object won't be mistaken for
	 * something that pg_depend entries apply to.
	 */
	tdinfo->dobj.catId.tableoid = 0;
	tdinfo->dobj.catId.oid = tbinfo->dobj.catId.oid;
	AssignDumpId(&tdinfo->dobj);
	tdinfo->dobj.name = tbinfo->dobj.name;
	tdinfo->dobj.namespace = tbinfo->dobj.namespace;
	tdinfo->tdtable = tbinfo;
	tdinfo->oids = oids;
	tdinfo->filtercond = NULL;	/* might get set later */
	addObjectDependency(&tdinfo->dobj, tbinfo->dobj.dumpId);

	tbinfo->dataObj = tdinfo;
}

/*
 * getTableDataFKConstraints -
 *	  add dump-order dependencies reflecting foreign key constraints
 *
 * This code is executed only in a data-only dump --- in schema+data dumps
 * we handle foreign key issues by not creating the FK constraints until
 * after the data is loaded.  In a data-only dump, however, we want to
 * order the table data objects in such a way that a table's referenced
 * tables are restored first.  (In the presence of circular references or
 * self-references this may be impossible; we'll detect and complain about
 * that during the dependency sorting step.)
 */
static void
getTableDataFKConstraints(void)
{
	DumpableObject **dobjs;
	int			numObjs;
	int			i;

	/* Search through all the dumpable objects for FK constraints */
	getDumpableObjects(&dobjs, &numObjs);
	for (i = 0; i < numObjs; i++)
	{
		if (dobjs[i]->objType == DO_FK_CONSTRAINT)
		{
			ConstraintInfo *cinfo = (ConstraintInfo *) dobjs[i];
			TableInfo  *ftable;

			/* Not interesting unless both tables are to be dumped */
			if (cinfo->contable == NULL ||
				cinfo->contable->dataObj == NULL)
				continue;
			ftable = findTableByOid(cinfo->confrelid);
			if (ftable == NULL ||
				ftable->dataObj == NULL)
				continue;

			/*
			 * Okay, make referencing table's TABLE_DATA object depend on the
			 * referenced table's TABLE_DATA object.
			 */
			addObjectDependency(&cinfo->contable->dataObj->dobj,
								ftable->dataObj->dobj.dumpId);
		}
	}
	free(dobjs);
}


/*
 * guessConstraintInheritance:
 *	In pre-8.4 databases, we can't tell for certain which constraints
 *	are inherited.	We assume a CHECK constraint is inherited if its name
 *	matches the name of any constraint in the parent.  Originally this code
 *	tried to compare the expression texts, but that can fail for various
 *	reasons --- for example, if the parent and child tables are in different
 *	schemas, reverse-listing of function calls may produce different text
 *	(schema-qualified or not) depending on search path.
 *
 *	In 8.4 and up we can rely on the conislocal field to decide which
 *	constraints must be dumped; much safer.
 *
 *	This function assumes all conislocal flags were initialized to TRUE.
 *	It clears the flag on anything that seems to be inherited.
 */
static void
guessConstraintInheritance(TableInfo *tblinfo, int numTables)
{
	int			i,
				j,
				k;

	for (i = 0; i < numTables; i++)
	{
		TableInfo  *tbinfo = &(tblinfo[i]);
		int			numParents;
		TableInfo **parents;
		TableInfo  *parent;

		/* Sequences and views never have parents */
		if (tbinfo->relkind == RELKIND_SEQUENCE ||
			tbinfo->relkind == RELKIND_VIEW)
			continue;

		/* Don't bother computing anything for non-target tables, either */
		if (!tbinfo->dobj.dump)
			continue;

		numParents = tbinfo->numParents;
		parents = tbinfo->parents;

		if (numParents == 0)
			continue;			/* nothing to see here, move along */

		/* scan for inherited CHECK constraints */
		for (j = 0; j < tbinfo->ncheck; j++)
		{
			ConstraintInfo *constr;

			constr = &(tbinfo->checkexprs[j]);

			for (k = 0; k < numParents; k++)
			{
				int			l;

				parent = parents[k];
				for (l = 0; l < parent->ncheck; l++)
				{
					ConstraintInfo *pconstr = &(parent->checkexprs[l]);

					if (strcmp(pconstr->dobj.name, constr->dobj.name) == 0)
					{
						constr->conislocal = false;
						break;
					}
				}
				if (!constr->conislocal)
					break;
			}
		}
	}
}


/*
 * dumpDatabase:
 *	dump the database definition
 */
static void
dumpDatabase(Archive *AH)
{
	PQExpBuffer dbQry = createPQExpBuffer();
	PQExpBuffer delQry = createPQExpBuffer();
	PQExpBuffer creaQry = createPQExpBuffer();
	PGresult   *res;
	int			ntups;
	int			i_tableoid,
				i_oid,
				i_dba,
				i_encoding,
				i_collate,
				i_ctype,
				i_frozenxid,
				i_tablespace;
	CatalogId	dbCatId;
	DumpId		dbDumpId;
	const char *datname,
			   *dba,
			   *encoding,
			   *collate,
			   *ctype,
			   *tablespace;
	uint32		frozenxid;

	datname = PQdb(g_conn);

	if (g_verbose)
		write_msg(NULL, "saving database definition\n");

	/* Make sure we are in proper schema */
	selectSourceSchema("pg_catalog");

	/* Get the database owner and parameters from pg_database */
	if (g_fout->remoteVersion >= 80400)
	{
		appendPQExpBuffer(dbQry, "SELECT tableoid, oid, "
						  "(%s datdba) AS dba, "
						  "pg_encoding_to_char(encoding) AS encoding, "
						  "datcollate, datctype, datfrozenxid, "
						  "(SELECT spcname FROM pg_tablespace t WHERE t.oid = dattablespace) AS tablespace, "
					  "shobj_description(oid, 'pg_database') AS description "

						  "FROM pg_database "
						  "WHERE datname = ",
						  username_subquery);
		appendStringLiteralAH(dbQry, datname, AH);
	}
	else if (g_fout->remoteVersion >= 80200)
	{
		appendPQExpBuffer(dbQry, "SELECT tableoid, oid, "
						  "(%s datdba) AS dba, "
						  "pg_encoding_to_char(encoding) AS encoding, "
					   "NULL AS datcollate, NULL AS datctype, datfrozenxid, "
						  "(SELECT spcname FROM pg_tablespace t WHERE t.oid = dattablespace) AS tablespace, "
					  "shobj_description(oid, 'pg_database') AS description "

						  "FROM pg_database "
						  "WHERE datname = ",
						  username_subquery);
		appendStringLiteralAH(dbQry, datname, AH);
	}
	else if (g_fout->remoteVersion >= 80000)
	{
		appendPQExpBuffer(dbQry, "SELECT tableoid, oid, "
						  "(%s datdba) AS dba, "
						  "pg_encoding_to_char(encoding) AS encoding, "
					   "NULL AS datcollate, NULL AS datctype, datfrozenxid, "
						  "(SELECT spcname FROM pg_tablespace t WHERE t.oid = dattablespace) AS tablespace "
						  "FROM pg_database "
						  "WHERE datname = ",
						  username_subquery);
		appendStringLiteralAH(dbQry, datname, AH);
	}
	else if (g_fout->remoteVersion >= 70100)
	{
		appendPQExpBuffer(dbQry, "SELECT tableoid, oid, "
						  "(%s datdba) AS dba, "
						  "pg_encoding_to_char(encoding) AS encoding, "
						  "NULL AS datcollate, NULL AS datctype, "
						  "0 AS datfrozenxid, "
						  "NULL AS tablespace "
						  "FROM pg_database "
						  "WHERE datname = ",
						  username_subquery);
		appendStringLiteralAH(dbQry, datname, AH);
	}
	else
	{
		appendPQExpBuffer(dbQry, "SELECT "
						  "(SELECT oid FROM pg_class WHERE relname = 'pg_database') AS tableoid, "
						  "oid, "
						  "(%s datdba) AS dba, "
						  "pg_encoding_to_char(encoding) AS encoding, "
						  "NULL AS datcollate, NULL AS datctype, "
						  "0 AS datfrozenxid, "
						  "NULL AS tablespace "
						  "FROM pg_database "
						  "WHERE datname = ",
						  username_subquery);
		appendStringLiteralAH(dbQry, datname, AH);
	}

	res = PQexec(g_conn, dbQry->data);
	check_sql_result(res, g_conn, dbQry->data, PGRES_TUPLES_OK);

	ntups = PQntuples(res);

	if (ntups <= 0)
	{
		write_msg(NULL, "missing pg_database entry for database \"%s\"\n",
				  datname);
		exit_nicely();
	}

	if (ntups != 1)
	{
		write_msg(NULL, "query returned more than one (%d) pg_database entry for database \"%s\"\n",
				  ntups, datname);
		exit_nicely();
	}

	i_tableoid = PQfnumber(res, "tableoid");
	i_oid = PQfnumber(res, "oid");
	i_dba = PQfnumber(res, "dba");
	i_encoding = PQfnumber(res, "encoding");
	i_collate = PQfnumber(res, "datcollate");
	i_ctype = PQfnumber(res, "datctype");
	i_frozenxid = PQfnumber(res, "datfrozenxid");
	i_tablespace = PQfnumber(res, "tablespace");

	dbCatId.tableoid = atooid(PQgetvalue(res, 0, i_tableoid));
	dbCatId.oid = atooid(PQgetvalue(res, 0, i_oid));
	dba = PQgetvalue(res, 0, i_dba);
	encoding = PQgetvalue(res, 0, i_encoding);
	collate = PQgetvalue(res, 0, i_collate);
	ctype = PQgetvalue(res, 0, i_ctype);
	frozenxid = atooid(PQgetvalue(res, 0, i_frozenxid));
	tablespace = PQgetvalue(res, 0, i_tablespace);

	appendPQExpBuffer(creaQry, "CREATE DATABASE %s WITH TEMPLATE = template0",
					  fmtId(datname));
	if (strlen(encoding) > 0)
	{
		appendPQExpBuffer(creaQry, " ENCODING = ");
		appendStringLiteralAH(creaQry, encoding, AH);
	}
	if (strlen(collate) > 0)
	{
		appendPQExpBuffer(creaQry, " LC_COLLATE = ");
		appendStringLiteralAH(creaQry, collate, AH);
	}
	if (strlen(ctype) > 0)
	{
		appendPQExpBuffer(creaQry, " LC_CTYPE = ");
		appendStringLiteralAH(creaQry, ctype, AH);
	}
	if (strlen(tablespace) > 0 && strcmp(tablespace, "pg_default") != 0)
		appendPQExpBuffer(creaQry, " TABLESPACE = %s",
						  fmtId(tablespace));
	appendPQExpBuffer(creaQry, ";\n");

	if (binary_upgrade)
	{
		appendPQExpBuffer(creaQry, "\n-- For binary upgrade, set datfrozenxid.\n");
		appendPQExpBuffer(creaQry, "UPDATE pg_catalog.pg_database\n"
						  "SET datfrozenxid = '%u'\n"
						  "WHERE	datname = ",
						  frozenxid);
		appendStringLiteralAH(creaQry, datname, AH);
		appendPQExpBuffer(creaQry, ";\n");

	}

	appendPQExpBuffer(delQry, "DROP DATABASE %s;\n",
					  fmtId(datname));

	dbDumpId = createDumpId();

	ArchiveEntry(AH,
				 dbCatId,		/* catalog ID */
				 dbDumpId,		/* dump ID */
				 datname,		/* Name */
				 NULL,			/* Namespace */
				 NULL,			/* Tablespace */
				 dba,			/* Owner */
				 0,				/* relpages */
				 false,			/* with oids */
				 "DATABASE",	/* Desc */
				 SECTION_PRE_DATA,		/* Section */
				 creaQry->data, /* Create */
				 delQry->data,	/* Del */
				 NULL,			/* Copy */
				 NULL,			/* Deps */
				 0,				/* # Deps */
				 NULL,			/* Dumper */
				 NULL);			/* Dumper Arg */

	/*
	 * pg_largeobject and pg_largeobject_metadata come from the old system
	 * intact, so set their relfrozenxids.
	 */
	if (binary_upgrade)
	{
		PGresult   *lo_res;
		PQExpBuffer loFrozenQry = createPQExpBuffer();
		PQExpBuffer loOutQry = createPQExpBuffer();
		int			i_relfrozenxid;

		/*
		 * pg_largeobject
		 */
		appendPQExpBuffer(loFrozenQry, "SELECT relfrozenxid\n"
						  "FROM pg_catalog.pg_class\n"
						  "WHERE oid = %u;\n",
						  LargeObjectRelationId);

		lo_res = PQexec(g_conn, loFrozenQry->data);
		check_sql_result(lo_res, g_conn, loFrozenQry->data, PGRES_TUPLES_OK);

		if (PQntuples(lo_res) != 1)
		{
			write_msg(NULL, "dumpDatabase(): could not find pg_largeobject.relfrozenxid\n");
			exit_nicely();
		}

		i_relfrozenxid = PQfnumber(lo_res, "relfrozenxid");

		appendPQExpBuffer(loOutQry, "\n-- For binary upgrade, set pg_largeobject.relfrozenxid\n");
		appendPQExpBuffer(loOutQry, "UPDATE pg_catalog.pg_class\n"
						  "SET relfrozenxid = '%u'\n"
						  "WHERE oid = %u;\n",
						  atoi(PQgetvalue(lo_res, 0, i_relfrozenxid)),
						  LargeObjectRelationId);
		ArchiveEntry(AH, nilCatalogId, createDumpId(),
					 "pg_largeobject", NULL, NULL, "", 0,
					 false, "pg_largeobject", SECTION_PRE_DATA,
					 loOutQry->data, "", NULL,
					 NULL, 0,
					 NULL, NULL);

		PQclear(lo_res);

		/*
		 * pg_largeobject_metadata
		 */
		if (g_fout->remoteVersion >= 90000)
		{
			resetPQExpBuffer(loFrozenQry);
			resetPQExpBuffer(loOutQry);

			appendPQExpBuffer(loFrozenQry, "SELECT relfrozenxid\n"
							  "FROM pg_catalog.pg_class\n"
							  "WHERE oid = %u;\n",
							  LargeObjectMetadataRelationId);

			lo_res = PQexec(g_conn, loFrozenQry->data);
			check_sql_result(lo_res, g_conn, loFrozenQry->data, PGRES_TUPLES_OK);

			if (PQntuples(lo_res) != 1)
			{
				write_msg(NULL, "dumpDatabase(): could not find pg_largeobject_metadata.relfrozenxid\n");
				exit_nicely();
			}

			i_relfrozenxid = PQfnumber(lo_res, "relfrozenxid");

			appendPQExpBuffer(loOutQry, "\n-- For binary upgrade, set pg_largeobject_metadata.relfrozenxid\n");
			appendPQExpBuffer(loOutQry, "UPDATE pg_catalog.pg_class\n"
							  "SET relfrozenxid = '%u'\n"
							  "WHERE oid = %u;\n",
							  atoi(PQgetvalue(lo_res, 0, i_relfrozenxid)),
							  LargeObjectMetadataRelationId);
			ArchiveEntry(AH, nilCatalogId, createDumpId(),
						 "pg_largeobject_metadata", NULL, NULL, "", 0,
						 false, "pg_largeobject_metadata", SECTION_PRE_DATA,
						 loOutQry->data, "", NULL,
						 NULL, 0,
						 NULL, NULL);

			PQclear(lo_res);
		}

		destroyPQExpBuffer(loFrozenQry);
		destroyPQExpBuffer(loOutQry);
	}

	/* Dump DB comment if any */
	if (g_fout->remoteVersion >= 80200)
	{
		/*
		 * 8.2 keeps comments on shared objects in a shared table, so we
		 * cannot use the dumpComment used for other database objects.
		 */
		char	   *comment = PQgetvalue(res, 0, PQfnumber(res, "description"));

		if (comment && strlen(comment))
		{
			resetPQExpBuffer(dbQry);

			/*
			 * Generates warning when loaded into a differently-named
			 * database.
			 */
			appendPQExpBuffer(dbQry, "COMMENT ON DATABASE %s IS ", fmtId(datname));
			appendStringLiteralAH(dbQry, comment, AH);
			appendPQExpBuffer(dbQry, ";\n");

			ArchiveEntry(AH, dbCatId, createDumpId(), datname, NULL, NULL,
						 dba, 0, false, "COMMENT", SECTION_NONE,
						 dbQry->data, "", NULL,
						 &dbDumpId, 1, NULL, NULL);
		}
	}
	else
	{
		resetPQExpBuffer(dbQry);
		appendPQExpBuffer(dbQry, "DATABASE %s", fmtId(datname));
		dumpComment(AH, dbQry->data, NULL, "",
					dbCatId, 0, dbDumpId);
	}

	PQclear(res);

	/* Dump shared security label. */
	if (!no_security_labels && g_fout->remoteVersion >= 90200)
	{
		PQExpBuffer seclabelQry = createPQExpBuffer();

		buildShSecLabelQuery(g_conn, "pg_database", dbCatId.oid, seclabelQry);
		res = PQexec(g_conn, seclabelQry->data);
		check_sql_result(res, g_conn, seclabelQry->data, PGRES_TUPLES_OK);
		resetPQExpBuffer(seclabelQry);
		emitShSecLabels(g_conn, res, seclabelQry, "DATABASE", datname);
		if (strlen(seclabelQry->data))
			ArchiveEntry(AH, dbCatId, createDumpId(), datname, NULL, NULL,
						 dba, 0, false, "SECURITY LABEL", SECTION_NONE,
						 seclabelQry->data, "", NULL,
						 &dbDumpId, 1, NULL, NULL);
		destroyPQExpBuffer(seclabelQry);
	}

	destroyPQExpBuffer(dbQry);
	destroyPQExpBuffer(delQry);
	destroyPQExpBuffer(creaQry);
}


/*
 * dumpEncoding: put the correct encoding into the archive
 */
static void
dumpEncoding(Archive *AH)
{
	const char *encname = pg_encoding_to_char(AH->encoding);
	PQExpBuffer qry = createPQExpBuffer();

	if (g_verbose)
		write_msg(NULL, "saving encoding = %s\n", encname);

	appendPQExpBuffer(qry, "SET client_encoding = ");
	appendStringLiteralAH(qry, encname, AH);
	appendPQExpBuffer(qry, ";\n");

	ArchiveEntry(AH, nilCatalogId, createDumpId(),
				 "ENCODING", NULL, NULL, "", 0,
				 false, "ENCODING", SECTION_PRE_DATA,
				 qry->data, "", NULL,
				 NULL, 0,
				 NULL, NULL);

	destroyPQExpBuffer(qry);
}


/*
 * dumpStdStrings: put the correct escape string behavior into the archive
 */
static void
dumpStdStrings(Archive *AH)
{
	const char *stdstrings = AH->std_strings ? "on" : "off";
	PQExpBuffer qry = createPQExpBuffer();

	if (g_verbose)
		write_msg(NULL, "saving standard_conforming_strings = %s\n",
				  stdstrings);

	appendPQExpBuffer(qry, "SET standard_conforming_strings = '%s';\n",
					  stdstrings);

	ArchiveEntry(AH, nilCatalogId, createDumpId(),
				 "STDSTRINGS", NULL, NULL, "", 0,
				 false, "STDSTRINGS", SECTION_PRE_DATA,
				 qry->data, "", NULL,
				 NULL, 0,
				 NULL, NULL);

	destroyPQExpBuffer(qry);
}


/*
 * getBlobs:
 *	Collect schema-level data about large objects
 */
static void
getBlobs(Archive *AH)
{
	PQExpBuffer blobQry = createPQExpBuffer();
	BlobInfo   *binfo;
	DumpableObject *bdata;
	PGresult   *res;
	int			ntups;
	int			i;

	/* Verbose message */
	if (g_verbose)
		write_msg(NULL, "reading large objects\n");

	/* Make sure we are in proper schema */
	selectSourceSchema("pg_catalog");

	/* Fetch BLOB OIDs, and owner/ACL data if >= 9.0 */
	if (AH->remoteVersion >= 90000)
		appendPQExpBuffer(blobQry,
						  "SELECT oid, (%s lomowner) AS rolname, lomacl"
						  " FROM pg_largeobject_metadata",
						  username_subquery);
	else if (AH->remoteVersion >= 70100)
		appendPQExpBuffer(blobQry,
						  "SELECT DISTINCT loid, NULL::oid, NULL::oid"
						  " FROM pg_largeobject");
	else
		appendPQExpBuffer(blobQry,
						  "SELECT oid, NULL::oid, NULL::oid"
						  " FROM pg_class WHERE relkind = 'l'");

	res = PQexec(g_conn, blobQry->data);
	check_sql_result(res, g_conn, blobQry->data, PGRES_TUPLES_OK);

	ntups = PQntuples(res);
	if (ntups > 0)
	{
		/*
		 * Each large object has its own BLOB archive entry.
		 */
		binfo = (BlobInfo *) pg_malloc(ntups * sizeof(BlobInfo));

		for (i = 0; i < ntups; i++)
		{
			binfo[i].dobj.objType = DO_BLOB;
			binfo[i].dobj.catId.tableoid = LargeObjectRelationId;
			binfo[i].dobj.catId.oid = atooid(PQgetvalue(res, i, 0));
			AssignDumpId(&binfo[i].dobj);

			binfo[i].dobj.name = pg_strdup(PQgetvalue(res, i, 0));
			if (!PQgetisnull(res, i, 1))
				binfo[i].rolname = pg_strdup(PQgetvalue(res, i, 1));
			else
				binfo[i].rolname = "";
			if (!PQgetisnull(res, i, 2))
				binfo[i].blobacl = pg_strdup(PQgetvalue(res, i, 2));
			else
				binfo[i].blobacl = NULL;
		}

		/*
		 * If we have any large objects, a "BLOBS" archive entry is needed.
		 * This is just a placeholder for sorting; it carries no data now.
		 */
		bdata = (DumpableObject *) pg_malloc(sizeof(DumpableObject));
		bdata->objType = DO_BLOB_DATA;
		bdata->catId = nilCatalogId;
		AssignDumpId(bdata);
		bdata->name = pg_strdup("BLOBS");
	}

	PQclear(res);
	destroyPQExpBuffer(blobQry);
}

/*
 * dumpBlob
 *
 * dump the definition (metadata) of the given large object
 */
static void
dumpBlob(Archive *AH, BlobInfo *binfo)
{
	PQExpBuffer cquery = createPQExpBuffer();
	PQExpBuffer dquery = createPQExpBuffer();

	appendPQExpBuffer(cquery,
					  "SELECT pg_catalog.lo_create('%s');\n",
					  binfo->dobj.name);

	appendPQExpBuffer(dquery,
					  "SELECT pg_catalog.lo_unlink('%s');\n",
					  binfo->dobj.name);

	ArchiveEntry(AH, binfo->dobj.catId, binfo->dobj.dumpId,
				 binfo->dobj.name,
				 NULL, NULL,
				 binfo->rolname, 0, false,
				 "BLOB", SECTION_PRE_DATA,
				 cquery->data, dquery->data, NULL,
				 binfo->dobj.dependencies, binfo->dobj.nDeps,
				 NULL, NULL);

	/* set up tag for comment and/or ACL */
	resetPQExpBuffer(cquery);
	appendPQExpBuffer(cquery, "LARGE OBJECT %s", binfo->dobj.name);

	/* Dump comment if any */
	dumpComment(AH, cquery->data,
				NULL, binfo->rolname,
				binfo->dobj.catId, 0, binfo->dobj.dumpId);

	/* Dump security label if any */
	dumpSecLabel(AH, cquery->data,
				 NULL, binfo->rolname,
				 binfo->dobj.catId, 0, binfo->dobj.dumpId);

	/* Dump ACL if any */
	if (binfo->blobacl)
		dumpACL(AH, binfo->dobj.catId, binfo->dobj.dumpId, "LARGE OBJECT",
				binfo->dobj.name, NULL, cquery->data,
				NULL, binfo->rolname, binfo->blobacl);

	destroyPQExpBuffer(cquery);
	destroyPQExpBuffer(dquery);
}

/*
 * dumpBlobs:
 *	dump the data contents of all large objects
 */
/*
 * This is a data dumper routine, executed in a child for parallel backup, so
 * it must not access the global g_conn but AH->connection instead.
 */
static int
dumpBlobs(Archive *AHX, void *arg)
{
	ArchiveHandle  *AH = (ArchiveHandle *) AHX;
	const char	   *blobQry;
	const char	   *blobFetchQry;
	PGresult	   *res;
	char			buf[LOBBUFSIZE];
	int				ntups;
	int				i;
	int				cnt;

	if (g_verbose)
		write_msg(NULL, "saving large objects\n");

	/* Make sure we are in proper schema */
	selectSourceSchemaOnAH(AH, "pg_catalog");

	/*
	 * Currently, we re-fetch all BLOB OIDs using a cursor.  Consider scanning
	 * the already-in-memory dumpable objects instead...
	 */
	if (AH->public.remoteVersion >= 90000)
		blobQry = "DECLARE bloboid CURSOR FOR SELECT oid FROM pg_largeobject_metadata";
	else if (AH->public.remoteVersion >= 70100)
		blobQry = "DECLARE bloboid CURSOR FOR SELECT DISTINCT loid FROM pg_largeobject";
	else
		blobQry = "DECLARE bloboid CURSOR FOR SELECT oid FROM pg_class WHERE relkind = 'l'";

	res = PQexec(AH->connection, blobQry);
	check_sql_result(res, AH->connection, blobQry, PGRES_COMMAND_OK);

	/* Command to fetch from cursor */
	blobFetchQry = "FETCH 1000 IN bloboid";

	do
	{
		PQclear(res);

		/* Do a fetch */
		res = PQexec(AH->connection, blobFetchQry);
		check_sql_result(res, AH->connection, blobFetchQry, PGRES_TUPLES_OK);

		/* Process the tuples, if any */
		ntups = PQntuples(res);
		for (i = 0; i < ntups; i++)
		{
			Oid			blobOid;
			int			loFd;

			blobOid = atooid(PQgetvalue(res, i, 0));
			/* Open the BLOB */
			loFd = lo_open(AH->connection, blobOid, INV_READ);
			if (loFd == -1)
			{
				write_msg(NULL, "could not open large object %u: %s",
						  blobOid, PQerrorMessage(AH->connection));
				exit_nicely();
			}

			StartBlob((Archive *) AH, blobOid);

			/* Now read it in chunks, sending data to archive */
			do
			{
				cnt = lo_read(AH->connection, loFd, buf, LOBBUFSIZE);
				if (cnt < 0)
				{
					write_msg(NULL, "error reading large object %u: %s",
							  blobOid, PQerrorMessage(AH->connection));
					exit_nicely();
				}

 				/* we try to avoid writing empty chunks */
				if (cnt > 0)
					WriteData((Archive *) AH, buf, cnt);
			} while (cnt > 0);

			lo_close(AH->connection, loFd);

			EndBlob((Archive *) AH, blobOid);
		}
	} while (ntups > 0);

	PQclear(res);

	return 1;
}

static void
binary_upgrade_set_type_oids_by_type_oid(PQExpBuffer upgrade_buffer,
										 Oid pg_type_oid)
{
	PQExpBuffer upgrade_query = createPQExpBuffer();
	int			ntups;
	PGresult   *upgrade_res;
	Oid			pg_type_array_oid;

	appendPQExpBuffer(upgrade_buffer, "\n-- For binary upgrade, must preserve pg_type oid\n");
	appendPQExpBuffer(upgrade_buffer,
	 "SELECT binary_upgrade.set_next_pg_type_oid('%u'::pg_catalog.oid);\n\n",
					  pg_type_oid);

	/* we only support old >= 8.3 for binary upgrades */
	appendPQExpBuffer(upgrade_query,
					  "SELECT typarray "
					  "FROM pg_catalog.pg_type "
					  "WHERE pg_type.oid = '%u'::pg_catalog.oid;",
					  pg_type_oid);

	upgrade_res = PQexec(g_conn, upgrade_query->data);
	check_sql_result(upgrade_res, g_conn, upgrade_query->data, PGRES_TUPLES_OK);

	/* Expecting a single result only */
	ntups = PQntuples(upgrade_res);
	if (ntups != 1)
	{
		write_msg(NULL, ngettext("query returned %d row instead of one: %s\n",
							   "query returned %d rows instead of one: %s\n",
								 ntups),
				  ntups, upgrade_query->data);
		exit_nicely();
	}

	pg_type_array_oid = atooid(PQgetvalue(upgrade_res, 0, PQfnumber(upgrade_res, "typarray")));

	if (OidIsValid(pg_type_array_oid))
	{
		appendPQExpBuffer(upgrade_buffer,
			   "\n-- For binary upgrade, must preserve pg_type array oid\n");
		appendPQExpBuffer(upgrade_buffer,
						  "SELECT binary_upgrade.set_next_array_pg_type_oid('%u'::pg_catalog.oid);\n\n",
						  pg_type_array_oid);
	}

	PQclear(upgrade_res);
	destroyPQExpBuffer(upgrade_query);
}

static bool
binary_upgrade_set_type_oids_by_rel_oid(PQExpBuffer upgrade_buffer,
										Oid pg_rel_oid)
{
	PQExpBuffer upgrade_query = createPQExpBuffer();
	int			ntups;
	PGresult   *upgrade_res;
	Oid			pg_type_oid;
	bool		toast_set = false;

	/* we only support old >= 8.3 for binary upgrades */
	appendPQExpBuffer(upgrade_query,
					  "SELECT c.reltype AS crel, t.reltype AS trel "
					  "FROM pg_catalog.pg_class c "
					  "LEFT JOIN pg_catalog.pg_class t ON "
					  "  (c.reltoastrelid = t.oid) "
					  "WHERE c.oid = '%u'::pg_catalog.oid;",
					  pg_rel_oid);

	upgrade_res = PQexec(g_conn, upgrade_query->data);
	check_sql_result(upgrade_res, g_conn, upgrade_query->data, PGRES_TUPLES_OK);

	/* Expecting a single result only */
	ntups = PQntuples(upgrade_res);
	if (ntups != 1)
	{
		write_msg(NULL, ngettext("query returned %d row instead of one: %s\n",
							   "query returned %d rows instead of one: %s\n",
								 ntups),
				  ntups, upgrade_query->data);
		exit_nicely();
	}

	pg_type_oid = atooid(PQgetvalue(upgrade_res, 0, PQfnumber(upgrade_res, "crel")));

	binary_upgrade_set_type_oids_by_type_oid(upgrade_buffer, pg_type_oid);

	if (!PQgetisnull(upgrade_res, 0, PQfnumber(upgrade_res, "trel")))
	{
		/* Toast tables do not have pg_type array rows */
		Oid			pg_type_toast_oid = atooid(PQgetvalue(upgrade_res, 0,
											PQfnumber(upgrade_res, "trel")));

		appendPQExpBuffer(upgrade_buffer, "\n-- For binary upgrade, must preserve pg_type toast oid\n");
		appendPQExpBuffer(upgrade_buffer,
						  "SELECT binary_upgrade.set_next_toast_pg_type_oid('%u'::pg_catalog.oid);\n\n",
						  pg_type_toast_oid);

		toast_set = true;
	}

	PQclear(upgrade_res);
	destroyPQExpBuffer(upgrade_query);

	return toast_set;
}

static void
binary_upgrade_set_pg_class_oids(PQExpBuffer upgrade_buffer, Oid pg_class_oid,
								 bool is_index)
{
	PQExpBuffer upgrade_query = createPQExpBuffer();
	int			ntups;
	PGresult   *upgrade_res;
	Oid			pg_class_reltoastrelid;
	Oid			pg_class_reltoastidxid;

	appendPQExpBuffer(upgrade_query,
					  "SELECT c.reltoastrelid, t.reltoastidxid "
					  "FROM pg_catalog.pg_class c LEFT JOIN "
					  "pg_catalog.pg_class t ON (c.reltoastrelid = t.oid) "
					  "WHERE c.oid = '%u'::pg_catalog.oid;",
					  pg_class_oid);

	upgrade_res = PQexec(g_conn, upgrade_query->data);
	check_sql_result(upgrade_res, g_conn, upgrade_query->data, PGRES_TUPLES_OK);

	/* Expecting a single result only */
	ntups = PQntuples(upgrade_res);
	if (ntups != 1)
	{
		write_msg(NULL, ngettext("query returned %d row instead of one: %s\n",
							   "query returned %d rows instead of one: %s\n",
								 ntups),
				  ntups, upgrade_query->data);
		exit_nicely();
	}

	pg_class_reltoastrelid = atooid(PQgetvalue(upgrade_res, 0, PQfnumber(upgrade_res, "reltoastrelid")));
	pg_class_reltoastidxid = atooid(PQgetvalue(upgrade_res, 0, PQfnumber(upgrade_res, "reltoastidxid")));

	appendPQExpBuffer(upgrade_buffer,
				   "\n-- For binary upgrade, must preserve pg_class oids\n");

	if (!is_index)
	{
		appendPQExpBuffer(upgrade_buffer,
						  "SELECT binary_upgrade.set_next_heap_pg_class_oid('%u'::pg_catalog.oid);\n",
						  pg_class_oid);
		/* only tables have toast tables, not indexes */
		if (OidIsValid(pg_class_reltoastrelid))
		{
			/*
			 * One complexity is that the table definition might not require
			 * the creation of a TOAST table, and the TOAST table might have
			 * been created long after table creation, when the table was
			 * loaded with wide data.  By setting the TOAST oid we force
			 * creation of the TOAST heap and TOAST index by the backend so we
			 * can cleanly copy the files during binary upgrade.
			 */

			appendPQExpBuffer(upgrade_buffer,
							  "SELECT binary_upgrade.set_next_toast_pg_class_oid('%u'::pg_catalog.oid);\n",
							  pg_class_reltoastrelid);

			/* every toast table has an index */
			appendPQExpBuffer(upgrade_buffer,
							  "SELECT binary_upgrade.set_next_index_pg_class_oid('%u'::pg_catalog.oid);\n",
							  pg_class_reltoastidxid);
		}
	}
	else
		appendPQExpBuffer(upgrade_buffer,
						  "SELECT binary_upgrade.set_next_index_pg_class_oid('%u'::pg_catalog.oid);\n",
						  pg_class_oid);

	appendPQExpBuffer(upgrade_buffer, "\n");

	PQclear(upgrade_res);
	destroyPQExpBuffer(upgrade_query);
}

/*
 * If the DumpableObject is a member of an extension, add a suitable
 * ALTER EXTENSION ADD command to the creation commands in upgrade_buffer.
 */
static void
binary_upgrade_extension_member(PQExpBuffer upgrade_buffer,
								DumpableObject *dobj,
								const char *objlabel)
{
	DumpableObject *extobj = NULL;
	int			i;

	if (!dobj->ext_member)
		return;

	/*
	 * Find the parent extension.  We could avoid this search if we wanted to
	 * add a link field to DumpableObject, but the space costs of that would
	 * be considerable.  We assume that member objects could only have a
	 * direct dependency on their own extension, not any others.
	 */
	for (i = 0; i < dobj->nDeps; i++)
	{
		extobj = findObjectByDumpId(dobj->dependencies[i]);
		if (extobj && extobj->objType == DO_EXTENSION)
			break;
		extobj = NULL;
	}
	if (extobj == NULL)
	{
		write_msg(NULL, "could not find parent extension for %s", objlabel);
		exit_nicely();
	}

	appendPQExpBuffer(upgrade_buffer,
	  "\n-- For binary upgrade, handle extension membership the hard way\n");
	appendPQExpBuffer(upgrade_buffer, "ALTER EXTENSION %s ADD %s;\n",
					  fmtId(extobj->name),
					  objlabel);
}

/*
 * getNamespaces:
 *	  read all namespaces in the system catalogs and return them in the
 * NamespaceInfo* structure
 *
 *	numNamespaces is set to the number of namespaces read in
 */
NamespaceInfo *
getNamespaces(int *numNamespaces)
{
	PGresult   *res;
	int			ntups;
	int			i;
	PQExpBuffer query;
	NamespaceInfo *nsinfo;
	int			i_tableoid;
	int			i_oid;
	int			i_nspname;
	int			i_rolname;
	int			i_nspacl;

	/*
	 * Before 7.3, there are no real namespaces; create two dummy entries, one
	 * for user stuff and one for system stuff.
	 */
	if (g_fout->remoteVersion < 70300)
	{
		nsinfo = (NamespaceInfo *) pg_malloc(2 * sizeof(NamespaceInfo));

		nsinfo[0].dobj.objType = DO_NAMESPACE;
		nsinfo[0].dobj.catId.tableoid = 0;
		nsinfo[0].dobj.catId.oid = 0;
		AssignDumpId(&nsinfo[0].dobj);
		nsinfo[0].dobj.name = pg_strdup("public");
		nsinfo[0].rolname = pg_strdup("");
		nsinfo[0].nspacl = pg_strdup("");

		selectDumpableNamespace(&nsinfo[0]);

		nsinfo[1].dobj.objType = DO_NAMESPACE;
		nsinfo[1].dobj.catId.tableoid = 0;
		nsinfo[1].dobj.catId.oid = 1;
		AssignDumpId(&nsinfo[1].dobj);
		nsinfo[1].dobj.name = pg_strdup("pg_catalog");
		nsinfo[1].rolname = pg_strdup("");
		nsinfo[1].nspacl = pg_strdup("");

		selectDumpableNamespace(&nsinfo[1]);

		g_namespaces = nsinfo;
		g_numNamespaces = *numNamespaces = 2;

		return nsinfo;
	}

	query = createPQExpBuffer();

	/* Make sure we are in proper schema */
	selectSourceSchema("pg_catalog");

	/*
	 * we fetch all namespaces including system ones, so that every object we
	 * read in can be linked to a containing namespace.
	 */
	appendPQExpBuffer(query, "SELECT tableoid, oid, nspname, "
					  "(%s nspowner) AS rolname, "
					  "nspacl FROM pg_namespace",
					  username_subquery);

	res = PQexec(g_conn, query->data);
	check_sql_result(res, g_conn, query->data, PGRES_TUPLES_OK);

	ntups = PQntuples(res);

	nsinfo = (NamespaceInfo *) pg_malloc(ntups * sizeof(NamespaceInfo));

	i_tableoid = PQfnumber(res, "tableoid");
	i_oid = PQfnumber(res, "oid");
	i_nspname = PQfnumber(res, "nspname");
	i_rolname = PQfnumber(res, "rolname");
	i_nspacl = PQfnumber(res, "nspacl");

	for (i = 0; i < ntups; i++)
	{
		nsinfo[i].dobj.objType = DO_NAMESPACE;
		nsinfo[i].dobj.catId.tableoid = atooid(PQgetvalue(res, i, i_tableoid));
		nsinfo[i].dobj.catId.oid = atooid(PQgetvalue(res, i, i_oid));
		AssignDumpId(&nsinfo[i].dobj);
		nsinfo[i].dobj.name = pg_strdup(PQgetvalue(res, i, i_nspname));
		nsinfo[i].rolname = pg_strdup(PQgetvalue(res, i, i_rolname));
		nsinfo[i].nspacl = pg_strdup(PQgetvalue(res, i, i_nspacl));

		/* Decide whether to dump this namespace */
		selectDumpableNamespace(&nsinfo[i]);

		if (strlen(nsinfo[i].rolname) == 0)
			write_msg(NULL, "WARNING: owner of schema \"%s\" appears to be invalid\n",
					  nsinfo[i].dobj.name);
	}

	PQclear(res);
	destroyPQExpBuffer(query);

	g_namespaces = nsinfo;
	g_numNamespaces = *numNamespaces = ntups;

	return nsinfo;
}

/*
 * findNamespace:
 *		given a namespace OID and an object OID, look up the info read by
 *		getNamespaces
 *
 * NB: for pre-7.3 source database, we use object OID to guess whether it's
 * a system object or not.	In 7.3 and later there is no guessing.
 */
static NamespaceInfo *
findNamespace(Oid nsoid, Oid objoid)
{
	int			i;

	if (g_fout->remoteVersion >= 70300)
	{
		for (i = 0; i < g_numNamespaces; i++)
		{
			NamespaceInfo *nsinfo = &g_namespaces[i];

			if (nsoid == nsinfo->dobj.catId.oid)
				return nsinfo;
		}
		write_msg(NULL, "schema with OID %u does not exist\n", nsoid);
		exit_nicely();
	}
	else
	{
		/* This code depends on the layout set up by getNamespaces. */
		if (objoid > g_last_builtin_oid)
			i = 0;				/* user object */
		else
			i = 1;				/* system object */
		return &g_namespaces[i];
	}

	return NULL;				/* keep compiler quiet */
}

/*
 * getExtensions:
 *	  read all extensions in the system catalogs and return them in the
 * ExtensionInfo* structure
 *
 *	numExtensions is set to the number of extensions read in
 */
ExtensionInfo *
getExtensions(int *numExtensions)
{
	PGresult   *res;
	int			ntups;
	int			i;
	PQExpBuffer query;
	ExtensionInfo *extinfo;
	int			i_tableoid;
	int			i_oid;
	int			i_extname;
	int			i_nspname;
	int			i_extrelocatable;
	int			i_extversion;
	int			i_extconfig;
	int			i_extcondition;

	/*
	 * Before 9.1, there are no extensions.
	 */
	if (g_fout->remoteVersion < 90100)
	{
		*numExtensions = 0;
		return NULL;
	}

	query = createPQExpBuffer();

	/* Make sure we are in proper schema */
	selectSourceSchema("pg_catalog");

	appendPQExpBuffer(query, "SELECT x.tableoid, x.oid, "
					  "x.extname, n.nspname, x.extrelocatable, x.extversion, x.extconfig, x.extcondition "
					  "FROM pg_extension x "
					  "JOIN pg_namespace n ON n.oid = x.extnamespace");

	res = PQexec(g_conn, query->data);
	check_sql_result(res, g_conn, query->data, PGRES_TUPLES_OK);

	ntups = PQntuples(res);

	extinfo = (ExtensionInfo *) pg_malloc(ntups * sizeof(ExtensionInfo));

	i_tableoid = PQfnumber(res, "tableoid");
	i_oid = PQfnumber(res, "oid");
	i_extname = PQfnumber(res, "extname");
	i_nspname = PQfnumber(res, "nspname");
	i_extrelocatable = PQfnumber(res, "extrelocatable");
	i_extversion = PQfnumber(res, "extversion");
	i_extconfig = PQfnumber(res, "extconfig");
	i_extcondition = PQfnumber(res, "extcondition");

	for (i = 0; i < ntups; i++)
	{
		extinfo[i].dobj.objType = DO_EXTENSION;
		extinfo[i].dobj.catId.tableoid = atooid(PQgetvalue(res, i, i_tableoid));
		extinfo[i].dobj.catId.oid = atooid(PQgetvalue(res, i, i_oid));
		AssignDumpId(&extinfo[i].dobj);
		extinfo[i].dobj.name = pg_strdup(PQgetvalue(res, i, i_extname));
		extinfo[i].namespace = pg_strdup(PQgetvalue(res, i, i_nspname));
		extinfo[i].relocatable = *(PQgetvalue(res, i, i_extrelocatable)) == 't';
		extinfo[i].extversion = pg_strdup(PQgetvalue(res, i, i_extversion));
		extinfo[i].extconfig = pg_strdup(PQgetvalue(res, i, i_extconfig));
		extinfo[i].extcondition = pg_strdup(PQgetvalue(res, i, i_extcondition));

		/* Decide whether we want to dump it */
		selectDumpableExtension(&(extinfo[i]));
	}

	PQclear(res);
	destroyPQExpBuffer(query);

	*numExtensions = ntups;

	return extinfo;
}

/*
 * getTypes:
 *	  read all types in the system catalogs and return them in the
 * TypeInfo* structure
 *
 *	numTypes is set to the number of types read in
 *
 * NB: this must run after getFuncs() because we assume we can do
 * findFuncByOid().
 */
TypeInfo *
getTypes(int *numTypes)
{
	PGresult   *res;
	int			ntups;
	int			i;
	PQExpBuffer query = createPQExpBuffer();
	TypeInfo   *tyinfo;
	ShellTypeInfo *stinfo;
	int			i_tableoid;
	int			i_oid;
	int			i_typname;
	int			i_typnamespace;
	int			i_rolname;
	int			i_typinput;
	int			i_typoutput;
	int			i_typelem;
	int			i_typrelid;
	int			i_typrelkind;
	int			i_typtype;
	int			i_typisdefined;
	int			i_isarray;

	/*
	 * we include even the built-in types because those may be used as array
	 * elements by user-defined types
	 *
	 * we filter out the built-in types when we dump out the types
	 *
	 * same approach for undefined (shell) types and array types
	 *
	 * Note: as of 8.3 we can reliably detect whether a type is an
	 * auto-generated array type by checking the element type's typarray.
	 * (Before that the test is capable of generating false positives.) We
	 * still check for name beginning with '_', though, so as to avoid the
	 * cost of the subselect probe for all standard types.	This would have to
	 * be revisited if the backend ever allows renaming of array types.
	 */

	/* Make sure we are in proper schema */
	selectSourceSchema("pg_catalog");

	if (g_fout->remoteVersion >= 80300)
	{
		appendPQExpBuffer(query, "SELECT tableoid, oid, typname, "
						  "typnamespace, "
						  "(%s typowner) AS rolname, "
						  "typinput::oid AS typinput, "
						  "typoutput::oid AS typoutput, typelem, typrelid, "
						  "CASE WHEN typrelid = 0 THEN ' '::\"char\" "
						  "ELSE (SELECT relkind FROM pg_class WHERE oid = typrelid) END AS typrelkind, "
						  "typtype, typisdefined, "
						  "typname[0] = '_' AND typelem != 0 AND "
						  "(SELECT typarray FROM pg_type te WHERE oid = pg_type.typelem) = oid AS isarray "
						  "FROM pg_type",
						  username_subquery);
	}
	else if (g_fout->remoteVersion >= 70300)
	{
		appendPQExpBuffer(query, "SELECT tableoid, oid, typname, "
						  "typnamespace, "
						  "(%s typowner) AS rolname, "
						  "typinput::oid AS typinput, "
						  "typoutput::oid AS typoutput, typelem, typrelid, "
						  "CASE WHEN typrelid = 0 THEN ' '::\"char\" "
						  "ELSE (SELECT relkind FROM pg_class WHERE oid = typrelid) END AS typrelkind, "
						  "typtype, typisdefined, "
						  "typname[0] = '_' AND typelem != 0 AS isarray "
						  "FROM pg_type",
						  username_subquery);
	}
	else if (g_fout->remoteVersion >= 70100)
	{
		appendPQExpBuffer(query, "SELECT tableoid, oid, typname, "
						  "0::oid AS typnamespace, "
						  "(%s typowner) AS rolname, "
						  "typinput::oid AS typinput, "
						  "typoutput::oid AS typoutput, typelem, typrelid, "
						  "CASE WHEN typrelid = 0 THEN ' '::\"char\" "
						  "ELSE (SELECT relkind FROM pg_class WHERE oid = typrelid) END AS typrelkind, "
						  "typtype, typisdefined, "
						  "typname[0] = '_' AND typelem != 0 AS isarray "
						  "FROM pg_type",
						  username_subquery);
	}
	else
	{
		appendPQExpBuffer(query, "SELECT "
		 "(SELECT oid FROM pg_class WHERE relname = 'pg_type') AS tableoid, "
						  "oid, typname, "
						  "0::oid AS typnamespace, "
						  "(%s typowner) AS rolname, "
						  "typinput::oid AS typinput, "
						  "typoutput::oid AS typoutput, typelem, typrelid, "
						  "CASE WHEN typrelid = 0 THEN ' '::\"char\" "
						  "ELSE (SELECT relkind FROM pg_class WHERE oid = typrelid) END AS typrelkind, "
						  "typtype, typisdefined, "
						  "typname[0] = '_' AND typelem != 0 AS isarray "
						  "FROM pg_type",
						  username_subquery);
	}

	res = PQexec(g_conn, query->data);
	check_sql_result(res, g_conn, query->data, PGRES_TUPLES_OK);

	ntups = PQntuples(res);

	tyinfo = (TypeInfo *) pg_malloc(ntups * sizeof(TypeInfo));

	i_tableoid = PQfnumber(res, "tableoid");
	i_oid = PQfnumber(res, "oid");
	i_typname = PQfnumber(res, "typname");
	i_typnamespace = PQfnumber(res, "typnamespace");
	i_rolname = PQfnumber(res, "rolname");
	i_typinput = PQfnumber(res, "typinput");
	i_typoutput = PQfnumber(res, "typoutput");
	i_typelem = PQfnumber(res, "typelem");
	i_typrelid = PQfnumber(res, "typrelid");
	i_typrelkind = PQfnumber(res, "typrelkind");
	i_typtype = PQfnumber(res, "typtype");
	i_typisdefined = PQfnumber(res, "typisdefined");
	i_isarray = PQfnumber(res, "isarray");

	for (i = 0; i < ntups; i++)
	{
		tyinfo[i].dobj.objType = DO_TYPE;
		tyinfo[i].dobj.catId.tableoid = atooid(PQgetvalue(res, i, i_tableoid));
		tyinfo[i].dobj.catId.oid = atooid(PQgetvalue(res, i, i_oid));
		AssignDumpId(&tyinfo[i].dobj);
		tyinfo[i].dobj.name = pg_strdup(PQgetvalue(res, i, i_typname));
		tyinfo[i].dobj.namespace = findNamespace(atooid(PQgetvalue(res, i, i_typnamespace)),
												 tyinfo[i].dobj.catId.oid);
		tyinfo[i].rolname = pg_strdup(PQgetvalue(res, i, i_rolname));
		tyinfo[i].typelem = atooid(PQgetvalue(res, i, i_typelem));
		tyinfo[i].typrelid = atooid(PQgetvalue(res, i, i_typrelid));
		tyinfo[i].typrelkind = *PQgetvalue(res, i, i_typrelkind);
		tyinfo[i].typtype = *PQgetvalue(res, i, i_typtype);
		tyinfo[i].shellType = NULL;

		if (strcmp(PQgetvalue(res, i, i_typisdefined), "t") == 0)
			tyinfo[i].isDefined = true;
		else
			tyinfo[i].isDefined = false;

		if (strcmp(PQgetvalue(res, i, i_isarray), "t") == 0)
			tyinfo[i].isArray = true;
		else
			tyinfo[i].isArray = false;

		/* Decide whether we want to dump it */
		selectDumpableType(&tyinfo[i]);

		/*
		 * If it's a domain, fetch info about its constraints, if any
		 */
		tyinfo[i].nDomChecks = 0;
		tyinfo[i].domChecks = NULL;
		if (tyinfo[i].dobj.dump && tyinfo[i].typtype == TYPTYPE_DOMAIN)
			getDomainConstraints(&(tyinfo[i]));

		/*
		 * If it's a base type, make a DumpableObject representing a shell
		 * definition of the type.	We will need to dump that ahead of the I/O
		 * functions for the type.  Similarly, range types need a shell
		 * definition in case they have a canonicalize function.
		 *
		 * Note: the shell type doesn't have a catId.  You might think it
		 * should copy the base type's catId, but then it might capture the
		 * pg_depend entries for the type, which we don't want.
		 */
		if (tyinfo[i].dobj.dump && (tyinfo[i].typtype == TYPTYPE_BASE ||
									tyinfo[i].typtype == TYPTYPE_RANGE))
		{
			stinfo = (ShellTypeInfo *) pg_malloc(sizeof(ShellTypeInfo));
			stinfo->dobj.objType = DO_SHELL_TYPE;
			stinfo->dobj.catId = nilCatalogId;
			AssignDumpId(&stinfo->dobj);
			stinfo->dobj.name = pg_strdup(tyinfo[i].dobj.name);
			stinfo->dobj.namespace = tyinfo[i].dobj.namespace;
			stinfo->baseType = &(tyinfo[i]);
			tyinfo[i].shellType = stinfo;

			/*
			 * Initially mark the shell type as not to be dumped.  We'll only
			 * dump it if the I/O or canonicalize functions need to be dumped;
			 * this is taken care of while sorting dependencies.
			 */
			stinfo->dobj.dump = false;

			/*
			 * However, if dumping from pre-7.3, there will be no dependency
			 * info so we have to fake it here.  We only need to worry about
			 * typinput and typoutput since the other functions only exist
			 * post-7.3.
			 */
			if (g_fout->remoteVersion < 70300)
			{
				Oid			typinput;
				Oid			typoutput;
				FuncInfo   *funcInfo;

				typinput = atooid(PQgetvalue(res, i, i_typinput));
				typoutput = atooid(PQgetvalue(res, i, i_typoutput));

				funcInfo = findFuncByOid(typinput);
				if (funcInfo && funcInfo->dobj.dump)
				{
					/* base type depends on function */
					addObjectDependency(&tyinfo[i].dobj,
										funcInfo->dobj.dumpId);
					/* function depends on shell type */
					addObjectDependency(&funcInfo->dobj,
										stinfo->dobj.dumpId);
					/* mark shell type as to be dumped */
					stinfo->dobj.dump = true;
				}

				funcInfo = findFuncByOid(typoutput);
				if (funcInfo && funcInfo->dobj.dump)
				{
					/* base type depends on function */
					addObjectDependency(&tyinfo[i].dobj,
										funcInfo->dobj.dumpId);
					/* function depends on shell type */
					addObjectDependency(&funcInfo->dobj,
										stinfo->dobj.dumpId);
					/* mark shell type as to be dumped */
					stinfo->dobj.dump = true;
				}
			}
		}

		if (strlen(tyinfo[i].rolname) == 0 && tyinfo[i].isDefined)
			write_msg(NULL, "WARNING: owner of data type \"%s\" appears to be invalid\n",
					  tyinfo[i].dobj.name);
	}

	*numTypes = ntups;

	PQclear(res);

	destroyPQExpBuffer(query);

	return tyinfo;
}

/*
 * getOperators:
 *	  read all operators in the system catalogs and return them in the
 * OprInfo* structure
 *
 *	numOprs is set to the number of operators read in
 */
OprInfo *
getOperators(int *numOprs)
{
	PGresult   *res;
	int			ntups;
	int			i;
	PQExpBuffer query = createPQExpBuffer();
	OprInfo    *oprinfo;
	int			i_tableoid;
	int			i_oid;
	int			i_oprname;
	int			i_oprnamespace;
	int			i_rolname;
	int			i_oprcode;

	/*
	 * find all operators, including builtin operators; we filter out
	 * system-defined operators at dump-out time.
	 */

	/* Make sure we are in proper schema */
	selectSourceSchema("pg_catalog");

	if (g_fout->remoteVersion >= 70300)
	{
		appendPQExpBuffer(query, "SELECT tableoid, oid, oprname, "
						  "oprnamespace, "
						  "(%s oprowner) AS rolname, "
						  "oprcode::oid AS oprcode "
						  "FROM pg_operator",
						  username_subquery);
	}
	else if (g_fout->remoteVersion >= 70100)
	{
		appendPQExpBuffer(query, "SELECT tableoid, oid, oprname, "
						  "0::oid AS oprnamespace, "
						  "(%s oprowner) AS rolname, "
						  "oprcode::oid AS oprcode "
						  "FROM pg_operator",
						  username_subquery);
	}
	else
	{
		appendPQExpBuffer(query, "SELECT "
						  "(SELECT oid FROM pg_class WHERE relname = 'pg_operator') AS tableoid, "
						  "oid, oprname, "
						  "0::oid AS oprnamespace, "
						  "(%s oprowner) AS rolname, "
						  "oprcode::oid AS oprcode "
						  "FROM pg_operator",
						  username_subquery);
	}

	res = PQexec(g_conn, query->data);
	check_sql_result(res, g_conn, query->data, PGRES_TUPLES_OK);

	ntups = PQntuples(res);
	*numOprs = ntups;

	oprinfo = (OprInfo *) pg_malloc(ntups * sizeof(OprInfo));

	i_tableoid = PQfnumber(res, "tableoid");
	i_oid = PQfnumber(res, "oid");
	i_oprname = PQfnumber(res, "oprname");
	i_oprnamespace = PQfnumber(res, "oprnamespace");
	i_rolname = PQfnumber(res, "rolname");
	i_oprcode = PQfnumber(res, "oprcode");

	for (i = 0; i < ntups; i++)
	{
		oprinfo[i].dobj.objType = DO_OPERATOR;
		oprinfo[i].dobj.catId.tableoid = atooid(PQgetvalue(res, i, i_tableoid));
		oprinfo[i].dobj.catId.oid = atooid(PQgetvalue(res, i, i_oid));
		AssignDumpId(&oprinfo[i].dobj);
		oprinfo[i].dobj.name = pg_strdup(PQgetvalue(res, i, i_oprname));
		oprinfo[i].dobj.namespace = findNamespace(atooid(PQgetvalue(res, i, i_oprnamespace)),
												  oprinfo[i].dobj.catId.oid);
		oprinfo[i].rolname = pg_strdup(PQgetvalue(res, i, i_rolname));
		oprinfo[i].oprcode = atooid(PQgetvalue(res, i, i_oprcode));

		/* Decide whether we want to dump it */
		selectDumpableObject(&(oprinfo[i].dobj));

		if (strlen(oprinfo[i].rolname) == 0)
			write_msg(NULL, "WARNING: owner of operator \"%s\" appears to be invalid\n",
					  oprinfo[i].dobj.name);
	}

	PQclear(res);

	destroyPQExpBuffer(query);

	return oprinfo;
}

/*
 * getCollations:
 *	  read all collations in the system catalogs and return them in the
 * CollInfo* structure
 *
 *	numCollations is set to the number of collations read in
 */
CollInfo *
getCollations(int *numCollations)
{
	PGresult   *res;
	int			ntups;
	int			i;
	PQExpBuffer query = createPQExpBuffer();
	CollInfo   *collinfo;
	int			i_tableoid;
	int			i_oid;
	int			i_collname;
	int			i_collnamespace;
	int			i_rolname;

	/* Collations didn't exist pre-9.1 */
	if (g_fout->remoteVersion < 90100)
	{
		*numCollations = 0;
		return NULL;
	}

	/*
	 * find all collations, including builtin collations; we filter out
	 * system-defined collations at dump-out time.
	 */

	/* Make sure we are in proper schema */
	selectSourceSchema("pg_catalog");

	appendPQExpBuffer(query, "SELECT tableoid, oid, collname, "
					  "collnamespace, "
					  "(%s collowner) AS rolname "
					  "FROM pg_collation",
					  username_subquery);

	res = PQexec(g_conn, query->data);
	check_sql_result(res, g_conn, query->data, PGRES_TUPLES_OK);

	ntups = PQntuples(res);
	*numCollations = ntups;

	collinfo = (CollInfo *) pg_malloc(ntups * sizeof(CollInfo));

	i_tableoid = PQfnumber(res, "tableoid");
	i_oid = PQfnumber(res, "oid");
	i_collname = PQfnumber(res, "collname");
	i_collnamespace = PQfnumber(res, "collnamespace");
	i_rolname = PQfnumber(res, "rolname");

	for (i = 0; i < ntups; i++)
	{
		collinfo[i].dobj.objType = DO_COLLATION;
		collinfo[i].dobj.catId.tableoid = atooid(PQgetvalue(res, i, i_tableoid));
		collinfo[i].dobj.catId.oid = atooid(PQgetvalue(res, i, i_oid));
		AssignDumpId(&collinfo[i].dobj);
		collinfo[i].dobj.name = pg_strdup(PQgetvalue(res, i, i_collname));
		collinfo[i].dobj.namespace = findNamespace(atooid(PQgetvalue(res, i, i_collnamespace)),
												 collinfo[i].dobj.catId.oid);
		collinfo[i].rolname = pg_strdup(PQgetvalue(res, i, i_rolname));

		/* Decide whether we want to dump it */
		selectDumpableObject(&(collinfo[i].dobj));
	}

	PQclear(res);

	destroyPQExpBuffer(query);

	return collinfo;
}

/*
 * getConversions:
 *	  read all conversions in the system catalogs and return them in the
 * ConvInfo* structure
 *
 *	numConversions is set to the number of conversions read in
 */
ConvInfo *
getConversions(int *numConversions)
{
	PGresult   *res;
	int			ntups;
	int			i;
	PQExpBuffer query = createPQExpBuffer();
	ConvInfo   *convinfo;
	int			i_tableoid;
	int			i_oid;
	int			i_conname;
	int			i_connamespace;
	int			i_rolname;

	/* Conversions didn't exist pre-7.3 */
	if (g_fout->remoteVersion < 70300)
	{
		*numConversions = 0;
		return NULL;
	}

	/*
	 * find all conversions, including builtin conversions; we filter out
	 * system-defined conversions at dump-out time.
	 */

	/* Make sure we are in proper schema */
	selectSourceSchema("pg_catalog");

	appendPQExpBuffer(query, "SELECT tableoid, oid, conname, "
					  "connamespace, "
					  "(%s conowner) AS rolname "
					  "FROM pg_conversion",
					  username_subquery);

	res = PQexec(g_conn, query->data);
	check_sql_result(res, g_conn, query->data, PGRES_TUPLES_OK);

	ntups = PQntuples(res);
	*numConversions = ntups;

	convinfo = (ConvInfo *) pg_malloc(ntups * sizeof(ConvInfo));

	i_tableoid = PQfnumber(res, "tableoid");
	i_oid = PQfnumber(res, "oid");
	i_conname = PQfnumber(res, "conname");
	i_connamespace = PQfnumber(res, "connamespace");
	i_rolname = PQfnumber(res, "rolname");

	for (i = 0; i < ntups; i++)
	{
		convinfo[i].dobj.objType = DO_CONVERSION;
		convinfo[i].dobj.catId.tableoid = atooid(PQgetvalue(res, i, i_tableoid));
		convinfo[i].dobj.catId.oid = atooid(PQgetvalue(res, i, i_oid));
		AssignDumpId(&convinfo[i].dobj);
		convinfo[i].dobj.name = pg_strdup(PQgetvalue(res, i, i_conname));
		convinfo[i].dobj.namespace = findNamespace(atooid(PQgetvalue(res, i, i_connamespace)),
												 convinfo[i].dobj.catId.oid);
		convinfo[i].rolname = pg_strdup(PQgetvalue(res, i, i_rolname));

		/* Decide whether we want to dump it */
		selectDumpableObject(&(convinfo[i].dobj));
	}

	PQclear(res);

	destroyPQExpBuffer(query);

	return convinfo;
}

/*
 * getOpclasses:
 *	  read all opclasses in the system catalogs and return them in the
 * OpclassInfo* structure
 *
 *	numOpclasses is set to the number of opclasses read in
 */
OpclassInfo *
getOpclasses(int *numOpclasses)
{
	PGresult   *res;
	int			ntups;
	int			i;
	PQExpBuffer query = createPQExpBuffer();
	OpclassInfo *opcinfo;
	int			i_tableoid;
	int			i_oid;
	int			i_opcname;
	int			i_opcnamespace;
	int			i_rolname;

	/*
	 * find all opclasses, including builtin opclasses; we filter out
	 * system-defined opclasses at dump-out time.
	 */

	/* Make sure we are in proper schema */
	selectSourceSchema("pg_catalog");

	if (g_fout->remoteVersion >= 70300)
	{
		appendPQExpBuffer(query, "SELECT tableoid, oid, opcname, "
						  "opcnamespace, "
						  "(%s opcowner) AS rolname "
						  "FROM pg_opclass",
						  username_subquery);
	}
	else if (g_fout->remoteVersion >= 70100)
	{
		appendPQExpBuffer(query, "SELECT tableoid, oid, opcname, "
						  "0::oid AS opcnamespace, "
						  "''::name AS rolname "
						  "FROM pg_opclass");
	}
	else
	{
		appendPQExpBuffer(query, "SELECT "
						  "(SELECT oid FROM pg_class WHERE relname = 'pg_opclass') AS tableoid, "
						  "oid, opcname, "
						  "0::oid AS opcnamespace, "
						  "''::name AS rolname "
						  "FROM pg_opclass");
	}

	res = PQexec(g_conn, query->data);
	check_sql_result(res, g_conn, query->data, PGRES_TUPLES_OK);

	ntups = PQntuples(res);
	*numOpclasses = ntups;

	opcinfo = (OpclassInfo *) pg_malloc(ntups * sizeof(OpclassInfo));

	i_tableoid = PQfnumber(res, "tableoid");
	i_oid = PQfnumber(res, "oid");
	i_opcname = PQfnumber(res, "opcname");
	i_opcnamespace = PQfnumber(res, "opcnamespace");
	i_rolname = PQfnumber(res, "rolname");

	for (i = 0; i < ntups; i++)
	{
		opcinfo[i].dobj.objType = DO_OPCLASS;
		opcinfo[i].dobj.catId.tableoid = atooid(PQgetvalue(res, i, i_tableoid));
		opcinfo[i].dobj.catId.oid = atooid(PQgetvalue(res, i, i_oid));
		AssignDumpId(&opcinfo[i].dobj);
		opcinfo[i].dobj.name = pg_strdup(PQgetvalue(res, i, i_opcname));
		opcinfo[i].dobj.namespace = findNamespace(atooid(PQgetvalue(res, i, i_opcnamespace)),
												  opcinfo[i].dobj.catId.oid);
		opcinfo[i].rolname = pg_strdup(PQgetvalue(res, i, i_rolname));

		/* Decide whether we want to dump it */
		selectDumpableObject(&(opcinfo[i].dobj));

		if (g_fout->remoteVersion >= 70300)
		{
			if (strlen(opcinfo[i].rolname) == 0)
				write_msg(NULL, "WARNING: owner of operator class \"%s\" appears to be invalid\n",
						  opcinfo[i].dobj.name);
		}
	}

	PQclear(res);

	destroyPQExpBuffer(query);

	return opcinfo;
}

/*
 * getOpfamilies:
 *	  read all opfamilies in the system catalogs and return them in the
 * OpfamilyInfo* structure
 *
 *	numOpfamilies is set to the number of opfamilies read in
 */
OpfamilyInfo *
getOpfamilies(int *numOpfamilies)
{
	PGresult   *res;
	int			ntups;
	int			i;
	PQExpBuffer query;
	OpfamilyInfo *opfinfo;
	int			i_tableoid;
	int			i_oid;
	int			i_opfname;
	int			i_opfnamespace;
	int			i_rolname;

	/* Before 8.3, there is no separate concept of opfamilies */
	if (g_fout->remoteVersion < 80300)
	{
		*numOpfamilies = 0;
		return NULL;
	}

	query = createPQExpBuffer();

	/*
	 * find all opfamilies, including builtin opfamilies; we filter out
	 * system-defined opfamilies at dump-out time.
	 */

	/* Make sure we are in proper schema */
	selectSourceSchema("pg_catalog");

	appendPQExpBuffer(query, "SELECT tableoid, oid, opfname, "
					  "opfnamespace, "
					  "(%s opfowner) AS rolname "
					  "FROM pg_opfamily",
					  username_subquery);

	res = PQexec(g_conn, query->data);
	check_sql_result(res, g_conn, query->data, PGRES_TUPLES_OK);

	ntups = PQntuples(res);
	*numOpfamilies = ntups;

	opfinfo = (OpfamilyInfo *) pg_malloc(ntups * sizeof(OpfamilyInfo));

	i_tableoid = PQfnumber(res, "tableoid");
	i_oid = PQfnumber(res, "oid");
	i_opfname = PQfnumber(res, "opfname");
	i_opfnamespace = PQfnumber(res, "opfnamespace");
	i_rolname = PQfnumber(res, "rolname");

	for (i = 0; i < ntups; i++)
	{
		opfinfo[i].dobj.objType = DO_OPFAMILY;
		opfinfo[i].dobj.catId.tableoid = atooid(PQgetvalue(res, i, i_tableoid));
		opfinfo[i].dobj.catId.oid = atooid(PQgetvalue(res, i, i_oid));
		AssignDumpId(&opfinfo[i].dobj);
		opfinfo[i].dobj.name = pg_strdup(PQgetvalue(res, i, i_opfname));
		opfinfo[i].dobj.namespace = findNamespace(atooid(PQgetvalue(res, i, i_opfnamespace)),
												  opfinfo[i].dobj.catId.oid);
		opfinfo[i].rolname = pg_strdup(PQgetvalue(res, i, i_rolname));

		/* Decide whether we want to dump it */
		selectDumpableObject(&(opfinfo[i].dobj));

		if (g_fout->remoteVersion >= 70300)
		{
			if (strlen(opfinfo[i].rolname) == 0)
				write_msg(NULL, "WARNING: owner of operator family \"%s\" appears to be invalid\n",
						  opfinfo[i].dobj.name);
		}
	}

	PQclear(res);

	destroyPQExpBuffer(query);

	return opfinfo;
}

/*
 * getAggregates:
 *	  read all the user-defined aggregates in the system catalogs and
 * return them in the AggInfo* structure
 *
 * numAggs is set to the number of aggregates read in
 */
AggInfo *
getAggregates(int *numAggs)
{
	PGresult   *res;
	int			ntups;
	int			i;
	PQExpBuffer query = createPQExpBuffer();
	AggInfo    *agginfo;
	int			i_tableoid;
	int			i_oid;
	int			i_aggname;
	int			i_aggnamespace;
	int			i_pronargs;
	int			i_proargtypes;
	int			i_rolname;
	int			i_aggacl;

	/* Make sure we are in proper schema */
	selectSourceSchema("pg_catalog");

	/*
	 * Find all user-defined aggregates.  See comment in getFuncs() for the
	 * rationale behind the filtering logic.
	 */

	if (g_fout->remoteVersion >= 80200)
	{
		appendPQExpBuffer(query, "SELECT tableoid, oid, proname AS aggname, "
						  "pronamespace AS aggnamespace, "
						  "pronargs, proargtypes, "
						  "(%s proowner) AS rolname, "
						  "proacl AS aggacl "
						  "FROM pg_proc p "
						  "WHERE proisagg AND ("
						  "pronamespace != "
						  "(SELECT oid FROM pg_namespace "
						  "WHERE nspname = 'pg_catalog')",
						  username_subquery);
		if (binary_upgrade && g_fout->remoteVersion >= 90100)
			appendPQExpBuffer(query,
							  " OR EXISTS(SELECT 1 FROM pg_depend WHERE "
							  "classid = 'pg_proc'::regclass AND "
							  "objid = p.oid AND "
							  "refclassid = 'pg_extension'::regclass AND "
							  "deptype = 'e')");
		appendPQExpBuffer(query, ")");
	}
	else if (g_fout->remoteVersion >= 70300)
	{
		appendPQExpBuffer(query, "SELECT tableoid, oid, proname AS aggname, "
						  "pronamespace AS aggnamespace, "
						  "CASE WHEN proargtypes[0] = 'pg_catalog.\"any\"'::pg_catalog.regtype THEN 0 ELSE 1 END AS pronargs, "
						  "proargtypes, "
						  "(%s proowner) AS rolname, "
						  "proacl AS aggacl "
						  "FROM pg_proc "
						  "WHERE proisagg "
						  "AND pronamespace != "
			   "(SELECT oid FROM pg_namespace WHERE nspname = 'pg_catalog')",
						  username_subquery);
	}
	else if (g_fout->remoteVersion >= 70100)
	{
		appendPQExpBuffer(query, "SELECT tableoid, oid, aggname, "
						  "0::oid AS aggnamespace, "
				  "CASE WHEN aggbasetype = 0 THEN 0 ELSE 1 END AS pronargs, "
						  "aggbasetype AS proargtypes, "
						  "(%s aggowner) AS rolname, "
						  "'{=X}' AS aggacl "
						  "FROM pg_aggregate "
						  "where oid > '%u'::oid",
						  username_subquery,
						  g_last_builtin_oid);
	}
	else
	{
		appendPQExpBuffer(query, "SELECT "
						  "(SELECT oid FROM pg_class WHERE relname = 'pg_aggregate') AS tableoid, "
						  "oid, aggname, "
						  "0::oid AS aggnamespace, "
				  "CASE WHEN aggbasetype = 0 THEN 0 ELSE 1 END AS pronargs, "
						  "aggbasetype AS proargtypes, "
						  "(%s aggowner) AS rolname, "
						  "'{=X}' AS aggacl "
						  "FROM pg_aggregate "
						  "where oid > '%u'::oid",
						  username_subquery,
						  g_last_builtin_oid);
	}

	res = PQexec(g_conn, query->data);
	check_sql_result(res, g_conn, query->data, PGRES_TUPLES_OK);

	ntups = PQntuples(res);
	*numAggs = ntups;

	agginfo = (AggInfo *) pg_malloc(ntups * sizeof(AggInfo));

	i_tableoid = PQfnumber(res, "tableoid");
	i_oid = PQfnumber(res, "oid");
	i_aggname = PQfnumber(res, "aggname");
	i_aggnamespace = PQfnumber(res, "aggnamespace");
	i_pronargs = PQfnumber(res, "pronargs");
	i_proargtypes = PQfnumber(res, "proargtypes");
	i_rolname = PQfnumber(res, "rolname");
	i_aggacl = PQfnumber(res, "aggacl");

	for (i = 0; i < ntups; i++)
	{
		agginfo[i].aggfn.dobj.objType = DO_AGG;
		agginfo[i].aggfn.dobj.catId.tableoid = atooid(PQgetvalue(res, i, i_tableoid));
		agginfo[i].aggfn.dobj.catId.oid = atooid(PQgetvalue(res, i, i_oid));
		AssignDumpId(&agginfo[i].aggfn.dobj);
		agginfo[i].aggfn.dobj.name = pg_strdup(PQgetvalue(res, i, i_aggname));
		agginfo[i].aggfn.dobj.namespace = findNamespace(atooid(PQgetvalue(res, i, i_aggnamespace)),
											agginfo[i].aggfn.dobj.catId.oid);
		agginfo[i].aggfn.rolname = pg_strdup(PQgetvalue(res, i, i_rolname));
		if (strlen(agginfo[i].aggfn.rolname) == 0)
			write_msg(NULL, "WARNING: owner of aggregate function \"%s\" appears to be invalid\n",
					  agginfo[i].aggfn.dobj.name);
		agginfo[i].aggfn.lang = InvalidOid;		/* not currently interesting */
		agginfo[i].aggfn.prorettype = InvalidOid;		/* not saved */
		agginfo[i].aggfn.proacl = pg_strdup(PQgetvalue(res, i, i_aggacl));
		agginfo[i].aggfn.nargs = atoi(PQgetvalue(res, i, i_pronargs));
		if (agginfo[i].aggfn.nargs == 0)
			agginfo[i].aggfn.argtypes = NULL;
		else
		{
			agginfo[i].aggfn.argtypes = (Oid *) pg_malloc(agginfo[i].aggfn.nargs * sizeof(Oid));
			if (g_fout->remoteVersion >= 70300)
				parseOidArray(PQgetvalue(res, i, i_proargtypes),
							  agginfo[i].aggfn.argtypes,
							  agginfo[i].aggfn.nargs);
			else
				/* it's just aggbasetype */
				agginfo[i].aggfn.argtypes[0] = atooid(PQgetvalue(res, i, i_proargtypes));
		}

		/* Decide whether we want to dump it */
		selectDumpableObject(&(agginfo[i].aggfn.dobj));
	}

	PQclear(res);

	destroyPQExpBuffer(query);

	return agginfo;
}

/*
 * getFuncs:
 *	  read all the user-defined functions in the system catalogs and
 * return them in the FuncInfo* structure
 *
 * numFuncs is set to the number of functions read in
 */
FuncInfo *
getFuncs(int *numFuncs)
{
	PGresult   *res;
	int			ntups;
	int			i;
	PQExpBuffer query = createPQExpBuffer();
	FuncInfo   *finfo;
	int			i_tableoid;
	int			i_oid;
	int			i_proname;
	int			i_pronamespace;
	int			i_rolname;
	int			i_prolang;
	int			i_pronargs;
	int			i_proargtypes;
	int			i_prorettype;
	int			i_proacl;

	/* Make sure we are in proper schema */
	selectSourceSchema("pg_catalog");

	/*
	 * Find all user-defined functions.  Normally we can exclude functions in
	 * pg_catalog, which is worth doing since there are several thousand of
	 * 'em.  However, there are some extensions that create functions in
	 * pg_catalog.	In normal dumps we can still ignore those --- but in
	 * binary-upgrade mode, we must dump the member objects of the extension,
	 * so be sure to fetch any such functions.
	 *
	 * Also, in 9.2 and up, exclude functions that are internally dependent on
	 * something else, since presumably those will be created as a result of
	 * creating the something else.  This currently only acts to suppress
	 * constructor functions for range types.  Note that this is OK only
	 * because the constructors don't have any dependencies the range type
	 * doesn't have; otherwise we might not get creation ordering correct.
	 */

	if (g_fout->remoteVersion >= 70300)
	{
		appendPQExpBuffer(query,
						  "SELECT tableoid, oid, proname, prolang, "
						  "pronargs, proargtypes, prorettype, proacl, "
						  "pronamespace, "
						  "(%s proowner) AS rolname "
						  "FROM pg_proc p "
						  "WHERE NOT proisagg AND ("
						  "pronamespace != "
						  "(SELECT oid FROM pg_namespace "
						  "WHERE nspname = 'pg_catalog')",
						  username_subquery);
		if (g_fout->remoteVersion >= 90200)
			appendPQExpBuffer(query,
							  "\n  AND NOT EXISTS (SELECT 1 FROM pg_depend "
							  "WHERE classid = 'pg_proc'::regclass AND "
							  "objid = p.oid AND deptype = 'i')");
		if (binary_upgrade && g_fout->remoteVersion >= 90100)
			appendPQExpBuffer(query,
							  "\n  OR EXISTS(SELECT 1 FROM pg_depend WHERE "
							  "classid = 'pg_proc'::regclass AND "
							  "objid = p.oid AND "
							  "refclassid = 'pg_extension'::regclass AND "
							  "deptype = 'e')");
		appendPQExpBuffer(query, ")");
	}
	else if (g_fout->remoteVersion >= 70100)
	{
		appendPQExpBuffer(query,
						  "SELECT tableoid, oid, proname, prolang, "
						  "pronargs, proargtypes, prorettype, "
						  "'{=X}' AS proacl, "
						  "0::oid AS pronamespace, "
						  "(%s proowner) AS rolname "
						  "FROM pg_proc "
						  "WHERE pg_proc.oid > '%u'::oid",
						  username_subquery,
						  g_last_builtin_oid);
	}
	else
	{
		appendPQExpBuffer(query,
						  "SELECT "
						  "(SELECT oid FROM pg_class "
						  " WHERE relname = 'pg_proc') AS tableoid, "
						  "oid, proname, prolang, "
						  "pronargs, proargtypes, prorettype, "
						  "'{=X}' AS proacl, "
						  "0::oid AS pronamespace, "
						  "(%s proowner) AS rolname "
						  "FROM pg_proc "
						  "where pg_proc.oid > '%u'::oid",
						  username_subquery,
						  g_last_builtin_oid);
	}

	res = PQexec(g_conn, query->data);
	check_sql_result(res, g_conn, query->data, PGRES_TUPLES_OK);

	ntups = PQntuples(res);

	*numFuncs = ntups;

	finfo = (FuncInfo *) pg_calloc(ntups, sizeof(FuncInfo));

	i_tableoid = PQfnumber(res, "tableoid");
	i_oid = PQfnumber(res, "oid");
	i_proname = PQfnumber(res, "proname");
	i_pronamespace = PQfnumber(res, "pronamespace");
	i_rolname = PQfnumber(res, "rolname");
	i_prolang = PQfnumber(res, "prolang");
	i_pronargs = PQfnumber(res, "pronargs");
	i_proargtypes = PQfnumber(res, "proargtypes");
	i_prorettype = PQfnumber(res, "prorettype");
	i_proacl = PQfnumber(res, "proacl");

	for (i = 0; i < ntups; i++)
	{
		finfo[i].dobj.objType = DO_FUNC;
		finfo[i].dobj.catId.tableoid = atooid(PQgetvalue(res, i, i_tableoid));
		finfo[i].dobj.catId.oid = atooid(PQgetvalue(res, i, i_oid));
		AssignDumpId(&finfo[i].dobj);
		finfo[i].dobj.name = pg_strdup(PQgetvalue(res, i, i_proname));
		finfo[i].dobj.namespace =
			findNamespace(atooid(PQgetvalue(res, i, i_pronamespace)),
						  finfo[i].dobj.catId.oid);
		finfo[i].rolname = pg_strdup(PQgetvalue(res, i, i_rolname));
		finfo[i].lang = atooid(PQgetvalue(res, i, i_prolang));
		finfo[i].prorettype = atooid(PQgetvalue(res, i, i_prorettype));
		finfo[i].proacl = pg_strdup(PQgetvalue(res, i, i_proacl));
		finfo[i].nargs = atoi(PQgetvalue(res, i, i_pronargs));
		if (finfo[i].nargs == 0)
			finfo[i].argtypes = NULL;
		else
		{
			finfo[i].argtypes = (Oid *) pg_malloc(finfo[i].nargs * sizeof(Oid));
			parseOidArray(PQgetvalue(res, i, i_proargtypes),
						  finfo[i].argtypes, finfo[i].nargs);
		}

		/* Decide whether we want to dump it */
		selectDumpableObject(&(finfo[i].dobj));

		if (strlen(finfo[i].rolname) == 0)
			write_msg(NULL,
				 "WARNING: owner of function \"%s\" appears to be invalid\n",
					  finfo[i].dobj.name);
	}

	PQclear(res);

	destroyPQExpBuffer(query);

	return finfo;
}

/*
 * getTables
 *	  read all the user-defined tables (no indexes, no catalogs)
 * in the system catalogs return them in the TableInfo* structure
 *
 * numTables is set to the number of tables read in
 */
TableInfo *
getTables(int *numTables)
{
	PGresult   *res;
	int			ntups;
	int			i;
	PQExpBuffer query = createPQExpBuffer();
	TableInfo  *tblinfo;
	int			i_reltableoid;
	int			i_reloid;
	int			i_relname;
	int			i_relnamespace;
	int			i_relkind;
	int			i_relacl;
	int			i_rolname;
	int			i_relchecks;
	int			i_relhastriggers;
	int			i_relhasindex;
	int			i_relhasrules;
	int			i_relhasoids;
	int			i_relfrozenxid;
	int			i_toastoid;
	int			i_toastfrozenxid;
	int			i_relpersistence;
	int			i_owning_tab;
	int			i_owning_col;
	int			i_reltablespace;
	int			i_reloptions;
	int			i_toastreloptions;
	int			i_reloftype;
	int			i_relpages;

	/* Make sure we are in proper schema */
	selectSourceSchema("pg_catalog");

	/*
	 * Find all the tables (including views and sequences).
	 *
	 * We include system catalogs, so that we can work if a user table is
	 * defined to inherit from a system catalog (pretty weird, but...)
	 *
	 * We ignore tables that are not type 'r' (ordinary relation), 'S'
	 * (sequence), 'v' (view), or 'c' (composite type).
	 *
	 * Composite-type table entries won't be dumped as such, but we have to
	 * make a DumpableObject for them so that we can track dependencies of the
	 * composite type (pg_depend entries for columns of the composite type
	 * link to the pg_class entry not the pg_type entry).
	 *
	 * Note: in this phase we should collect only a minimal amount of
	 * information about each table, basically just enough to decide if it is
	 * interesting. We must fetch all tables in this phase because otherwise
	 * we cannot correctly identify inherited columns, owned sequences, etc.
	 */

	if (g_fout->remoteVersion >= 90100)
	{
		/*
		 * Left join to pick up dependency info linking sequences to their
		 * owning column, if any (note this dependency is AUTO as of 8.2)
		 */
		appendPQExpBuffer(query,
						  "SELECT c.tableoid, c.oid, c.relname, "
						  "c.relacl, c.relkind, c.relnamespace, "
						  "(%s c.relowner) AS rolname, "
						  "c.relchecks, c.relhastriggers, "
						  "c.relhasindex, c.relhasrules, c.relhasoids, "
						  "c.relfrozenxid, tc.oid AS toid, "
						  "tc.relfrozenxid AS tfrozenxid, "
						  "c.relpersistence, "
						  "c.relpages, "
						  "CASE WHEN c.reloftype <> 0 THEN c.reloftype::pg_catalog.regtype ELSE NULL END AS reloftype, "
						  "d.refobjid AS owning_tab, "
						  "d.refobjsubid AS owning_col, "
						  "(SELECT spcname FROM pg_tablespace t WHERE t.oid = c.reltablespace) AS reltablespace, "
						"array_to_string(c.reloptions, ', ') AS reloptions, "
						  "array_to_string(array(SELECT 'toast.' || x FROM unnest(tc.reloptions) x), ', ') AS toast_reloptions "
						  "FROM pg_class c "
						  "LEFT JOIN pg_depend d ON "
						  "(c.relkind = '%c' AND "
						  "d.classid = c.tableoid AND d.objid = c.oid AND "
						  "d.objsubid = 0 AND "
						  "d.refclassid = c.tableoid AND d.deptype = 'a') "
					   "LEFT JOIN pg_class tc ON (c.reltoastrelid = tc.oid) "
						  "WHERE c.relkind in ('%c', '%c', '%c', '%c', '%c') "
						  "ORDER BY c.oid",
						  username_subquery,
						  RELKIND_SEQUENCE,
						  RELKIND_RELATION, RELKIND_SEQUENCE,
						  RELKIND_VIEW, RELKIND_COMPOSITE_TYPE,
						  RELKIND_FOREIGN_TABLE);
	}
	else if (g_fout->remoteVersion >= 90000)
	{
		/*
		 * Left join to pick up dependency info linking sequences to their
		 * owning column, if any (note this dependency is AUTO as of 8.2)
		 */
		appendPQExpBuffer(query,
						  "SELECT c.tableoid, c.oid, c.relname, "
						  "c.relacl, c.relkind, c.relnamespace, "
						  "(%s c.relowner) AS rolname, "
						  "c.relchecks, c.relhastriggers, "
						  "c.relhasindex, c.relhasrules, c.relhasoids, "
						  "c.relfrozenxid, tc.oid AS toid, "
						  "tc.relfrozenxid AS tfrozenxid, "
						  "'p' AS relpersistence, "
						  "c.relpages, "
						  "CASE WHEN c.reloftype <> 0 THEN c.reloftype::pg_catalog.regtype ELSE NULL END AS reloftype, "
						  "d.refobjid AS owning_tab, "
						  "d.refobjsubid AS owning_col, "
						  "(SELECT spcname FROM pg_tablespace t WHERE t.oid = c.reltablespace) AS reltablespace, "
						"array_to_string(c.reloptions, ', ') AS reloptions, "
						  "array_to_string(array(SELECT 'toast.' || x FROM unnest(tc.reloptions) x), ', ') AS toast_reloptions "
						  "FROM pg_class c "
						  "LEFT JOIN pg_depend d ON "
						  "(c.relkind = '%c' AND "
						  "d.classid = c.tableoid AND d.objid = c.oid AND "
						  "d.objsubid = 0 AND "
						  "d.refclassid = c.tableoid AND d.deptype = 'a') "
					   "LEFT JOIN pg_class tc ON (c.reltoastrelid = tc.oid) "
						  "WHERE c.relkind in ('%c', '%c', '%c', '%c') "
						  "ORDER BY c.oid",
						  username_subquery,
						  RELKIND_SEQUENCE,
						  RELKIND_RELATION, RELKIND_SEQUENCE,
						  RELKIND_VIEW, RELKIND_COMPOSITE_TYPE);
	}
	else if (g_fout->remoteVersion >= 80400)
	{
		/*
		 * Left join to pick up dependency info linking sequences to their
		 * owning column, if any (note this dependency is AUTO as of 8.2)
		 */
		appendPQExpBuffer(query,
						  "SELECT c.tableoid, c.oid, c.relname, "
						  "c.relacl, c.relkind, c.relnamespace, "
						  "(%s c.relowner) AS rolname, "
						  "c.relchecks, c.relhastriggers, "
						  "c.relhasindex, c.relhasrules, c.relhasoids, "
						  "c.relfrozenxid, tc.oid AS toid, "
						  "tc.relfrozenxid AS tfrozenxid, "
						  "'p' AS relpersistence, "
						  "c.relpages, "
						  "NULL AS reloftype, "
						  "d.refobjid AS owning_tab, "
						  "d.refobjsubid AS owning_col, "
						  "(SELECT spcname FROM pg_tablespace t WHERE t.oid = c.reltablespace) AS reltablespace, "
						"array_to_string(c.reloptions, ', ') AS reloptions, "
						  "array_to_string(array(SELECT 'toast.' || x FROM unnest(tc.reloptions) x), ', ') AS toast_reloptions "
						  "FROM pg_class c "
						  "LEFT JOIN pg_depend d ON "
						  "(c.relkind = '%c' AND "
						  "d.classid = c.tableoid AND d.objid = c.oid AND "
						  "d.objsubid = 0 AND "
						  "d.refclassid = c.tableoid AND d.deptype = 'a') "
					   "LEFT JOIN pg_class tc ON (c.reltoastrelid = tc.oid) "
						  "WHERE c.relkind in ('%c', '%c', '%c', '%c') "
						  "ORDER BY c.oid",
						  username_subquery,
						  RELKIND_SEQUENCE,
						  RELKIND_RELATION, RELKIND_SEQUENCE,
						  RELKIND_VIEW, RELKIND_COMPOSITE_TYPE);
	}
	else if (g_fout->remoteVersion >= 80200)
	{
		/*
		 * Left join to pick up dependency info linking sequences to their
		 * owning column, if any (note this dependency is AUTO as of 8.2)
		 */
		appendPQExpBuffer(query,
						  "SELECT c.tableoid, c.oid, c.relname, "
						  "c.relacl, c.relkind, c.relnamespace, "
						  "(%s c.relowner) AS rolname, "
						  "c.relchecks, (c.reltriggers <> 0) AS relhastriggers, "
						  "c.relhasindex, c.relhasrules, c.relhasoids, "
						  "c.relfrozenxid, tc.oid AS toid, "
						  "tc.relfrozenxid AS tfrozenxid, "
						  "'p' AS relpersistence, "
						  "c.relpages, "
						  "NULL AS reloftype, "
						  "d.refobjid AS owning_tab, "
						  "d.refobjsubid AS owning_col, "
						  "(SELECT spcname FROM pg_tablespace t WHERE t.oid = c.reltablespace) AS reltablespace, "
						"array_to_string(c.reloptions, ', ') AS reloptions, "
						  "NULL AS toast_reloptions "
						  "FROM pg_class c "
						  "LEFT JOIN pg_depend d ON "
						  "(c.relkind = '%c' AND "
						  "d.classid = c.tableoid AND d.objid = c.oid AND "
						  "d.objsubid = 0 AND "
						  "d.refclassid = c.tableoid AND d.deptype = 'a') "
					   "LEFT JOIN pg_class tc ON (c.reltoastrelid = tc.oid) "
						  "WHERE c.relkind in ('%c', '%c', '%c', '%c') "
						  "ORDER BY c.oid",
						  username_subquery,
						  RELKIND_SEQUENCE,
						  RELKIND_RELATION, RELKIND_SEQUENCE,
						  RELKIND_VIEW, RELKIND_COMPOSITE_TYPE);
	}
	else if (g_fout->remoteVersion >= 80000)
	{
		/*
		 * Left join to pick up dependency info linking sequences to their
		 * owning column, if any
		 */
		appendPQExpBuffer(query,
						  "SELECT c.tableoid, c.oid, relname, "
						  "relacl, relkind, relnamespace, "
						  "(%s relowner) AS rolname, "
						  "relchecks, (reltriggers <> 0) AS relhastriggers, "
						  "relhasindex, relhasrules, relhasoids, "
						  "0 AS relfrozenxid, "
						  "0 AS toid, "
						  "0 AS tfrozenxid, "
						  "'p' AS relpersistence, "
						  "relpages, "
						  "NULL AS reloftype, "
						  "d.refobjid AS owning_tab, "
						  "d.refobjsubid AS owning_col, "
						  "(SELECT spcname FROM pg_tablespace t WHERE t.oid = c.reltablespace) AS reltablespace, "
						  "NULL AS reloptions, "
						  "NULL AS toast_reloptions "
						  "FROM pg_class c "
						  "LEFT JOIN pg_depend d ON "
						  "(c.relkind = '%c' AND "
						  "d.classid = c.tableoid AND d.objid = c.oid AND "
						  "d.objsubid = 0 AND "
						  "d.refclassid = c.tableoid AND d.deptype = 'i') "
						  "WHERE relkind in ('%c', '%c', '%c', '%c') "
						  "ORDER BY c.oid",
						  username_subquery,
						  RELKIND_SEQUENCE,
						  RELKIND_RELATION, RELKIND_SEQUENCE,
						  RELKIND_VIEW, RELKIND_COMPOSITE_TYPE);
	}
	else if (g_fout->remoteVersion >= 70300)
	{
		/*
		 * Left join to pick up dependency info linking sequences to their
		 * owning column, if any
		 */
		appendPQExpBuffer(query,
						  "SELECT c.tableoid, c.oid, relname, "
						  "relacl, relkind, relnamespace, "
						  "(%s relowner) AS rolname, "
						  "relchecks, (reltriggers <> 0) AS relhastriggers, "
						  "relhasindex, relhasrules, relhasoids, "
						  "0 AS relfrozenxid, "
						  "0 AS toid, "
						  "0 AS tfrozenxid, "
						  "'p' AS relpersistence, "
						  "relpages, "
						  "NULL AS reloftype, "
						  "d.refobjid AS owning_tab, "
						  "d.refobjsubid AS owning_col, "
						  "NULL AS reltablespace, "
						  "NULL AS reloptions, "
						  "NULL AS toast_reloptions "
						  "FROM pg_class c "
						  "LEFT JOIN pg_depend d ON "
						  "(c.relkind = '%c' AND "
						  "d.classid = c.tableoid AND d.objid = c.oid AND "
						  "d.objsubid = 0 AND "
						  "d.refclassid = c.tableoid AND d.deptype = 'i') "
						  "WHERE relkind IN ('%c', '%c', '%c', '%c') "
						  "ORDER BY c.oid",
						  username_subquery,
						  RELKIND_SEQUENCE,
						  RELKIND_RELATION, RELKIND_SEQUENCE,
						  RELKIND_VIEW, RELKIND_COMPOSITE_TYPE);
	}
	else if (g_fout->remoteVersion >= 70200)
	{
		appendPQExpBuffer(query,
						  "SELECT tableoid, oid, relname, relacl, relkind, "
						  "0::oid AS relnamespace, "
						  "(%s relowner) AS rolname, "
						  "relchecks, (reltriggers <> 0) AS relhastriggers, "
						  "relhasindex, relhasrules, relhasoids, "
						  "0 AS relfrozenxid, "
						  "0 AS toid, "
						  "0 AS tfrozenxid, "
						  "'p' AS relpersistence, "
						  "relpages, "
						  "NULL AS reloftype, "
						  "NULL::oid AS owning_tab, "
						  "NULL::int4 AS owning_col, "
						  "NULL AS reltablespace, "
						  "NULL AS reloptions, "
						  "NULL AS toast_reloptions "
						  "FROM pg_class "
						  "WHERE relkind IN ('%c', '%c', '%c') "
						  "ORDER BY oid",
						  username_subquery,
						  RELKIND_RELATION, RELKIND_SEQUENCE, RELKIND_VIEW);
	}
	else if (g_fout->remoteVersion >= 70100)
	{
		/* all tables have oids in 7.1 */
		appendPQExpBuffer(query,
						  "SELECT tableoid, oid, relname, relacl, relkind, "
						  "0::oid AS relnamespace, "
						  "(%s relowner) AS rolname, "
						  "relchecks, (reltriggers <> 0) AS relhastriggers, "
						  "relhasindex, relhasrules, "
						  "'t'::bool AS relhasoids, "
						  "0 AS relfrozenxid, "
						  "0 AS toid, "
						  "0 AS tfrozenxid, "
						  "'p' AS relpersistence, "
						  "relpages, "
						  "NULL AS reloftype, "
						  "NULL::oid AS owning_tab, "
						  "NULL::int4 AS owning_col, "
						  "NULL AS reltablespace, "
						  "NULL AS reloptions, "
						  "NULL AS toast_reloptions "
						  "FROM pg_class "
						  "WHERE relkind IN ('%c', '%c', '%c') "
						  "ORDER BY oid",
						  username_subquery,
						  RELKIND_RELATION, RELKIND_SEQUENCE, RELKIND_VIEW);
	}
	else
	{
		/*
		 * Before 7.1, view relkind was not set to 'v', so we must check if we
		 * have a view by looking for a rule in pg_rewrite.
		 */
		appendPQExpBuffer(query,
						  "SELECT "
		"(SELECT oid FROM pg_class WHERE relname = 'pg_class') AS tableoid, "
						  "oid, relname, relacl, "
						  "CASE WHEN relhasrules and relkind = 'r' "
					  "  and EXISTS(SELECT rulename FROM pg_rewrite r WHERE "
					  "             r.ev_class = c.oid AND r.ev_type = '1') "
						  "THEN '%c'::\"char\" "
						  "ELSE relkind END AS relkind,"
						  "0::oid AS relnamespace, "
						  "(%s relowner) AS rolname, "
						  "relchecks, (reltriggers <> 0) AS relhastriggers, "
						  "relhasindex, relhasrules, "
						  "'t'::bool AS relhasoids, "
						  "0 as relfrozenxid, "
						  "0 AS toid, "
						  "0 AS tfrozenxid, "
						  "'p' AS relpersistence, "
						  "0 AS relpages, "
						  "NULL AS reloftype, "
						  "NULL::oid AS owning_tab, "
						  "NULL::int4 AS owning_col, "
						  "NULL AS reltablespace, "
						  "NULL AS reloptions, "
						  "NULL AS toast_reloptions "
						  "FROM pg_class c "
						  "WHERE relkind IN ('%c', '%c') "
						  "ORDER BY oid",
						  RELKIND_VIEW,
						  username_subquery,
						  RELKIND_RELATION, RELKIND_SEQUENCE);
	}

	res = PQexec(g_conn, query->data);
	check_sql_result(res, g_conn, query->data, PGRES_TUPLES_OK);

	ntups = PQntuples(res);

	*numTables = ntups;

	/*
	 * Extract data from result and lock dumpable tables.  We do the locking
	 * before anything else, to minimize the window wherein a table could
	 * disappear under us.
	 *
	 * Note that we have to save info about all tables here, even when dumping
	 * only one, because we don't yet know which tables might be inheritance
	 * ancestors of the target table.
	 */
	tblinfo = (TableInfo *) pg_calloc(ntups, sizeof(TableInfo));

	i_reltableoid = PQfnumber(res, "tableoid");
	i_reloid = PQfnumber(res, "oid");
	i_relname = PQfnumber(res, "relname");
	i_relnamespace = PQfnumber(res, "relnamespace");
	i_relacl = PQfnumber(res, "relacl");
	i_relkind = PQfnumber(res, "relkind");
	i_rolname = PQfnumber(res, "rolname");
	i_relchecks = PQfnumber(res, "relchecks");
	i_relhastriggers = PQfnumber(res, "relhastriggers");
	i_relhasindex = PQfnumber(res, "relhasindex");
	i_relhasrules = PQfnumber(res, "relhasrules");
	i_relhasoids = PQfnumber(res, "relhasoids");
	i_relfrozenxid = PQfnumber(res, "relfrozenxid");
	i_toastoid = PQfnumber(res, "toid");
	i_toastfrozenxid = PQfnumber(res, "tfrozenxid");
	i_relpersistence = PQfnumber(res, "relpersistence");
	i_owning_tab = PQfnumber(res, "owning_tab");
	i_owning_col = PQfnumber(res, "owning_col");
	i_reltablespace = PQfnumber(res, "reltablespace");
	i_reloptions = PQfnumber(res, "reloptions");
	i_toastreloptions = PQfnumber(res, "toast_reloptions");
	i_reloftype = PQfnumber(res, "reloftype");
	i_relpages = PQfnumber(res, "relpages");

	if (lockWaitTimeout && g_fout->remoteVersion >= 70300)
	{
		/*
		 * Arrange to fail instead of waiting forever for a table lock.
		 *
		 * NB: this coding assumes that the only queries issued within the
		 * following loop are LOCK TABLEs; else the timeout may be undesirably
		 * applied to other things too.
		 */
		resetPQExpBuffer(query);
		appendPQExpBuffer(query, "SET statement_timeout = ");
		appendStringLiteralConn(query, lockWaitTimeout, g_conn);
		do_sql_command(g_conn, query->data);
	}

	for (i = 0; i < ntups; i++)
	{
		tblinfo[i].dobj.objType = DO_TABLE;
		tblinfo[i].dobj.catId.tableoid = atooid(PQgetvalue(res, i, i_reltableoid));
		tblinfo[i].dobj.catId.oid = atooid(PQgetvalue(res, i, i_reloid));
		AssignDumpId(&tblinfo[i].dobj);
		tblinfo[i].dobj.name = pg_strdup(PQgetvalue(res, i, i_relname));
		tblinfo[i].dobj.namespace = findNamespace(atooid(PQgetvalue(res, i, i_relnamespace)),
												  tblinfo[i].dobj.catId.oid);
		tblinfo[i].rolname = pg_strdup(PQgetvalue(res, i, i_rolname));
		tblinfo[i].relacl = pg_strdup(PQgetvalue(res, i, i_relacl));
		tblinfo[i].relkind = *(PQgetvalue(res, i, i_relkind));
		tblinfo[i].relpersistence = *(PQgetvalue(res, i, i_relpersistence));
		tblinfo[i].hasindex = (strcmp(PQgetvalue(res, i, i_relhasindex), "t") == 0);
		tblinfo[i].hasrules = (strcmp(PQgetvalue(res, i, i_relhasrules), "t") == 0);
		tblinfo[i].hastriggers = (strcmp(PQgetvalue(res, i, i_relhastriggers), "t") == 0);
		tblinfo[i].hasoids = (strcmp(PQgetvalue(res, i, i_relhasoids), "t") == 0);
		tblinfo[i].frozenxid = atooid(PQgetvalue(res, i, i_relfrozenxid));
		tblinfo[i].toast_oid = atooid(PQgetvalue(res, i, i_toastoid));
		tblinfo[i].toast_frozenxid = atooid(PQgetvalue(res, i, i_toastfrozenxid));
		if (PQgetisnull(res, i, i_reloftype))
			tblinfo[i].reloftype = NULL;
		else
			tblinfo[i].reloftype = pg_strdup(PQgetvalue(res, i, i_reloftype));
		tblinfo[i].ncheck = atoi(PQgetvalue(res, i, i_relchecks));
		if (PQgetisnull(res, i, i_owning_tab))
		{
			tblinfo[i].owning_tab = InvalidOid;
			tblinfo[i].owning_col = 0;
		}
		else
		{
			tblinfo[i].owning_tab = atooid(PQgetvalue(res, i, i_owning_tab));
			tblinfo[i].owning_col = atoi(PQgetvalue(res, i, i_owning_col));
		}
<<<<<<< HEAD
		tblinfo[i].reltablespace = strdup(PQgetvalue(res, i, i_reltablespace));
		tblinfo[i].reloptions = strdup(PQgetvalue(res, i, i_reloptions));
		tblinfo[i].toast_reloptions = strdup(PQgetvalue(res, i, i_toastreloptions));
		tblinfo[i].relpages = atoi(PQgetvalue(res, i, i_relpages));
=======
		tblinfo[i].reltablespace = pg_strdup(PQgetvalue(res, i, i_reltablespace));
		tblinfo[i].reloptions = pg_strdup(PQgetvalue(res, i, i_reloptions));
		tblinfo[i].toast_reloptions = pg_strdup(PQgetvalue(res, i, i_toastreloptions));
>>>>>>> 0f443351

		/* other fields were zeroed above */

		/*
		 * Decide whether we want to dump this table.
		 */
		if (tblinfo[i].relkind == RELKIND_COMPOSITE_TYPE)
			tblinfo[i].dobj.dump = false;
		else
			selectDumpableTable(&tblinfo[i]);
		tblinfo[i].interesting = tblinfo[i].dobj.dump;

		/*
		 * Read-lock target tables to make sure they aren't DROPPED or altered
		 * in schema before we get around to dumping them.
		 *
		 * Note that we don't explicitly lock parents of the target tables; we
		 * assume our lock on the child is enough to prevent schema
		 * alterations to parent tables.
		 *
		 * NOTE: it'd be kinda nice to lock other relations too, not only
		 * plain tables, but the backend doesn't presently allow that.
		 */
		if (tblinfo[i].dobj.dump && tblinfo[i].relkind == RELKIND_RELATION)
		{
			resetPQExpBuffer(query);
			printf("Locking table %s\n", tblinfo[i].dobj.name);
			appendPQExpBuffer(query,
							  "LOCK TABLE %s IN ACCESS SHARE MODE",
						 fmtQualifiedId(tblinfo[i].dobj.namespace->dobj.name,
										tblinfo[i].dobj.name,
										g_fout->remoteVersion));
			printf("Query: %s\n", query->data);
			do_sql_command(g_conn, query->data);
		}

		/* Emit notice if join for owner failed */
		if (strlen(tblinfo[i].rolname) == 0)
			write_msg(NULL, "WARNING: owner of table \"%s\" appears to be invalid\n",
					  tblinfo[i].dobj.name);
	}

	if (lockWaitTimeout && g_fout->remoteVersion >= 70300)
	{
		do_sql_command(g_conn, "SET statement_timeout = 0");
	}

	PQclear(res);

	/*
	 * Force sequences that are "owned" by table columns to be dumped whenever
	 * their owning table is being dumped.
	 */
	for (i = 0; i < ntups; i++)
	{
		TableInfo  *seqinfo = &tblinfo[i];
		int			j;

		if (!OidIsValid(seqinfo->owning_tab))
			continue;			/* not an owned sequence */
		if (seqinfo->dobj.dump)
			continue;			/* no need to search */

		/* can't use findTableByOid yet, unfortunately */
		for (j = 0; j < ntups; j++)
		{
			if (tblinfo[j].dobj.catId.oid == seqinfo->owning_tab)
			{
				if (tblinfo[j].dobj.dump)
				{
					seqinfo->interesting = true;
					seqinfo->dobj.dump = true;
				}
				break;
			}
		}
	}

	destroyPQExpBuffer(query);

	return tblinfo;
}

/*
 * getInherits
 *	  read all the inheritance information
 * from the system catalogs return them in the InhInfo* structure
 *
 * numInherits is set to the number of pairs read in
 */
InhInfo *
getInherits(int *numInherits)
{
	PGresult   *res;
	int			ntups;
	int			i;
	PQExpBuffer query = createPQExpBuffer();
	InhInfo    *inhinfo;

	int			i_inhrelid;
	int			i_inhparent;

	/* Make sure we are in proper schema */
	selectSourceSchema("pg_catalog");

	/* find all the inheritance information */

	appendPQExpBuffer(query, "SELECT inhrelid, inhparent FROM pg_inherits");

	res = PQexec(g_conn, query->data);
	check_sql_result(res, g_conn, query->data, PGRES_TUPLES_OK);

	ntups = PQntuples(res);

	*numInherits = ntups;

	inhinfo = (InhInfo *) pg_malloc(ntups * sizeof(InhInfo));

	i_inhrelid = PQfnumber(res, "inhrelid");
	i_inhparent = PQfnumber(res, "inhparent");

	for (i = 0; i < ntups; i++)
	{
		inhinfo[i].inhrelid = atooid(PQgetvalue(res, i, i_inhrelid));
		inhinfo[i].inhparent = atooid(PQgetvalue(res, i, i_inhparent));
	}

	PQclear(res);

	destroyPQExpBuffer(query);

	return inhinfo;
}

/*
 * getIndexes
 *	  get information about every index on a dumpable table
 *
 * Note: index data is not returned directly to the caller, but it
 * does get entered into the DumpableObject tables.
 */
void
getIndexes(TableInfo tblinfo[], int numTables)
{
	int			i,
				j;
	PQExpBuffer query = createPQExpBuffer();
	PGresult   *res;
	IndxInfo   *indxinfo;
	ConstraintInfo *constrinfo;
	int			i_tableoid,
				i_oid,
				i_indexname,
				i_indexdef,
				i_indnkeys,
				i_indkey,
				i_indisclustered,
				i_contype,
				i_conname,
				i_condeferrable,
				i_condeferred,
				i_contableoid,
				i_conoid,
				i_condef,
				i_tablespace,
				i_options;
	int			ntups;

	for (i = 0; i < numTables; i++)
	{
		TableInfo  *tbinfo = &tblinfo[i];

		/* Only plain tables have indexes */
		if (tbinfo->relkind != RELKIND_RELATION || !tbinfo->hasindex)
			continue;

		/* Ignore indexes of tables not to be dumped */
		if (!tbinfo->dobj.dump)
			continue;

		if (g_verbose)
			write_msg(NULL, "reading indexes for table \"%s\"\n",
					  tbinfo->dobj.name);

		/* Make sure we are in proper schema so indexdef is right */
		selectSourceSchema(tbinfo->dobj.namespace->dobj.name);

		/*
		 * The point of the messy-looking outer join is to find a constraint
		 * that is related by an internal dependency link to the index. If we
		 * find one, create a CONSTRAINT entry linked to the INDEX entry.  We
		 * assume an index won't have more than one internal dependency.
		 *
		 * As of 9.0 we don't need to look at pg_depend but can check for a
		 * match to pg_constraint.conindid.  The check on conrelid is
		 * redundant but useful because that column is indexed while conindid
		 * is not.
		 */
		resetPQExpBuffer(query);
		if (g_fout->remoteVersion >= 90000)
		{
			appendPQExpBuffer(query,
							  "SELECT t.tableoid, t.oid, "
							  "t.relname AS indexname, "
					 "pg_catalog.pg_get_indexdef(i.indexrelid) AS indexdef, "
							  "t.relnatts AS indnkeys, "
							  "i.indkey, i.indisclustered, "
							  "c.contype, c.conname, "
							  "c.condeferrable, c.condeferred, "
							  "c.tableoid AS contableoid, "
							  "c.oid AS conoid, "
				  "pg_catalog.pg_get_constraintdef(c.oid, false) AS condef, "
							  "(SELECT spcname FROM pg_catalog.pg_tablespace s WHERE s.oid = t.reltablespace) AS tablespace, "
							"array_to_string(t.reloptions, ', ') AS options "
							  "FROM pg_catalog.pg_index i "
					  "JOIN pg_catalog.pg_class t ON (t.oid = i.indexrelid) "
							  "LEFT JOIN pg_catalog.pg_constraint c "
							  "ON (i.indrelid = c.conrelid AND "
							  "i.indexrelid = c.conindid AND "
							  "c.contype IN ('p','u','x')) "
							  "WHERE i.indrelid = '%u'::pg_catalog.oid "
							  "ORDER BY indexname",
							  tbinfo->dobj.catId.oid);
		}
		else if (g_fout->remoteVersion >= 80200)
		{
			appendPQExpBuffer(query,
							  "SELECT t.tableoid, t.oid, "
							  "t.relname AS indexname, "
					 "pg_catalog.pg_get_indexdef(i.indexrelid) AS indexdef, "
							  "t.relnatts AS indnkeys, "
							  "i.indkey, i.indisclustered, "
							  "c.contype, c.conname, "
							  "c.condeferrable, c.condeferred, "
							  "c.tableoid AS contableoid, "
							  "c.oid AS conoid, "
							  "null AS condef, "
							  "(SELECT spcname FROM pg_catalog.pg_tablespace s WHERE s.oid = t.reltablespace) AS tablespace, "
							"array_to_string(t.reloptions, ', ') AS options "
							  "FROM pg_catalog.pg_index i "
					  "JOIN pg_catalog.pg_class t ON (t.oid = i.indexrelid) "
							  "LEFT JOIN pg_catalog.pg_depend d "
							  "ON (d.classid = t.tableoid "
							  "AND d.objid = t.oid "
							  "AND d.deptype = 'i') "
							  "LEFT JOIN pg_catalog.pg_constraint c "
							  "ON (d.refclassid = c.tableoid "
							  "AND d.refobjid = c.oid) "
							  "WHERE i.indrelid = '%u'::pg_catalog.oid "
							  "ORDER BY indexname",
							  tbinfo->dobj.catId.oid);
		}
		else if (g_fout->remoteVersion >= 80000)
		{
			appendPQExpBuffer(query,
							  "SELECT t.tableoid, t.oid, "
							  "t.relname AS indexname, "
					 "pg_catalog.pg_get_indexdef(i.indexrelid) AS indexdef, "
							  "t.relnatts AS indnkeys, "
							  "i.indkey, i.indisclustered, "
							  "c.contype, c.conname, "
							  "c.condeferrable, c.condeferred, "
							  "c.tableoid AS contableoid, "
							  "c.oid AS conoid, "
							  "null AS condef, "
							  "(SELECT spcname FROM pg_catalog.pg_tablespace s WHERE s.oid = t.reltablespace) AS tablespace, "
							  "null AS options "
							  "FROM pg_catalog.pg_index i "
					  "JOIN pg_catalog.pg_class t ON (t.oid = i.indexrelid) "
							  "LEFT JOIN pg_catalog.pg_depend d "
							  "ON (d.classid = t.tableoid "
							  "AND d.objid = t.oid "
							  "AND d.deptype = 'i') "
							  "LEFT JOIN pg_catalog.pg_constraint c "
							  "ON (d.refclassid = c.tableoid "
							  "AND d.refobjid = c.oid) "
							  "WHERE i.indrelid = '%u'::pg_catalog.oid "
							  "ORDER BY indexname",
							  tbinfo->dobj.catId.oid);
		}
		else if (g_fout->remoteVersion >= 70300)
		{
			appendPQExpBuffer(query,
							  "SELECT t.tableoid, t.oid, "
							  "t.relname AS indexname, "
					 "pg_catalog.pg_get_indexdef(i.indexrelid) AS indexdef, "
							  "t.relnatts AS indnkeys, "
							  "i.indkey, i.indisclustered, "
							  "c.contype, c.conname, "
							  "c.condeferrable, c.condeferred, "
							  "c.tableoid AS contableoid, "
							  "c.oid AS conoid, "
							  "null AS condef, "
							  "NULL AS tablespace, "
							  "null AS options "
							  "FROM pg_catalog.pg_index i "
					  "JOIN pg_catalog.pg_class t ON (t.oid = i.indexrelid) "
							  "LEFT JOIN pg_catalog.pg_depend d "
							  "ON (d.classid = t.tableoid "
							  "AND d.objid = t.oid "
							  "AND d.deptype = 'i') "
							  "LEFT JOIN pg_catalog.pg_constraint c "
							  "ON (d.refclassid = c.tableoid "
							  "AND d.refobjid = c.oid) "
							  "WHERE i.indrelid = '%u'::pg_catalog.oid "
							  "ORDER BY indexname",
							  tbinfo->dobj.catId.oid);
		}
		else if (g_fout->remoteVersion >= 70100)
		{
			appendPQExpBuffer(query,
							  "SELECT t.tableoid, t.oid, "
							  "t.relname AS indexname, "
							  "pg_get_indexdef(i.indexrelid) AS indexdef, "
							  "t.relnatts AS indnkeys, "
							  "i.indkey, false AS indisclustered, "
							  "CASE WHEN i.indisprimary THEN 'p'::char "
							  "ELSE '0'::char END AS contype, "
							  "t.relname AS conname, "
							  "false AS condeferrable, "
							  "false AS condeferred, "
							  "0::oid AS contableoid, "
							  "t.oid AS conoid, "
							  "null AS condef, "
							  "NULL AS tablespace, "
							  "null AS options "
							  "FROM pg_index i, pg_class t "
							  "WHERE t.oid = i.indexrelid "
							  "AND i.indrelid = '%u'::oid "
							  "ORDER BY indexname",
							  tbinfo->dobj.catId.oid);
		}
		else
		{
			appendPQExpBuffer(query,
							  "SELECT "
							  "(SELECT oid FROM pg_class WHERE relname = 'pg_class') AS tableoid, "
							  "t.oid, "
							  "t.relname AS indexname, "
							  "pg_get_indexdef(i.indexrelid) AS indexdef, "
							  "t.relnatts AS indnkeys, "
							  "i.indkey, false AS indisclustered, "
							  "CASE WHEN i.indisprimary THEN 'p'::char "
							  "ELSE '0'::char END AS contype, "
							  "t.relname AS conname, "
							  "false AS condeferrable, "
							  "false AS condeferred, "
							  "0::oid AS contableoid, "
							  "t.oid AS conoid, "
							  "null AS condef, "
							  "NULL AS tablespace, "
							  "null AS options "
							  "FROM pg_index i, pg_class t "
							  "WHERE t.oid = i.indexrelid "
							  "AND i.indrelid = '%u'::oid "
							  "ORDER BY indexname",
							  tbinfo->dobj.catId.oid);
		}

		res = PQexec(g_conn, query->data);
		check_sql_result(res, g_conn, query->data, PGRES_TUPLES_OK);

		ntups = PQntuples(res);

		i_tableoid = PQfnumber(res, "tableoid");
		i_oid = PQfnumber(res, "oid");
		i_indexname = PQfnumber(res, "indexname");
		i_indexdef = PQfnumber(res, "indexdef");
		i_indnkeys = PQfnumber(res, "indnkeys");
		i_indkey = PQfnumber(res, "indkey");
		i_indisclustered = PQfnumber(res, "indisclustered");
		i_contype = PQfnumber(res, "contype");
		i_conname = PQfnumber(res, "conname");
		i_condeferrable = PQfnumber(res, "condeferrable");
		i_condeferred = PQfnumber(res, "condeferred");
		i_contableoid = PQfnumber(res, "contableoid");
		i_conoid = PQfnumber(res, "conoid");
		i_condef = PQfnumber(res, "condef");
		i_tablespace = PQfnumber(res, "tablespace");
		i_options = PQfnumber(res, "options");

		indxinfo = (IndxInfo *) pg_malloc(ntups * sizeof(IndxInfo));
		constrinfo = (ConstraintInfo *) pg_malloc(ntups * sizeof(ConstraintInfo));

		for (j = 0; j < ntups; j++)
		{
			char		contype;

			indxinfo[j].dobj.objType = DO_INDEX;
			indxinfo[j].dobj.catId.tableoid = atooid(PQgetvalue(res, j, i_tableoid));
			indxinfo[j].dobj.catId.oid = atooid(PQgetvalue(res, j, i_oid));
			AssignDumpId(&indxinfo[j].dobj);
			indxinfo[j].dobj.name = pg_strdup(PQgetvalue(res, j, i_indexname));
			indxinfo[j].dobj.namespace = tbinfo->dobj.namespace;
			indxinfo[j].indextable = tbinfo;
			indxinfo[j].indexdef = pg_strdup(PQgetvalue(res, j, i_indexdef));
			indxinfo[j].indnkeys = atoi(PQgetvalue(res, j, i_indnkeys));
			indxinfo[j].tablespace = pg_strdup(PQgetvalue(res, j, i_tablespace));
			indxinfo[j].options = pg_strdup(PQgetvalue(res, j, i_options));

			/*
			 * In pre-7.4 releases, indkeys may contain more entries than
			 * indnkeys says (since indnkeys will be 1 for a functional
			 * index).	We don't actually care about this case since we don't
			 * examine indkeys except for indexes associated with PRIMARY and
			 * UNIQUE constraints, which are never functional indexes. But we
			 * have to allocate enough space to keep parseOidArray from
			 * complaining.
			 */
			indxinfo[j].indkeys = (Oid *) pg_malloc(INDEX_MAX_KEYS * sizeof(Oid));
			parseOidArray(PQgetvalue(res, j, i_indkey),
						  indxinfo[j].indkeys, INDEX_MAX_KEYS);
			indxinfo[j].indisclustered = (PQgetvalue(res, j, i_indisclustered)[0] == 't');
			contype = *(PQgetvalue(res, j, i_contype));

			if (contype == 'p' || contype == 'u' || contype == 'x')
			{
				/*
				 * If we found a constraint matching the index, create an
				 * entry for it.
				 *
				 * In a pre-7.3 database, we take this path iff the index was
				 * marked indisprimary.
				 */
				constrinfo[j].dobj.objType = DO_CONSTRAINT;
				constrinfo[j].dobj.catId.tableoid = atooid(PQgetvalue(res, j, i_contableoid));
				constrinfo[j].dobj.catId.oid = atooid(PQgetvalue(res, j, i_conoid));
				AssignDumpId(&constrinfo[j].dobj);
				constrinfo[j].dobj.name = pg_strdup(PQgetvalue(res, j, i_conname));
				constrinfo[j].dobj.namespace = tbinfo->dobj.namespace;
				constrinfo[j].contable = tbinfo;
				constrinfo[j].condomain = NULL;
				constrinfo[j].contype = contype;
				if (contype == 'x')
					constrinfo[j].condef = pg_strdup(PQgetvalue(res, j, i_condef));
				else
					constrinfo[j].condef = NULL;
				constrinfo[j].confrelid = InvalidOid;
				constrinfo[j].conindex = indxinfo[j].dobj.dumpId;
				constrinfo[j].condeferrable = *(PQgetvalue(res, j, i_condeferrable)) == 't';
				constrinfo[j].condeferred = *(PQgetvalue(res, j, i_condeferred)) == 't';
				constrinfo[j].conislocal = true;
				constrinfo[j].separate = true;

				indxinfo[j].indexconstraint = constrinfo[j].dobj.dumpId;

				/* If pre-7.3 DB, better make sure table comes first */
				addObjectDependency(&constrinfo[j].dobj,
									tbinfo->dobj.dumpId);
			}
			else
			{
				/* Plain secondary index */
				indxinfo[j].indexconstraint = 0;
			}
		}

		PQclear(res);
	}

	destroyPQExpBuffer(query);
}

/*
 * getConstraints
 *
 * Get info about constraints on dumpable tables.
 *
 * Currently handles foreign keys only.
 * Unique and primary key constraints are handled with indexes,
 * while check constraints are processed in getTableAttrs().
 */
void
getConstraints(TableInfo tblinfo[], int numTables)
{
	int			i,
				j;
	ConstraintInfo *constrinfo;
	PQExpBuffer query;
	PGresult   *res;
	int			i_contableoid,
				i_conoid,
				i_conname,
				i_confrelid,
				i_condef;
	int			ntups;

	/* pg_constraint was created in 7.3, so nothing to do if older */
	if (g_fout->remoteVersion < 70300)
		return;

	query = createPQExpBuffer();

	for (i = 0; i < numTables; i++)
	{
		TableInfo  *tbinfo = &tblinfo[i];

		if (!tbinfo->hastriggers || !tbinfo->dobj.dump)
			continue;

		if (g_verbose)
			write_msg(NULL, "reading foreign key constraints for table \"%s\"\n",
					  tbinfo->dobj.name);

		/*
		 * select table schema to ensure constraint expr is qualified if
		 * needed
		 */
		selectSourceSchema(tbinfo->dobj.namespace->dobj.name);

		resetPQExpBuffer(query);
		appendPQExpBuffer(query,
						  "SELECT tableoid, oid, conname, confrelid, "
						  "pg_catalog.pg_get_constraintdef(oid) AS condef "
						  "FROM pg_catalog.pg_constraint "
						  "WHERE conrelid = '%u'::pg_catalog.oid "
						  "AND contype = 'f'",
						  tbinfo->dobj.catId.oid);
		res = PQexec(g_conn, query->data);
		check_sql_result(res, g_conn, query->data, PGRES_TUPLES_OK);

		ntups = PQntuples(res);

		i_contableoid = PQfnumber(res, "tableoid");
		i_conoid = PQfnumber(res, "oid");
		i_conname = PQfnumber(res, "conname");
		i_confrelid = PQfnumber(res, "confrelid");
		i_condef = PQfnumber(res, "condef");

		constrinfo = (ConstraintInfo *) pg_malloc(ntups * sizeof(ConstraintInfo));

		for (j = 0; j < ntups; j++)
		{
			constrinfo[j].dobj.objType = DO_FK_CONSTRAINT;
			constrinfo[j].dobj.catId.tableoid = atooid(PQgetvalue(res, j, i_contableoid));
			constrinfo[j].dobj.catId.oid = atooid(PQgetvalue(res, j, i_conoid));
			AssignDumpId(&constrinfo[j].dobj);
			constrinfo[j].dobj.name = pg_strdup(PQgetvalue(res, j, i_conname));
			constrinfo[j].dobj.namespace = tbinfo->dobj.namespace;
			constrinfo[j].contable = tbinfo;
			constrinfo[j].condomain = NULL;
			constrinfo[j].contype = 'f';
			constrinfo[j].condef = pg_strdup(PQgetvalue(res, j, i_condef));
			constrinfo[j].confrelid = atooid(PQgetvalue(res, j, i_confrelid));
			constrinfo[j].conindex = 0;
			constrinfo[j].condeferrable = false;
			constrinfo[j].condeferred = false;
			constrinfo[j].conislocal = true;
			constrinfo[j].separate = true;
		}

		PQclear(res);
	}

	destroyPQExpBuffer(query);
}

/*
 * getDomainConstraints
 *
 * Get info about constraints on a domain.
 */
static void
getDomainConstraints(TypeInfo *tyinfo)
{
	int			i;
	ConstraintInfo *constrinfo;
	PQExpBuffer query;
	PGresult   *res;
	int			i_tableoid,
				i_oid,
				i_conname,
				i_consrc;
	int			ntups;

	/* pg_constraint was created in 7.3, so nothing to do if older */
	if (g_fout->remoteVersion < 70300)
		return;

	/*
	 * select appropriate schema to ensure names in constraint are properly
	 * qualified
	 */
	selectSourceSchema(tyinfo->dobj.namespace->dobj.name);

	query = createPQExpBuffer();

	if (g_fout->remoteVersion >= 90100)
		appendPQExpBuffer(query, "SELECT tableoid, oid, conname, "
						  "pg_catalog.pg_get_constraintdef(oid) AS consrc, "
						  "convalidated "
						  "FROM pg_catalog.pg_constraint "
						  "WHERE contypid = '%u'::pg_catalog.oid "
						  "ORDER BY conname",
						  tyinfo->dobj.catId.oid);

	else if (g_fout->remoteVersion >= 70400)
		appendPQExpBuffer(query, "SELECT tableoid, oid, conname, "
						  "pg_catalog.pg_get_constraintdef(oid) AS consrc, "
						  "true as convalidated "
						  "FROM pg_catalog.pg_constraint "
						  "WHERE contypid = '%u'::pg_catalog.oid "
						  "ORDER BY conname",
						  tyinfo->dobj.catId.oid);
	else
		appendPQExpBuffer(query, "SELECT tableoid, oid, conname, "
						  "'CHECK (' || consrc || ')' AS consrc, "
						  "true as convalidated "
						  "FROM pg_catalog.pg_constraint "
						  "WHERE contypid = '%u'::pg_catalog.oid "
						  "ORDER BY conname",
						  tyinfo->dobj.catId.oid);

	res = PQexec(g_conn, query->data);
	check_sql_result(res, g_conn, query->data, PGRES_TUPLES_OK);

	ntups = PQntuples(res);

	i_tableoid = PQfnumber(res, "tableoid");
	i_oid = PQfnumber(res, "oid");
	i_conname = PQfnumber(res, "conname");
	i_consrc = PQfnumber(res, "consrc");

	constrinfo = (ConstraintInfo *) pg_malloc(ntups * sizeof(ConstraintInfo));

	tyinfo->nDomChecks = ntups;
	tyinfo->domChecks = constrinfo;

	for (i = 0; i < ntups; i++)
	{
		bool	validated = PQgetvalue(res, i, 4)[0] == 't';

		constrinfo[i].dobj.objType = DO_CONSTRAINT;
		constrinfo[i].dobj.catId.tableoid = atooid(PQgetvalue(res, i, i_tableoid));
		constrinfo[i].dobj.catId.oid = atooid(PQgetvalue(res, i, i_oid));
		AssignDumpId(&constrinfo[i].dobj);
		constrinfo[i].dobj.name = pg_strdup(PQgetvalue(res, i, i_conname));
		constrinfo[i].dobj.namespace = tyinfo->dobj.namespace;
		constrinfo[i].contable = NULL;
		constrinfo[i].condomain = tyinfo;
		constrinfo[i].contype = 'c';
		constrinfo[i].condef = pg_strdup(PQgetvalue(res, i, i_consrc));
		constrinfo[i].confrelid = InvalidOid;
		constrinfo[i].conindex = 0;
		constrinfo[i].condeferrable = false;
		constrinfo[i].condeferred = false;
		constrinfo[i].conislocal = true;

		constrinfo[i].separate = !validated;

		/*
		 * Make the domain depend on the constraint, ensuring it won't be
		 * output till any constraint dependencies are OK.  If the constraint
		 * has not been validated, it's going to be dumped after the domain
		 * anyway, so this doesn't matter.
		 */
		if (validated)
			addObjectDependency(&tyinfo->dobj,
								constrinfo[i].dobj.dumpId);
	}

	PQclear(res);

	destroyPQExpBuffer(query);
}

/*
 * getRules
 *	  get basic information about every rule in the system
 *
 * numRules is set to the number of rules read in
 */
RuleInfo *
getRules(int *numRules)
{
	PGresult   *res;
	int			ntups;
	int			i;
	PQExpBuffer query = createPQExpBuffer();
	RuleInfo   *ruleinfo;
	int			i_tableoid;
	int			i_oid;
	int			i_rulename;
	int			i_ruletable;
	int			i_ev_type;
	int			i_is_instead;
	int			i_ev_enabled;

	/* Make sure we are in proper schema */
	selectSourceSchema("pg_catalog");

	if (g_fout->remoteVersion >= 80300)
	{
		appendPQExpBuffer(query, "SELECT "
						  "tableoid, oid, rulename, "
						  "ev_class AS ruletable, ev_type, is_instead, "
						  "ev_enabled "
						  "FROM pg_rewrite "
						  "ORDER BY oid");
	}
	else if (g_fout->remoteVersion >= 70100)
	{
		appendPQExpBuffer(query, "SELECT "
						  "tableoid, oid, rulename, "
						  "ev_class AS ruletable, ev_type, is_instead, "
						  "'O'::char AS ev_enabled "
						  "FROM pg_rewrite "
						  "ORDER BY oid");
	}
	else
	{
		appendPQExpBuffer(query, "SELECT "
						  "(SELECT oid FROM pg_class WHERE relname = 'pg_rewrite') AS tableoid, "
						  "oid, rulename, "
						  "ev_class AS ruletable, ev_type, is_instead, "
						  "'O'::char AS ev_enabled "
						  "FROM pg_rewrite "
						  "ORDER BY oid");
	}

	res = PQexec(g_conn, query->data);
	check_sql_result(res, g_conn, query->data, PGRES_TUPLES_OK);

	ntups = PQntuples(res);

	*numRules = ntups;

	ruleinfo = (RuleInfo *) pg_malloc(ntups * sizeof(RuleInfo));

	i_tableoid = PQfnumber(res, "tableoid");
	i_oid = PQfnumber(res, "oid");
	i_rulename = PQfnumber(res, "rulename");
	i_ruletable = PQfnumber(res, "ruletable");
	i_ev_type = PQfnumber(res, "ev_type");
	i_is_instead = PQfnumber(res, "is_instead");
	i_ev_enabled = PQfnumber(res, "ev_enabled");

	for (i = 0; i < ntups; i++)
	{
		Oid			ruletableoid;

		ruleinfo[i].dobj.objType = DO_RULE;
		ruleinfo[i].dobj.catId.tableoid = atooid(PQgetvalue(res, i, i_tableoid));
		ruleinfo[i].dobj.catId.oid = atooid(PQgetvalue(res, i, i_oid));
		AssignDumpId(&ruleinfo[i].dobj);
		ruleinfo[i].dobj.name = pg_strdup(PQgetvalue(res, i, i_rulename));
		ruletableoid = atooid(PQgetvalue(res, i, i_ruletable));
		ruleinfo[i].ruletable = findTableByOid(ruletableoid);
		if (ruleinfo[i].ruletable == NULL)
		{
			write_msg(NULL, "failed sanity check, parent table OID %u of pg_rewrite entry OID %u not found\n",
					  ruletableoid,
					  ruleinfo[i].dobj.catId.oid);
			exit_nicely();
		}
		ruleinfo[i].dobj.namespace = ruleinfo[i].ruletable->dobj.namespace;
		ruleinfo[i].dobj.dump = ruleinfo[i].ruletable->dobj.dump;
		ruleinfo[i].ev_type = *(PQgetvalue(res, i, i_ev_type));
		ruleinfo[i].is_instead = *(PQgetvalue(res, i, i_is_instead)) == 't';
		ruleinfo[i].ev_enabled = *(PQgetvalue(res, i, i_ev_enabled));
		if (ruleinfo[i].ruletable)
		{
			/*
			 * If the table is a view, force its ON SELECT rule to be sorted
			 * before the view itself --- this ensures that any dependencies
			 * for the rule affect the table's positioning. Other rules are
			 * forced to appear after their table.
			 */
			if (ruleinfo[i].ruletable->relkind == RELKIND_VIEW &&
				ruleinfo[i].ev_type == '1' && ruleinfo[i].is_instead)
			{
				addObjectDependency(&ruleinfo[i].ruletable->dobj,
									ruleinfo[i].dobj.dumpId);
				/* We'll merge the rule into CREATE VIEW, if possible */
				ruleinfo[i].separate = false;
			}
			else
			{
				addObjectDependency(&ruleinfo[i].dobj,
									ruleinfo[i].ruletable->dobj.dumpId);
				ruleinfo[i].separate = true;
			}
		}
		else
			ruleinfo[i].separate = true;
	}

	PQclear(res);

	destroyPQExpBuffer(query);

	return ruleinfo;
}

/*
 * getTriggers
 *	  get information about every trigger on a dumpable table
 *
 * Note: trigger data is not returned directly to the caller, but it
 * does get entered into the DumpableObject tables.
 */
void
getTriggers(TableInfo tblinfo[], int numTables)
{
	int			i,
				j;
	PQExpBuffer query = createPQExpBuffer();
	PGresult   *res;
	TriggerInfo *tginfo;
	int			i_tableoid,
				i_oid,
				i_tgname,
				i_tgfname,
				i_tgtype,
				i_tgnargs,
				i_tgargs,
				i_tgisconstraint,
				i_tgconstrname,
				i_tgconstrrelid,
				i_tgconstrrelname,
				i_tgenabled,
				i_tgdeferrable,
				i_tginitdeferred,
				i_tgdef;
	int			ntups;

	for (i = 0; i < numTables; i++)
	{
		TableInfo  *tbinfo = &tblinfo[i];

		if (!tbinfo->hastriggers || !tbinfo->dobj.dump)
			continue;

		if (g_verbose)
			write_msg(NULL, "reading triggers for table \"%s\"\n",
					  tbinfo->dobj.name);

		/*
		 * select table schema to ensure regproc name is qualified if needed
		 */
		selectSourceSchema(tbinfo->dobj.namespace->dobj.name);

		resetPQExpBuffer(query);
		if (g_fout->remoteVersion >= 90000)
		{
			/*
			 * NB: think not to use pretty=true in pg_get_triggerdef.  It
			 * could result in non-forward-compatible dumps of WHEN clauses
			 * due to under-parenthesization.
			 */
			appendPQExpBuffer(query,
							  "SELECT tgname, "
							  "tgfoid::pg_catalog.regproc AS tgfname, "
						"pg_catalog.pg_get_triggerdef(oid, false) AS tgdef, "
							  "tgenabled, tableoid, oid "
							  "FROM pg_catalog.pg_trigger t "
							  "WHERE tgrelid = '%u'::pg_catalog.oid "
							  "AND NOT tgisinternal",
							  tbinfo->dobj.catId.oid);
		}
		else if (g_fout->remoteVersion >= 80300)
		{
			/*
			 * We ignore triggers that are tied to a foreign-key constraint
			 */
			appendPQExpBuffer(query,
							  "SELECT tgname, "
							  "tgfoid::pg_catalog.regproc AS tgfname, "
							  "tgtype, tgnargs, tgargs, tgenabled, "
							  "tgisconstraint, tgconstrname, tgdeferrable, "
							  "tgconstrrelid, tginitdeferred, tableoid, oid, "
					 "tgconstrrelid::pg_catalog.regclass AS tgconstrrelname "
							  "FROM pg_catalog.pg_trigger t "
							  "WHERE tgrelid = '%u'::pg_catalog.oid "
							  "AND tgconstraint = 0",
							  tbinfo->dobj.catId.oid);
		}
		else if (g_fout->remoteVersion >= 70300)
		{
			/*
			 * We ignore triggers that are tied to a foreign-key constraint,
			 * but in these versions we have to grovel through pg_constraint
			 * to find out
			 */
			appendPQExpBuffer(query,
							  "SELECT tgname, "
							  "tgfoid::pg_catalog.regproc AS tgfname, "
							  "tgtype, tgnargs, tgargs, tgenabled, "
							  "tgisconstraint, tgconstrname, tgdeferrable, "
							  "tgconstrrelid, tginitdeferred, tableoid, oid, "
					 "tgconstrrelid::pg_catalog.regclass AS tgconstrrelname "
							  "FROM pg_catalog.pg_trigger t "
							  "WHERE tgrelid = '%u'::pg_catalog.oid "
							  "AND (NOT tgisconstraint "
							  " OR NOT EXISTS"
							  "  (SELECT 1 FROM pg_catalog.pg_depend d "
							  "   JOIN pg_catalog.pg_constraint c ON (d.refclassid = c.tableoid AND d.refobjid = c.oid) "
							  "   WHERE d.classid = t.tableoid AND d.objid = t.oid AND d.deptype = 'i' AND c.contype = 'f'))",
							  tbinfo->dobj.catId.oid);
		}
		else if (g_fout->remoteVersion >= 70100)
		{
			appendPQExpBuffer(query,
							  "SELECT tgname, tgfoid::regproc AS tgfname, "
							  "tgtype, tgnargs, tgargs, tgenabled, "
							  "tgisconstraint, tgconstrname, tgdeferrable, "
							  "tgconstrrelid, tginitdeferred, tableoid, oid, "
				  "(SELECT relname FROM pg_class WHERE oid = tgconstrrelid) "
							  "		AS tgconstrrelname "
							  "FROM pg_trigger "
							  "WHERE tgrelid = '%u'::oid",
							  tbinfo->dobj.catId.oid);
		}
		else
		{
			appendPQExpBuffer(query,
							  "SELECT tgname, tgfoid::regproc AS tgfname, "
							  "tgtype, tgnargs, tgargs, tgenabled, "
							  "tgisconstraint, tgconstrname, tgdeferrable, "
							  "tgconstrrelid, tginitdeferred, "
							  "(SELECT oid FROM pg_class WHERE relname = 'pg_trigger') AS tableoid, "
							  "oid, "
				  "(SELECT relname FROM pg_class WHERE oid = tgconstrrelid) "
							  "		AS tgconstrrelname "
							  "FROM pg_trigger "
							  "WHERE tgrelid = '%u'::oid",
							  tbinfo->dobj.catId.oid);
		}
		res = PQexec(g_conn, query->data);
		check_sql_result(res, g_conn, query->data, PGRES_TUPLES_OK);

		ntups = PQntuples(res);

		i_tableoid = PQfnumber(res, "tableoid");
		i_oid = PQfnumber(res, "oid");
		i_tgname = PQfnumber(res, "tgname");
		i_tgfname = PQfnumber(res, "tgfname");
		i_tgtype = PQfnumber(res, "tgtype");
		i_tgnargs = PQfnumber(res, "tgnargs");
		i_tgargs = PQfnumber(res, "tgargs");
		i_tgisconstraint = PQfnumber(res, "tgisconstraint");
		i_tgconstrname = PQfnumber(res, "tgconstrname");
		i_tgconstrrelid = PQfnumber(res, "tgconstrrelid");
		i_tgconstrrelname = PQfnumber(res, "tgconstrrelname");
		i_tgenabled = PQfnumber(res, "tgenabled");
		i_tgdeferrable = PQfnumber(res, "tgdeferrable");
		i_tginitdeferred = PQfnumber(res, "tginitdeferred");
		i_tgdef = PQfnumber(res, "tgdef");

		tginfo = (TriggerInfo *) pg_malloc(ntups * sizeof(TriggerInfo));

		for (j = 0; j < ntups; j++)
		{
			tginfo[j].dobj.objType = DO_TRIGGER;
			tginfo[j].dobj.catId.tableoid = atooid(PQgetvalue(res, j, i_tableoid));
			tginfo[j].dobj.catId.oid = atooid(PQgetvalue(res, j, i_oid));
			AssignDumpId(&tginfo[j].dobj);
			tginfo[j].dobj.name = pg_strdup(PQgetvalue(res, j, i_tgname));
			tginfo[j].dobj.namespace = tbinfo->dobj.namespace;
			tginfo[j].tgtable = tbinfo;
			tginfo[j].tgenabled = *(PQgetvalue(res, j, i_tgenabled));
			if (i_tgdef >= 0)
			{
				tginfo[j].tgdef = pg_strdup(PQgetvalue(res, j, i_tgdef));

				/* remaining fields are not valid if we have tgdef */
				tginfo[j].tgfname = NULL;
				tginfo[j].tgtype = 0;
				tginfo[j].tgnargs = 0;
				tginfo[j].tgargs = NULL;
				tginfo[j].tgisconstraint = false;
				tginfo[j].tgdeferrable = false;
				tginfo[j].tginitdeferred = false;
				tginfo[j].tgconstrname = NULL;
				tginfo[j].tgconstrrelid = InvalidOid;
				tginfo[j].tgconstrrelname = NULL;
			}
			else
			{
				tginfo[j].tgdef = NULL;

				tginfo[j].tgfname = pg_strdup(PQgetvalue(res, j, i_tgfname));
				tginfo[j].tgtype = atoi(PQgetvalue(res, j, i_tgtype));
				tginfo[j].tgnargs = atoi(PQgetvalue(res, j, i_tgnargs));
				tginfo[j].tgargs = pg_strdup(PQgetvalue(res, j, i_tgargs));
				tginfo[j].tgisconstraint = *(PQgetvalue(res, j, i_tgisconstraint)) == 't';
				tginfo[j].tgdeferrable = *(PQgetvalue(res, j, i_tgdeferrable)) == 't';
				tginfo[j].tginitdeferred = *(PQgetvalue(res, j, i_tginitdeferred)) == 't';

				if (tginfo[j].tgisconstraint)
				{
					tginfo[j].tgconstrname = pg_strdup(PQgetvalue(res, j, i_tgconstrname));
					tginfo[j].tgconstrrelid = atooid(PQgetvalue(res, j, i_tgconstrrelid));
					if (OidIsValid(tginfo[j].tgconstrrelid))
					{
						if (PQgetisnull(res, j, i_tgconstrrelname))
						{
							write_msg(NULL, "query produced null referenced table name for foreign key trigger \"%s\" on table \"%s\" (OID of table: %u)\n",
									  tginfo[j].dobj.name, tbinfo->dobj.name,
									  tginfo[j].tgconstrrelid);
							exit_nicely();
						}
						tginfo[j].tgconstrrelname = pg_strdup(PQgetvalue(res, j, i_tgconstrrelname));
					}
					else
						tginfo[j].tgconstrrelname = NULL;
				}
				else
				{
					tginfo[j].tgconstrname = NULL;
					tginfo[j].tgconstrrelid = InvalidOid;
					tginfo[j].tgconstrrelname = NULL;
				}
			}
		}

		PQclear(res);
	}

	destroyPQExpBuffer(query);
}

/*
 * getProcLangs
 *	  get basic information about every procedural language in the system
 *
 * numProcLangs is set to the number of langs read in
 *
 * NB: this must run after getFuncs() because we assume we can do
 * findFuncByOid().
 */
ProcLangInfo *
getProcLangs(int *numProcLangs)
{
	PGresult   *res;
	int			ntups;
	int			i;
	PQExpBuffer query = createPQExpBuffer();
	ProcLangInfo *planginfo;
	int			i_tableoid;
	int			i_oid;
	int			i_lanname;
	int			i_lanpltrusted;
	int			i_lanplcallfoid;
	int			i_laninline;
	int			i_lanvalidator;
	int			i_lanacl;
	int			i_lanowner;

	/* Make sure we are in proper schema */
	selectSourceSchema("pg_catalog");

	if (g_fout->remoteVersion >= 90000)
	{
		/* pg_language has a laninline column */
		appendPQExpBuffer(query, "SELECT tableoid, oid, "
						  "lanname, lanpltrusted, lanplcallfoid, "
						  "laninline, lanvalidator,  lanacl, "
						  "(%s lanowner) AS lanowner "
						  "FROM pg_language "
						  "WHERE lanispl "
						  "ORDER BY oid",
						  username_subquery);
	}
	else if (g_fout->remoteVersion >= 80300)
	{
		/* pg_language has a lanowner column */
		appendPQExpBuffer(query, "SELECT tableoid, oid, "
						  "lanname, lanpltrusted, lanplcallfoid, "
						  "lanvalidator,  lanacl, "
						  "(%s lanowner) AS lanowner "
						  "FROM pg_language "
						  "WHERE lanispl "
						  "ORDER BY oid",
						  username_subquery);
	}
	else if (g_fout->remoteVersion >= 80100)
	{
		/* Languages are owned by the bootstrap superuser, OID 10 */
		appendPQExpBuffer(query, "SELECT tableoid, oid, *, "
						  "(%s '10') AS lanowner "
						  "FROM pg_language "
						  "WHERE lanispl "
						  "ORDER BY oid",
						  username_subquery);
	}
	else if (g_fout->remoteVersion >= 70400)
	{
		/* Languages are owned by the bootstrap superuser, sysid 1 */
		appendPQExpBuffer(query, "SELECT tableoid, oid, *, "
						  "(%s '1') AS lanowner "
						  "FROM pg_language "
						  "WHERE lanispl "
						  "ORDER BY oid",
						  username_subquery);
	}
	else if (g_fout->remoteVersion >= 70100)
	{
		/* No clear notion of an owner at all before 7.4 ... */
		appendPQExpBuffer(query, "SELECT tableoid, oid, * FROM pg_language "
						  "WHERE lanispl "
						  "ORDER BY oid");
	}
	else
	{
		appendPQExpBuffer(query, "SELECT "
						  "(SELECT oid FROM pg_class WHERE relname = 'pg_language') AS tableoid, "
						  "oid, * FROM pg_language "
						  "WHERE lanispl "
						  "ORDER BY oid");
	}

	res = PQexec(g_conn, query->data);
	check_sql_result(res, g_conn, query->data, PGRES_TUPLES_OK);

	ntups = PQntuples(res);

	*numProcLangs = ntups;

	planginfo = (ProcLangInfo *) pg_malloc(ntups * sizeof(ProcLangInfo));

	i_tableoid = PQfnumber(res, "tableoid");
	i_oid = PQfnumber(res, "oid");
	i_lanname = PQfnumber(res, "lanname");
	i_lanpltrusted = PQfnumber(res, "lanpltrusted");
	i_lanplcallfoid = PQfnumber(res, "lanplcallfoid");
	/* these may fail and return -1: */
	i_laninline = PQfnumber(res, "laninline");
	i_lanvalidator = PQfnumber(res, "lanvalidator");
	i_lanacl = PQfnumber(res, "lanacl");
	i_lanowner = PQfnumber(res, "lanowner");

	for (i = 0; i < ntups; i++)
	{
		planginfo[i].dobj.objType = DO_PROCLANG;
		planginfo[i].dobj.catId.tableoid = atooid(PQgetvalue(res, i, i_tableoid));
		planginfo[i].dobj.catId.oid = atooid(PQgetvalue(res, i, i_oid));
		AssignDumpId(&planginfo[i].dobj);

		planginfo[i].dobj.name = pg_strdup(PQgetvalue(res, i, i_lanname));
		planginfo[i].lanpltrusted = *(PQgetvalue(res, i, i_lanpltrusted)) == 't';
		planginfo[i].lanplcallfoid = atooid(PQgetvalue(res, i, i_lanplcallfoid));
		if (i_laninline >= 0)
			planginfo[i].laninline = atooid(PQgetvalue(res, i, i_laninline));
		else
			planginfo[i].laninline = InvalidOid;
		if (i_lanvalidator >= 0)
			planginfo[i].lanvalidator = atooid(PQgetvalue(res, i, i_lanvalidator));
		else
			planginfo[i].lanvalidator = InvalidOid;
		if (i_lanacl >= 0)
			planginfo[i].lanacl = pg_strdup(PQgetvalue(res, i, i_lanacl));
		else
			planginfo[i].lanacl = pg_strdup("{=U}");
		if (i_lanowner >= 0)
			planginfo[i].lanowner = pg_strdup(PQgetvalue(res, i, i_lanowner));
		else
			planginfo[i].lanowner = pg_strdup("");

		if (g_fout->remoteVersion < 70300)
		{
			/*
			 * We need to make a dependency to ensure the function will be
			 * dumped first.  (In 7.3 and later the regular dependency
			 * mechanism will handle this for us.)
			 */
			FuncInfo   *funcInfo = findFuncByOid(planginfo[i].lanplcallfoid);

			if (funcInfo)
				addObjectDependency(&planginfo[i].dobj,
									funcInfo->dobj.dumpId);
		}
	}

	PQclear(res);

	destroyPQExpBuffer(query);

	return planginfo;
}

/*
 * getCasts
 *	  get basic information about every cast in the system
 *
 * numCasts is set to the number of casts read in
 */
CastInfo *
getCasts(int *numCasts)
{
	PGresult   *res;
	int			ntups;
	int			i;
	PQExpBuffer query = createPQExpBuffer();
	CastInfo   *castinfo;
	int			i_tableoid;
	int			i_oid;
	int			i_castsource;
	int			i_casttarget;
	int			i_castfunc;
	int			i_castcontext;
	int			i_castmethod;

	/* Make sure we are in proper schema */
	selectSourceSchema("pg_catalog");

	if (g_fout->remoteVersion >= 80400)
	{
		appendPQExpBuffer(query, "SELECT tableoid, oid, "
						  "castsource, casttarget, castfunc, castcontext, "
						  "castmethod "
						  "FROM pg_cast ORDER BY 3,4");
	}
	else if (g_fout->remoteVersion >= 70300)
	{
		appendPQExpBuffer(query, "SELECT tableoid, oid, "
						  "castsource, casttarget, castfunc, castcontext, "
				"CASE WHEN castfunc = 0 THEN 'b' ELSE 'f' END AS castmethod "
						  "FROM pg_cast ORDER BY 3,4");
	}
	else
	{
		appendPQExpBuffer(query, "SELECT 0 AS tableoid, p.oid, "
						  "t1.oid AS castsource, t2.oid AS casttarget, "
						  "p.oid AS castfunc, 'e' AS castcontext, "
						  "'f' AS castmethod "
						  "FROM pg_type t1, pg_type t2, pg_proc p "
						  "WHERE p.pronargs = 1 AND "
						  "p.proargtypes[0] = t1.oid AND "
						  "p.prorettype = t2.oid AND p.proname = t2.typname "
						  "ORDER BY 3,4");
	}

	res = PQexec(g_conn, query->data);
	check_sql_result(res, g_conn, query->data, PGRES_TUPLES_OK);

	ntups = PQntuples(res);

	*numCasts = ntups;

	castinfo = (CastInfo *) pg_malloc(ntups * sizeof(CastInfo));

	i_tableoid = PQfnumber(res, "tableoid");
	i_oid = PQfnumber(res, "oid");
	i_castsource = PQfnumber(res, "castsource");
	i_casttarget = PQfnumber(res, "casttarget");
	i_castfunc = PQfnumber(res, "castfunc");
	i_castcontext = PQfnumber(res, "castcontext");
	i_castmethod = PQfnumber(res, "castmethod");

	for (i = 0; i < ntups; i++)
	{
		PQExpBufferData namebuf;
		TypeInfo   *sTypeInfo;
		TypeInfo   *tTypeInfo;

		castinfo[i].dobj.objType = DO_CAST;
		castinfo[i].dobj.catId.tableoid = atooid(PQgetvalue(res, i, i_tableoid));
		castinfo[i].dobj.catId.oid = atooid(PQgetvalue(res, i, i_oid));
		AssignDumpId(&castinfo[i].dobj);
		castinfo[i].castsource = atooid(PQgetvalue(res, i, i_castsource));
		castinfo[i].casttarget = atooid(PQgetvalue(res, i, i_casttarget));
		castinfo[i].castfunc = atooid(PQgetvalue(res, i, i_castfunc));
		castinfo[i].castcontext = *(PQgetvalue(res, i, i_castcontext));
		castinfo[i].castmethod = *(PQgetvalue(res, i, i_castmethod));

		/*
		 * Try to name cast as concatenation of typnames.  This is only used
		 * for purposes of sorting.  If we fail to find either type, the name
		 * will be an empty string.
		 */
		initPQExpBuffer(&namebuf);
		sTypeInfo = findTypeByOid(castinfo[i].castsource);
		tTypeInfo = findTypeByOid(castinfo[i].casttarget);
		if (sTypeInfo && tTypeInfo)
			appendPQExpBuffer(&namebuf, "%s %s",
							  sTypeInfo->dobj.name, tTypeInfo->dobj.name);
		castinfo[i].dobj.name = namebuf.data;

		if (OidIsValid(castinfo[i].castfunc))
		{
			/*
			 * We need to make a dependency to ensure the function will be
			 * dumped first.  (In 7.3 and later the regular dependency
			 * mechanism will handle this for us.)
			 */
			FuncInfo   *funcInfo;

			funcInfo = findFuncByOid(castinfo[i].castfunc);
			if (funcInfo)
				addObjectDependency(&castinfo[i].dobj,
									funcInfo->dobj.dumpId);
		}
	}

	PQclear(res);

	destroyPQExpBuffer(query);

	return castinfo;
}

/*
 * getTableAttrs -
 *	  for each interesting table, read info about its attributes
 *	  (names, types, default values, CHECK constraints, etc)
 *
 * This is implemented in a very inefficient way right now, looping
 * through the tblinfo and doing a join per table to find the attrs and their
 * types.  However, because we want type names and so forth to be named
 * relative to the schema of each table, we couldn't do it in just one
 * query.  (Maybe one query per schema?)
 *
 *	modifies tblinfo
 */
void
getTableAttrs(TableInfo *tblinfo, int numTables)
{
	int			i,
				j;
	PQExpBuffer q = createPQExpBuffer();
	int			i_attnum;
	int			i_attname;
	int			i_atttypname;
	int			i_atttypmod;
	int			i_attstattarget;
	int			i_attstorage;
	int			i_typstorage;
	int			i_attnotnull;
	int			i_atthasdef;
	int			i_attisdropped;
	int			i_attlen;
	int			i_attalign;
	int			i_attislocal;
	int			i_attoptions;
	int			i_attcollation;
	int			i_attfdwoptions;
	PGresult   *res;
	int			ntups;
	bool		hasdefaults;

	for (i = 0; i < numTables; i++)
	{
		TableInfo  *tbinfo = &tblinfo[i];

		/* Don't bother to collect info for sequences */
		if (tbinfo->relkind == RELKIND_SEQUENCE)
			continue;

		/* Don't bother with uninteresting tables, either */
		if (!tbinfo->interesting)
			continue;

		/*
		 * Make sure we are in proper schema for this table; this allows
		 * correct retrieval of formatted type names and default exprs
		 */
		selectSourceSchema(tbinfo->dobj.namespace->dobj.name);

		/* find all the user attributes and their types */

		/*
		 * we must read the attribute names in attribute number order! because
		 * we will use the attnum to index into the attnames array later.  We
		 * actually ask to order by "attrelid, attnum" because (at least up to
		 * 7.3) the planner is not smart enough to realize it needn't re-sort
		 * the output of an indexscan on pg_attribute_relid_attnum_index.
		 */
		if (g_verbose)
			write_msg(NULL, "finding the columns and types of table \"%s\"\n",
					  tbinfo->dobj.name);

		resetPQExpBuffer(q);

		if (g_fout->remoteVersion >= 90200)
		{
			/*
			 * attfdwoptions is new in 9.2.
			 */
			appendPQExpBuffer(q, "SELECT a.attnum, a.attname, a.atttypmod, "
							  "a.attstattarget, a.attstorage, t.typstorage, "
							  "a.attnotnull, a.atthasdef, a.attisdropped, "
							  "a.attlen, a.attalign, a.attislocal, "
				  "pg_catalog.format_type(t.oid,a.atttypmod) AS atttypname, "
						"array_to_string(a.attoptions, ', ') AS attoptions, "
							  "CASE WHEN a.attcollation <> t.typcollation "
							"THEN a.attcollation ELSE 0 END AS attcollation, "
							  "pg_catalog.array_to_string(ARRAY("
							  "SELECT pg_catalog.quote_ident(option_name) || "
							  "' ' || pg_catalog.quote_literal(option_value) "
							  "FROM pg_catalog.pg_options_to_table(attfdwoptions)"
							  "), ', ') AS attfdwoptions "
			 "FROM pg_catalog.pg_attribute a LEFT JOIN pg_catalog.pg_type t "
							  "ON a.atttypid = t.oid "
							  "WHERE a.attrelid = '%u'::pg_catalog.oid "
							  "AND a.attnum > 0::pg_catalog.int2 "
							  "ORDER BY a.attrelid, a.attnum",
							  tbinfo->dobj.catId.oid);
		}
		else if (g_fout->remoteVersion >= 90100)
		{
			/*
			 * attcollation is new in 9.1.	Since we only want to dump COLLATE
			 * clauses for attributes whose collation is different from their
			 * type's default, we use a CASE here to suppress uninteresting
			 * attcollations cheaply.
			 */
			appendPQExpBuffer(q, "SELECT a.attnum, a.attname, a.atttypmod, "
							  "a.attstattarget, a.attstorage, t.typstorage, "
							  "a.attnotnull, a.atthasdef, a.attisdropped, "
							  "a.attlen, a.attalign, a.attislocal, "
				  "pg_catalog.format_type(t.oid,a.atttypmod) AS atttypname, "
						"array_to_string(a.attoptions, ', ') AS attoptions, "
							  "CASE WHEN a.attcollation <> t.typcollation "
							"THEN a.attcollation ELSE 0 END AS attcollation, "
							  "NULL AS attfdwoptions "
			 "FROM pg_catalog.pg_attribute a LEFT JOIN pg_catalog.pg_type t "
							  "ON a.atttypid = t.oid "
							  "WHERE a.attrelid = '%u'::pg_catalog.oid "
							  "AND a.attnum > 0::pg_catalog.int2 "
							  "ORDER BY a.attrelid, a.attnum",
							  tbinfo->dobj.catId.oid);
		}
		else if (g_fout->remoteVersion >= 90000)
		{
			/* attoptions is new in 9.0 */
			appendPQExpBuffer(q, "SELECT a.attnum, a.attname, a.atttypmod, "
							  "a.attstattarget, a.attstorage, t.typstorage, "
							  "a.attnotnull, a.atthasdef, a.attisdropped, "
							  "a.attlen, a.attalign, a.attislocal, "
				  "pg_catalog.format_type(t.oid,a.atttypmod) AS atttypname, "
						"array_to_string(a.attoptions, ', ') AS attoptions, "
							  "0 AS attcollation, "
							  "NULL AS attfdwoptions "
			 "FROM pg_catalog.pg_attribute a LEFT JOIN pg_catalog.pg_type t "
							  "ON a.atttypid = t.oid "
							  "WHERE a.attrelid = '%u'::pg_catalog.oid "
							  "AND a.attnum > 0::pg_catalog.int2 "
							  "ORDER BY a.attrelid, a.attnum",
							  tbinfo->dobj.catId.oid);
		}
		else if (g_fout->remoteVersion >= 70300)
		{
			/* need left join here to not fail on dropped columns ... */
			appendPQExpBuffer(q, "SELECT a.attnum, a.attname, a.atttypmod, "
							  "a.attstattarget, a.attstorage, t.typstorage, "
							  "a.attnotnull, a.atthasdef, a.attisdropped, "
							  "a.attlen, a.attalign, a.attislocal, "
				  "pg_catalog.format_type(t.oid,a.atttypmod) AS atttypname, "
							  "'' AS attoptions, 0 AS attcollation, "
							  "NULL AS attfdwoptions "
			 "FROM pg_catalog.pg_attribute a LEFT JOIN pg_catalog.pg_type t "
							  "ON a.atttypid = t.oid "
							  "WHERE a.attrelid = '%u'::pg_catalog.oid "
							  "AND a.attnum > 0::pg_catalog.int2 "
							  "ORDER BY a.attrelid, a.attnum",
							  tbinfo->dobj.catId.oid);
		}
		else if (g_fout->remoteVersion >= 70100)
		{
			/*
			 * attstattarget doesn't exist in 7.1.  It does exist in 7.2, but
			 * we don't dump it because we can't tell whether it's been
			 * explicitly set or was just a default.
			 */
			appendPQExpBuffer(q, "SELECT a.attnum, a.attname, a.atttypmod, "
							  "-1 AS attstattarget, a.attstorage, "
							  "t.typstorage, a.attnotnull, a.atthasdef, "
							  "false AS attisdropped, a.attlen, "
							  "a.attalign, false AS attislocal, "
							  "format_type(t.oid,a.atttypmod) AS atttypname, "
							  "'' AS attoptions, 0 AS attcollation, "
							  "NULL AS attfdwoptions "
							  "FROM pg_attribute a LEFT JOIN pg_type t "
							  "ON a.atttypid = t.oid "
							  "WHERE a.attrelid = '%u'::oid "
							  "AND a.attnum > 0::int2 "
							  "ORDER BY a.attrelid, a.attnum",
							  tbinfo->dobj.catId.oid);
		}
		else
		{
			/* format_type not available before 7.1 */
			appendPQExpBuffer(q, "SELECT attnum, attname, atttypmod, "
							  "-1 AS attstattarget, "
							  "attstorage, attstorage AS typstorage, "
							  "attnotnull, atthasdef, false AS attisdropped, "
							  "attlen, attalign, "
							  "false AS attislocal, "
							  "(SELECT typname FROM pg_type WHERE oid = atttypid) AS atttypname, "
							  "'' AS attoptions, 0 AS attcollation, "
							  "NULL AS attfdwoptions "
							  "FROM pg_attribute a "
							  "WHERE attrelid = '%u'::oid "
							  "AND attnum > 0::int2 "
							  "ORDER BY attrelid, attnum",
							  tbinfo->dobj.catId.oid);
		}

		res = PQexec(g_conn, q->data);
		check_sql_result(res, g_conn, q->data, PGRES_TUPLES_OK);

		ntups = PQntuples(res);

		i_attnum = PQfnumber(res, "attnum");
		i_attname = PQfnumber(res, "attname");
		i_atttypname = PQfnumber(res, "atttypname");
		i_atttypmod = PQfnumber(res, "atttypmod");
		i_attstattarget = PQfnumber(res, "attstattarget");
		i_attstorage = PQfnumber(res, "attstorage");
		i_typstorage = PQfnumber(res, "typstorage");
		i_attnotnull = PQfnumber(res, "attnotnull");
		i_atthasdef = PQfnumber(res, "atthasdef");
		i_attisdropped = PQfnumber(res, "attisdropped");
		i_attlen = PQfnumber(res, "attlen");
		i_attalign = PQfnumber(res, "attalign");
		i_attislocal = PQfnumber(res, "attislocal");
		i_attoptions = PQfnumber(res, "attoptions");
		i_attcollation = PQfnumber(res, "attcollation");
		i_attfdwoptions = PQfnumber(res, "attfdwoptions");

		tbinfo->numatts = ntups;
		tbinfo->attnames = (char **) pg_malloc(ntups * sizeof(char *));
		tbinfo->atttypnames = (char **) pg_malloc(ntups * sizeof(char *));
		tbinfo->atttypmod = (int *) pg_malloc(ntups * sizeof(int));
		tbinfo->attstattarget = (int *) pg_malloc(ntups * sizeof(int));
		tbinfo->attstorage = (char *) pg_malloc(ntups * sizeof(char));
		tbinfo->typstorage = (char *) pg_malloc(ntups * sizeof(char));
		tbinfo->attisdropped = (bool *) pg_malloc(ntups * sizeof(bool));
		tbinfo->attlen = (int *) pg_malloc(ntups * sizeof(int));
		tbinfo->attalign = (char *) pg_malloc(ntups * sizeof(char));
		tbinfo->attislocal = (bool *) pg_malloc(ntups * sizeof(bool));
		tbinfo->notnull = (bool *) pg_malloc(ntups * sizeof(bool));
		tbinfo->attrdefs = (AttrDefInfo **) pg_malloc(ntups * sizeof(AttrDefInfo *));
		tbinfo->attoptions = (char **) pg_malloc(ntups * sizeof(char *));
		tbinfo->attcollation = (Oid *) pg_malloc(ntups * sizeof(Oid));
		tbinfo->attfdwoptions = (char **) pg_malloc(ntups * sizeof(char *));
		tbinfo->inhAttrs = (bool *) pg_malloc(ntups * sizeof(bool));
		tbinfo->inhAttrDef = (bool *) pg_malloc(ntups * sizeof(bool));
		tbinfo->inhNotNull = (bool *) pg_malloc(ntups * sizeof(bool));
		hasdefaults = false;

		for (j = 0; j < ntups; j++)
		{
			if (j + 1 != atoi(PQgetvalue(res, j, i_attnum)))
			{
				write_msg(NULL, "invalid column numbering in table \"%s\"\n",
						  tbinfo->dobj.name);
				exit_nicely();
			}
			tbinfo->attnames[j] = pg_strdup(PQgetvalue(res, j, i_attname));
			tbinfo->atttypnames[j] = pg_strdup(PQgetvalue(res, j, i_atttypname));
			tbinfo->atttypmod[j] = atoi(PQgetvalue(res, j, i_atttypmod));
			tbinfo->attstattarget[j] = atoi(PQgetvalue(res, j, i_attstattarget));
			tbinfo->attstorage[j] = *(PQgetvalue(res, j, i_attstorage));
			tbinfo->typstorage[j] = *(PQgetvalue(res, j, i_typstorage));
			tbinfo->attisdropped[j] = (PQgetvalue(res, j, i_attisdropped)[0] == 't');
			tbinfo->attlen[j] = atoi(PQgetvalue(res, j, i_attlen));
			tbinfo->attalign[j] = *(PQgetvalue(res, j, i_attalign));
			tbinfo->attislocal[j] = (PQgetvalue(res, j, i_attislocal)[0] == 't');
			tbinfo->notnull[j] = (PQgetvalue(res, j, i_attnotnull)[0] == 't');
			tbinfo->attoptions[j] = pg_strdup(PQgetvalue(res, j, i_attoptions));
			tbinfo->attcollation[j] = atooid(PQgetvalue(res, j, i_attcollation));
			tbinfo->attfdwoptions[j] = pg_strdup(PQgetvalue(res, j, i_attfdwoptions));
			tbinfo->attrdefs[j] = NULL; /* fix below */
			if (PQgetvalue(res, j, i_atthasdef)[0] == 't')
				hasdefaults = true;
			/* these flags will be set in flagInhAttrs() */
			tbinfo->inhAttrs[j] = false;
			tbinfo->inhAttrDef[j] = false;
			tbinfo->inhNotNull[j] = false;
		}

		PQclear(res);

		/*
		 * Get info about column defaults
		 */
		if (hasdefaults)
		{
			AttrDefInfo *attrdefs;
			int			numDefaults;

			if (g_verbose)
				write_msg(NULL, "finding default expressions of table \"%s\"\n",
						  tbinfo->dobj.name);

			resetPQExpBuffer(q);
			if (g_fout->remoteVersion >= 70300)
			{
				appendPQExpBuffer(q, "SELECT tableoid, oid, adnum, "
						   "pg_catalog.pg_get_expr(adbin, adrelid) AS adsrc "
								  "FROM pg_catalog.pg_attrdef "
								  "WHERE adrelid = '%u'::pg_catalog.oid",
								  tbinfo->dobj.catId.oid);
			}
			else if (g_fout->remoteVersion >= 70200)
			{
				/* 7.2 did not have OIDs in pg_attrdef */
				appendPQExpBuffer(q, "SELECT tableoid, 0 AS oid, adnum, "
								  "pg_get_expr(adbin, adrelid) AS adsrc "
								  "FROM pg_attrdef "
								  "WHERE adrelid = '%u'::oid",
								  tbinfo->dobj.catId.oid);
			}
			else if (g_fout->remoteVersion >= 70100)
			{
				/* no pg_get_expr, so must rely on adsrc */
				appendPQExpBuffer(q, "SELECT tableoid, oid, adnum, adsrc "
								  "FROM pg_attrdef "
								  "WHERE adrelid = '%u'::oid",
								  tbinfo->dobj.catId.oid);
			}
			else
			{
				/* no pg_get_expr, no tableoid either */
				appendPQExpBuffer(q, "SELECT "
								  "(SELECT oid FROM pg_class WHERE relname = 'pg_attrdef') AS tableoid, "
								  "oid, adnum, adsrc "
								  "FROM pg_attrdef "
								  "WHERE adrelid = '%u'::oid",
								  tbinfo->dobj.catId.oid);
			}
			res = PQexec(g_conn, q->data);
			check_sql_result(res, g_conn, q->data, PGRES_TUPLES_OK);

			numDefaults = PQntuples(res);
			attrdefs = (AttrDefInfo *) pg_malloc(numDefaults * sizeof(AttrDefInfo));

			for (j = 0; j < numDefaults; j++)
			{
				int			adnum;

				attrdefs[j].dobj.objType = DO_ATTRDEF;
				attrdefs[j].dobj.catId.tableoid = atooid(PQgetvalue(res, j, 0));
				attrdefs[j].dobj.catId.oid = atooid(PQgetvalue(res, j, 1));
				AssignDumpId(&attrdefs[j].dobj);
				attrdefs[j].adtable = tbinfo;
				attrdefs[j].adnum = adnum = atoi(PQgetvalue(res, j, 2));
				attrdefs[j].adef_expr = pg_strdup(PQgetvalue(res, j, 3));

				attrdefs[j].dobj.name = pg_strdup(tbinfo->dobj.name);
				attrdefs[j].dobj.namespace = tbinfo->dobj.namespace;

				attrdefs[j].dobj.dump = tbinfo->dobj.dump;

				/*
				 * Defaults on a VIEW must always be dumped as separate ALTER
				 * TABLE commands.	Defaults on regular tables are dumped as
				 * part of the CREATE TABLE if possible.  To check if it's
				 * safe, we mark the default as needing to appear before the
				 * CREATE.
				 */
				if (tbinfo->relkind == RELKIND_VIEW)
				{
					attrdefs[j].separate = true;
					/* needed in case pre-7.3 DB: */
					addObjectDependency(&attrdefs[j].dobj,
										tbinfo->dobj.dumpId);
				}
				else
				{
					attrdefs[j].separate = false;
					addObjectDependency(&tbinfo->dobj,
										attrdefs[j].dobj.dumpId);
				}

				if (adnum <= 0 || adnum > ntups)
				{
					write_msg(NULL, "invalid adnum value %d for table \"%s\"\n",
							  adnum, tbinfo->dobj.name);
					exit_nicely();
				}
				tbinfo->attrdefs[adnum - 1] = &attrdefs[j];
			}
			PQclear(res);
		}

		/*
		 * Get info about table CHECK constraints
		 */
		if (tbinfo->ncheck > 0)
		{
			ConstraintInfo *constrs;
			int			numConstrs;

			if (g_verbose)
				write_msg(NULL, "finding check constraints for table \"%s\"\n",
						  tbinfo->dobj.name);

			resetPQExpBuffer(q);
			if (g_fout->remoteVersion >= 90100)
			{
				appendPQExpBuffer(q, "SELECT tableoid, oid, conname, "
						   "pg_catalog.pg_get_constraintdef(oid) AS consrc, "
								  "conislocal, convalidated "
								  "FROM pg_catalog.pg_constraint "
								  "WHERE conrelid = '%u'::pg_catalog.oid "
								  "   AND contype = 'c' "
								  "ORDER BY conname",
								  tbinfo->dobj.catId.oid);
			}
			else if (g_fout->remoteVersion >= 80400)
			{
				appendPQExpBuffer(q, "SELECT tableoid, oid, conname, "
						   "pg_catalog.pg_get_constraintdef(oid) AS consrc, "
								  "conislocal, true AS convalidated "
								  "FROM pg_catalog.pg_constraint "
								  "WHERE conrelid = '%u'::pg_catalog.oid "
								  "   AND contype = 'c' "
								  "ORDER BY conname",
								  tbinfo->dobj.catId.oid);
			}
			else if (g_fout->remoteVersion >= 70400)
			{
				appendPQExpBuffer(q, "SELECT tableoid, oid, conname, "
						   "pg_catalog.pg_get_constraintdef(oid) AS consrc, "
								  "true AS conislocal, true AS convalidated "
								  "FROM pg_catalog.pg_constraint "
								  "WHERE conrelid = '%u'::pg_catalog.oid "
								  "   AND contype = 'c' "
								  "ORDER BY conname",
								  tbinfo->dobj.catId.oid);
			}
			else if (g_fout->remoteVersion >= 70300)
			{
				/* no pg_get_constraintdef, must use consrc */
				appendPQExpBuffer(q, "SELECT tableoid, oid, conname, "
								  "'CHECK (' || consrc || ')' AS consrc, "
								  "true AS conislocal, true AS convalidated "
								  "FROM pg_catalog.pg_constraint "
								  "WHERE conrelid = '%u'::pg_catalog.oid "
								  "   AND contype = 'c' "
								  "ORDER BY conname",
								  tbinfo->dobj.catId.oid);
			}
			else if (g_fout->remoteVersion >= 70200)
			{
				/* 7.2 did not have OIDs in pg_relcheck */
				appendPQExpBuffer(q, "SELECT tableoid, 0 AS oid, "
								  "rcname AS conname, "
								  "'CHECK (' || rcsrc || ')' AS consrc, "
								  "true AS conislocal, true AS convalidated "
								  "FROM pg_relcheck "
								  "WHERE rcrelid = '%u'::oid "
								  "ORDER BY rcname",
								  tbinfo->dobj.catId.oid);
			}
			else if (g_fout->remoteVersion >= 70100)
			{
				appendPQExpBuffer(q, "SELECT tableoid, oid, "
								  "rcname AS conname, "
								  "'CHECK (' || rcsrc || ')' AS consrc, "
								  "true AS conislocal, true AS convalidated "
								  "FROM pg_relcheck "
								  "WHERE rcrelid = '%u'::oid "
								  "ORDER BY rcname",
								  tbinfo->dobj.catId.oid);
			}
			else
			{
				/* no tableoid in 7.0 */
				appendPQExpBuffer(q, "SELECT "
								  "(SELECT oid FROM pg_class WHERE relname = 'pg_relcheck') AS tableoid, "
								  "oid, rcname AS conname, "
								  "'CHECK (' || rcsrc || ')' AS consrc, "
								  "true AS conislocal, true AS convalidated "
								  "FROM pg_relcheck "
								  "WHERE rcrelid = '%u'::oid "
								  "ORDER BY rcname",
								  tbinfo->dobj.catId.oid);
			}
			res = PQexec(g_conn, q->data);
			check_sql_result(res, g_conn, q->data, PGRES_TUPLES_OK);

			numConstrs = PQntuples(res);
			if (numConstrs != tbinfo->ncheck)
			{
				write_msg(NULL, ngettext("expected %d check constraint on table \"%s\" but found %d\n",
										 "expected %d check constraints on table \"%s\" but found %d\n",
										 tbinfo->ncheck),
						  tbinfo->ncheck, tbinfo->dobj.name, numConstrs);
				write_msg(NULL, "(The system catalogs might be corrupted.)\n");
				exit_nicely();
			}

			constrs = (ConstraintInfo *) pg_malloc(numConstrs * sizeof(ConstraintInfo));
			tbinfo->checkexprs = constrs;

			for (j = 0; j < numConstrs; j++)
			{
				bool	validated = PQgetvalue(res, j, 5)[0] == 't';

				constrs[j].dobj.objType = DO_CONSTRAINT;
				constrs[j].dobj.catId.tableoid = atooid(PQgetvalue(res, j, 0));
				constrs[j].dobj.catId.oid = atooid(PQgetvalue(res, j, 1));
				AssignDumpId(&constrs[j].dobj);
				constrs[j].dobj.name = pg_strdup(PQgetvalue(res, j, 2));
				constrs[j].dobj.namespace = tbinfo->dobj.namespace;
				constrs[j].contable = tbinfo;
				constrs[j].condomain = NULL;
				constrs[j].contype = 'c';
				constrs[j].condef = pg_strdup(PQgetvalue(res, j, 3));
				constrs[j].confrelid = InvalidOid;
				constrs[j].conindex = 0;
				constrs[j].condeferrable = false;
				constrs[j].condeferred = false;
				constrs[j].conislocal = (PQgetvalue(res, j, 4)[0] == 't');
				/*
				 * An unvalidated constraint needs to be dumped separately, so
				 * that potentially-violating existing data is loaded before
				 * the constraint.
				 */
				constrs[j].separate = !validated;

				constrs[j].dobj.dump = tbinfo->dobj.dump;

				/*
				 * Mark the constraint as needing to appear before the table
				 * --- this is so that any other dependencies of the
				 * constraint will be emitted before we try to create the
				 * table.  If the constraint is not validated, it will be
				 * dumped after data is loaded anyway, so don't do it.  (There's
				 * an automatic dependency in the opposite direction anyway, so
				 * don't need to add one manually here.)
				 */
				if (validated)
					addObjectDependency(&tbinfo->dobj,
										constrs[j].dobj.dumpId);

				/*
				 * If the constraint is inherited, this will be detected later
				 * (in pre-8.4 databases).	We also detect later if the
				 * constraint must be split out from the table definition.
				 */
			}
			PQclear(res);
		}
	}

	destroyPQExpBuffer(q);
}


/*
 * getTSParsers:
 *	  read all text search parsers in the system catalogs and return them
 *	  in the TSParserInfo* structure
 *
 *	numTSParsers is set to the number of parsers read in
 */
TSParserInfo *
getTSParsers(int *numTSParsers)
{
	PGresult   *res;
	int			ntups;
	int			i;
	PQExpBuffer query = createPQExpBuffer();
	TSParserInfo *prsinfo;
	int			i_tableoid;
	int			i_oid;
	int			i_prsname;
	int			i_prsnamespace;
	int			i_prsstart;
	int			i_prstoken;
	int			i_prsend;
	int			i_prsheadline;
	int			i_prslextype;

	/* Before 8.3, there is no built-in text search support */
	if (g_fout->remoteVersion < 80300)
	{
		*numTSParsers = 0;
		return NULL;
	}

	/*
	 * find all text search objects, including builtin ones; we filter out
	 * system-defined objects at dump-out time.
	 */

	/* Make sure we are in proper schema */
	selectSourceSchema("pg_catalog");

	appendPQExpBuffer(query, "SELECT tableoid, oid, prsname, prsnamespace, "
					  "prsstart::oid, prstoken::oid, "
					  "prsend::oid, prsheadline::oid, prslextype::oid "
					  "FROM pg_ts_parser");

	res = PQexec(g_conn, query->data);
	check_sql_result(res, g_conn, query->data, PGRES_TUPLES_OK);

	ntups = PQntuples(res);
	*numTSParsers = ntups;

	prsinfo = (TSParserInfo *) pg_malloc(ntups * sizeof(TSParserInfo));

	i_tableoid = PQfnumber(res, "tableoid");
	i_oid = PQfnumber(res, "oid");
	i_prsname = PQfnumber(res, "prsname");
	i_prsnamespace = PQfnumber(res, "prsnamespace");
	i_prsstart = PQfnumber(res, "prsstart");
	i_prstoken = PQfnumber(res, "prstoken");
	i_prsend = PQfnumber(res, "prsend");
	i_prsheadline = PQfnumber(res, "prsheadline");
	i_prslextype = PQfnumber(res, "prslextype");

	for (i = 0; i < ntups; i++)
	{
		prsinfo[i].dobj.objType = DO_TSPARSER;
		prsinfo[i].dobj.catId.tableoid = atooid(PQgetvalue(res, i, i_tableoid));
		prsinfo[i].dobj.catId.oid = atooid(PQgetvalue(res, i, i_oid));
		AssignDumpId(&prsinfo[i].dobj);
		prsinfo[i].dobj.name = pg_strdup(PQgetvalue(res, i, i_prsname));
		prsinfo[i].dobj.namespace = findNamespace(atooid(PQgetvalue(res, i, i_prsnamespace)),
												  prsinfo[i].dobj.catId.oid);
		prsinfo[i].prsstart = atooid(PQgetvalue(res, i, i_prsstart));
		prsinfo[i].prstoken = atooid(PQgetvalue(res, i, i_prstoken));
		prsinfo[i].prsend = atooid(PQgetvalue(res, i, i_prsend));
		prsinfo[i].prsheadline = atooid(PQgetvalue(res, i, i_prsheadline));
		prsinfo[i].prslextype = atooid(PQgetvalue(res, i, i_prslextype));

		/* Decide whether we want to dump it */
		selectDumpableObject(&(prsinfo[i].dobj));
	}

	PQclear(res);

	destroyPQExpBuffer(query);

	return prsinfo;
}

/*
 * getTSDictionaries:
 *	  read all text search dictionaries in the system catalogs and return them
 *	  in the TSDictInfo* structure
 *
 *	numTSDicts is set to the number of dictionaries read in
 */
TSDictInfo *
getTSDictionaries(int *numTSDicts)
{
	PGresult   *res;
	int			ntups;
	int			i;
	PQExpBuffer query = createPQExpBuffer();
	TSDictInfo *dictinfo;
	int			i_tableoid;
	int			i_oid;
	int			i_dictname;
	int			i_dictnamespace;
	int			i_rolname;
	int			i_dicttemplate;
	int			i_dictinitoption;

	/* Before 8.3, there is no built-in text search support */
	if (g_fout->remoteVersion < 80300)
	{
		*numTSDicts = 0;
		return NULL;
	}

	/* Make sure we are in proper schema */
	selectSourceSchema("pg_catalog");

	appendPQExpBuffer(query, "SELECT tableoid, oid, dictname, "
					  "dictnamespace, (%s dictowner) AS rolname, "
					  "dicttemplate, dictinitoption "
					  "FROM pg_ts_dict",
					  username_subquery);

	res = PQexec(g_conn, query->data);
	check_sql_result(res, g_conn, query->data, PGRES_TUPLES_OK);

	ntups = PQntuples(res);
	*numTSDicts = ntups;

	dictinfo = (TSDictInfo *) pg_malloc(ntups * sizeof(TSDictInfo));

	i_tableoid = PQfnumber(res, "tableoid");
	i_oid = PQfnumber(res, "oid");
	i_dictname = PQfnumber(res, "dictname");
	i_dictnamespace = PQfnumber(res, "dictnamespace");
	i_rolname = PQfnumber(res, "rolname");
	i_dictinitoption = PQfnumber(res, "dictinitoption");
	i_dicttemplate = PQfnumber(res, "dicttemplate");

	for (i = 0; i < ntups; i++)
	{
		dictinfo[i].dobj.objType = DO_TSDICT;
		dictinfo[i].dobj.catId.tableoid = atooid(PQgetvalue(res, i, i_tableoid));
		dictinfo[i].dobj.catId.oid = atooid(PQgetvalue(res, i, i_oid));
		AssignDumpId(&dictinfo[i].dobj);
		dictinfo[i].dobj.name = pg_strdup(PQgetvalue(res, i, i_dictname));
		dictinfo[i].dobj.namespace = findNamespace(atooid(PQgetvalue(res, i, i_dictnamespace)),
												 dictinfo[i].dobj.catId.oid);
		dictinfo[i].rolname = pg_strdup(PQgetvalue(res, i, i_rolname));
		dictinfo[i].dicttemplate = atooid(PQgetvalue(res, i, i_dicttemplate));
		if (PQgetisnull(res, i, i_dictinitoption))
			dictinfo[i].dictinitoption = NULL;
		else
			dictinfo[i].dictinitoption = pg_strdup(PQgetvalue(res, i, i_dictinitoption));

		/* Decide whether we want to dump it */
		selectDumpableObject(&(dictinfo[i].dobj));
	}

	PQclear(res);

	destroyPQExpBuffer(query);

	return dictinfo;
}

/*
 * getTSTemplates:
 *	  read all text search templates in the system catalogs and return them
 *	  in the TSTemplateInfo* structure
 *
 *	numTSTemplates is set to the number of templates read in
 */
TSTemplateInfo *
getTSTemplates(int *numTSTemplates)
{
	PGresult   *res;
	int			ntups;
	int			i;
	PQExpBuffer query = createPQExpBuffer();
	TSTemplateInfo *tmplinfo;
	int			i_tableoid;
	int			i_oid;
	int			i_tmplname;
	int			i_tmplnamespace;
	int			i_tmplinit;
	int			i_tmpllexize;

	/* Before 8.3, there is no built-in text search support */
	if (g_fout->remoteVersion < 80300)
	{
		*numTSTemplates = 0;
		return NULL;
	}

	/* Make sure we are in proper schema */
	selectSourceSchema("pg_catalog");

	appendPQExpBuffer(query, "SELECT tableoid, oid, tmplname, "
					  "tmplnamespace, tmplinit::oid, tmpllexize::oid "
					  "FROM pg_ts_template");

	res = PQexec(g_conn, query->data);
	check_sql_result(res, g_conn, query->data, PGRES_TUPLES_OK);

	ntups = PQntuples(res);
	*numTSTemplates = ntups;

	tmplinfo = (TSTemplateInfo *) pg_malloc(ntups * sizeof(TSTemplateInfo));

	i_tableoid = PQfnumber(res, "tableoid");
	i_oid = PQfnumber(res, "oid");
	i_tmplname = PQfnumber(res, "tmplname");
	i_tmplnamespace = PQfnumber(res, "tmplnamespace");
	i_tmplinit = PQfnumber(res, "tmplinit");
	i_tmpllexize = PQfnumber(res, "tmpllexize");

	for (i = 0; i < ntups; i++)
	{
		tmplinfo[i].dobj.objType = DO_TSTEMPLATE;
		tmplinfo[i].dobj.catId.tableoid = atooid(PQgetvalue(res, i, i_tableoid));
		tmplinfo[i].dobj.catId.oid = atooid(PQgetvalue(res, i, i_oid));
		AssignDumpId(&tmplinfo[i].dobj);
		tmplinfo[i].dobj.name = pg_strdup(PQgetvalue(res, i, i_tmplname));
		tmplinfo[i].dobj.namespace = findNamespace(atooid(PQgetvalue(res, i, i_tmplnamespace)),
												 tmplinfo[i].dobj.catId.oid);
		tmplinfo[i].tmplinit = atooid(PQgetvalue(res, i, i_tmplinit));
		tmplinfo[i].tmpllexize = atooid(PQgetvalue(res, i, i_tmpllexize));

		/* Decide whether we want to dump it */
		selectDumpableObject(&(tmplinfo[i].dobj));
	}

	PQclear(res);

	destroyPQExpBuffer(query);

	return tmplinfo;
}

/*
 * getTSConfigurations:
 *	  read all text search configurations in the system catalogs and return
 *	  them in the TSConfigInfo* structure
 *
 *	numTSConfigs is set to the number of configurations read in
 */
TSConfigInfo *
getTSConfigurations(int *numTSConfigs)
{
	PGresult   *res;
	int			ntups;
	int			i;
	PQExpBuffer query = createPQExpBuffer();
	TSConfigInfo *cfginfo;
	int			i_tableoid;
	int			i_oid;
	int			i_cfgname;
	int			i_cfgnamespace;
	int			i_rolname;
	int			i_cfgparser;

	/* Before 8.3, there is no built-in text search support */
	if (g_fout->remoteVersion < 80300)
	{
		*numTSConfigs = 0;
		return NULL;
	}

	/* Make sure we are in proper schema */
	selectSourceSchema("pg_catalog");

	appendPQExpBuffer(query, "SELECT tableoid, oid, cfgname, "
					  "cfgnamespace, (%s cfgowner) AS rolname, cfgparser "
					  "FROM pg_ts_config",
					  username_subquery);

	res = PQexec(g_conn, query->data);
	check_sql_result(res, g_conn, query->data, PGRES_TUPLES_OK);

	ntups = PQntuples(res);
	*numTSConfigs = ntups;

	cfginfo = (TSConfigInfo *) pg_malloc(ntups * sizeof(TSConfigInfo));

	i_tableoid = PQfnumber(res, "tableoid");
	i_oid = PQfnumber(res, "oid");
	i_cfgname = PQfnumber(res, "cfgname");
	i_cfgnamespace = PQfnumber(res, "cfgnamespace");
	i_rolname = PQfnumber(res, "rolname");
	i_cfgparser = PQfnumber(res, "cfgparser");

	for (i = 0; i < ntups; i++)
	{
		cfginfo[i].dobj.objType = DO_TSCONFIG;
		cfginfo[i].dobj.catId.tableoid = atooid(PQgetvalue(res, i, i_tableoid));
		cfginfo[i].dobj.catId.oid = atooid(PQgetvalue(res, i, i_oid));
		AssignDumpId(&cfginfo[i].dobj);
		cfginfo[i].dobj.name = pg_strdup(PQgetvalue(res, i, i_cfgname));
		cfginfo[i].dobj.namespace = findNamespace(atooid(PQgetvalue(res, i, i_cfgnamespace)),
												  cfginfo[i].dobj.catId.oid);
		cfginfo[i].rolname = pg_strdup(PQgetvalue(res, i, i_rolname));
		cfginfo[i].cfgparser = atooid(PQgetvalue(res, i, i_cfgparser));

		/* Decide whether we want to dump it */
		selectDumpableObject(&(cfginfo[i].dobj));
	}

	PQclear(res);

	destroyPQExpBuffer(query);

	return cfginfo;
}

/*
 * getForeignDataWrappers:
 *	  read all foreign-data wrappers in the system catalogs and return
 *	  them in the FdwInfo* structure
 *
 *	numForeignDataWrappers is set to the number of fdws read in
 */
FdwInfo *
getForeignDataWrappers(int *numForeignDataWrappers)
{
	PGresult   *res;
	int			ntups;
	int			i;
	PQExpBuffer query = createPQExpBuffer();
	FdwInfo    *fdwinfo;
	int			i_tableoid;
	int			i_oid;
	int			i_fdwname;
	int			i_rolname;
	int			i_fdwhandler;
	int			i_fdwvalidator;
	int			i_fdwacl;
	int			i_fdwoptions;

	/* Before 8.4, there are no foreign-data wrappers */
	if (g_fout->remoteVersion < 80400)
	{
		*numForeignDataWrappers = 0;
		return NULL;
	}

	/* Make sure we are in proper schema */
	selectSourceSchema("pg_catalog");

	if (g_fout->remoteVersion >= 90100)
	{
		appendPQExpBuffer(query, "SELECT tableoid, oid, fdwname, "
						  "(%s fdwowner) AS rolname, "
						  "fdwhandler::pg_catalog.regproc, "
						  "fdwvalidator::pg_catalog.regproc, fdwacl, "
						  "array_to_string(ARRAY("
						  "SELECT quote_ident(option_name) || ' ' || "
						  "quote_literal(option_value) "
						  "FROM pg_options_to_table(fdwoptions)"
						  "), ', ') AS fdwoptions "
						  "FROM pg_foreign_data_wrapper",
						  username_subquery);
	}
	else
	{
		appendPQExpBuffer(query, "SELECT tableoid, oid, fdwname, "
						  "(%s fdwowner) AS rolname, "
						  "'-' AS fdwhandler, "
						  "fdwvalidator::pg_catalog.regproc, fdwacl, "
						  "array_to_string(ARRAY("
						  "SELECT quote_ident(option_name) || ' ' || "
						  "quote_literal(option_value) "
						  "FROM pg_options_to_table(fdwoptions)"
						  "), ', ') AS fdwoptions "
						  "FROM pg_foreign_data_wrapper",
						  username_subquery);
	}

	res = PQexec(g_conn, query->data);
	check_sql_result(res, g_conn, query->data, PGRES_TUPLES_OK);

	ntups = PQntuples(res);
	*numForeignDataWrappers = ntups;

	fdwinfo = (FdwInfo *) pg_malloc(ntups * sizeof(FdwInfo));

	i_tableoid = PQfnumber(res, "tableoid");
	i_oid = PQfnumber(res, "oid");
	i_fdwname = PQfnumber(res, "fdwname");
	i_rolname = PQfnumber(res, "rolname");
	i_fdwhandler = PQfnumber(res, "fdwhandler");
	i_fdwvalidator = PQfnumber(res, "fdwvalidator");
	i_fdwacl = PQfnumber(res, "fdwacl");
	i_fdwoptions = PQfnumber(res, "fdwoptions");

	for (i = 0; i < ntups; i++)
	{
		fdwinfo[i].dobj.objType = DO_FDW;
		fdwinfo[i].dobj.catId.tableoid = atooid(PQgetvalue(res, i, i_tableoid));
		fdwinfo[i].dobj.catId.oid = atooid(PQgetvalue(res, i, i_oid));
		AssignDumpId(&fdwinfo[i].dobj);
		fdwinfo[i].dobj.name = pg_strdup(PQgetvalue(res, i, i_fdwname));
		fdwinfo[i].dobj.namespace = NULL;
		fdwinfo[i].rolname = pg_strdup(PQgetvalue(res, i, i_rolname));
		fdwinfo[i].fdwhandler = pg_strdup(PQgetvalue(res, i, i_fdwhandler));
		fdwinfo[i].fdwvalidator = pg_strdup(PQgetvalue(res, i, i_fdwvalidator));
		fdwinfo[i].fdwoptions = pg_strdup(PQgetvalue(res, i, i_fdwoptions));
		fdwinfo[i].fdwacl = pg_strdup(PQgetvalue(res, i, i_fdwacl));

		/* Decide whether we want to dump it */
		selectDumpableObject(&(fdwinfo[i].dobj));
	}

	PQclear(res);

	destroyPQExpBuffer(query);

	return fdwinfo;
}

/*
 * getForeignServers:
 *	  read all foreign servers in the system catalogs and return
 *	  them in the ForeignServerInfo * structure
 *
 *	numForeignServers is set to the number of servers read in
 */
ForeignServerInfo *
getForeignServers(int *numForeignServers)
{
	PGresult   *res;
	int			ntups;
	int			i;
	PQExpBuffer query = createPQExpBuffer();
	ForeignServerInfo *srvinfo;
	int			i_tableoid;
	int			i_oid;
	int			i_srvname;
	int			i_rolname;
	int			i_srvfdw;
	int			i_srvtype;
	int			i_srvversion;
	int			i_srvacl;
	int			i_srvoptions;

	/* Before 8.4, there are no foreign servers */
	if (g_fout->remoteVersion < 80400)
	{
		*numForeignServers = 0;
		return NULL;
	}

	/* Make sure we are in proper schema */
	selectSourceSchema("pg_catalog");

	appendPQExpBuffer(query, "SELECT tableoid, oid, srvname, "
					  "(%s srvowner) AS rolname, "
					  "srvfdw, srvtype, srvversion, srvacl,"
					  "array_to_string(ARRAY("
					  "SELECT quote_ident(option_name) || ' ' || "
					  "quote_literal(option_value) "
					  "FROM pg_options_to_table(srvoptions)"
					  "), ', ') AS srvoptions "
					  "FROM pg_foreign_server",
					  username_subquery);

	res = PQexec(g_conn, query->data);
	check_sql_result(res, g_conn, query->data, PGRES_TUPLES_OK);

	ntups = PQntuples(res);
	*numForeignServers = ntups;

	srvinfo = (ForeignServerInfo *) pg_malloc(ntups * sizeof(ForeignServerInfo));

	i_tableoid = PQfnumber(res, "tableoid");
	i_oid = PQfnumber(res, "oid");
	i_srvname = PQfnumber(res, "srvname");
	i_rolname = PQfnumber(res, "rolname");
	i_srvfdw = PQfnumber(res, "srvfdw");
	i_srvtype = PQfnumber(res, "srvtype");
	i_srvversion = PQfnumber(res, "srvversion");
	i_srvacl = PQfnumber(res, "srvacl");
	i_srvoptions = PQfnumber(res, "srvoptions");

	for (i = 0; i < ntups; i++)
	{
		srvinfo[i].dobj.objType = DO_FOREIGN_SERVER;
		srvinfo[i].dobj.catId.tableoid = atooid(PQgetvalue(res, i, i_tableoid));
		srvinfo[i].dobj.catId.oid = atooid(PQgetvalue(res, i, i_oid));
		AssignDumpId(&srvinfo[i].dobj);
		srvinfo[i].dobj.name = pg_strdup(PQgetvalue(res, i, i_srvname));
		srvinfo[i].dobj.namespace = NULL;
		srvinfo[i].rolname = pg_strdup(PQgetvalue(res, i, i_rolname));
		srvinfo[i].srvfdw = atooid(PQgetvalue(res, i, i_srvfdw));
		srvinfo[i].srvtype = pg_strdup(PQgetvalue(res, i, i_srvtype));
		srvinfo[i].srvversion = pg_strdup(PQgetvalue(res, i, i_srvversion));
		srvinfo[i].srvoptions = pg_strdup(PQgetvalue(res, i, i_srvoptions));
		srvinfo[i].srvacl = pg_strdup(PQgetvalue(res, i, i_srvacl));

		/* Decide whether we want to dump it */
		selectDumpableObject(&(srvinfo[i].dobj));
	}

	PQclear(res);

	destroyPQExpBuffer(query);

	return srvinfo;
}

/*
 * getDefaultACLs:
 *	  read all default ACL information in the system catalogs and return
 *	  them in the DefaultACLInfo structure
 *
 *	numDefaultACLs is set to the number of ACLs read in
 */
DefaultACLInfo *
getDefaultACLs(int *numDefaultACLs)
{
	DefaultACLInfo *daclinfo;
	PQExpBuffer query;
	PGresult   *res;
	int			i_oid;
	int			i_tableoid;
	int			i_defaclrole;
	int			i_defaclnamespace;
	int			i_defaclobjtype;
	int			i_defaclacl;
	int			i,
				ntups;

	if (g_fout->remoteVersion < 90000)
	{
		*numDefaultACLs = 0;
		return NULL;
	}

	query = createPQExpBuffer();

	/* Make sure we are in proper schema */
	selectSourceSchema("pg_catalog");

	appendPQExpBuffer(query, "SELECT oid, tableoid, "
					  "(%s defaclrole) AS defaclrole, "
					  "defaclnamespace, "
					  "defaclobjtype, "
					  "defaclacl "
					  "FROM pg_default_acl",
					  username_subquery);

	res = PQexec(g_conn, query->data);
	check_sql_result(res, g_conn, query->data, PGRES_TUPLES_OK);

	ntups = PQntuples(res);
	*numDefaultACLs = ntups;

	daclinfo = (DefaultACLInfo *) pg_malloc(ntups * sizeof(DefaultACLInfo));

	i_oid = PQfnumber(res, "oid");
	i_tableoid = PQfnumber(res, "tableoid");
	i_defaclrole = PQfnumber(res, "defaclrole");
	i_defaclnamespace = PQfnumber(res, "defaclnamespace");
	i_defaclobjtype = PQfnumber(res, "defaclobjtype");
	i_defaclacl = PQfnumber(res, "defaclacl");

	for (i = 0; i < ntups; i++)
	{
		Oid			nspid = atooid(PQgetvalue(res, i, i_defaclnamespace));

		daclinfo[i].dobj.objType = DO_DEFAULT_ACL;
		daclinfo[i].dobj.catId.tableoid = atooid(PQgetvalue(res, i, i_tableoid));
		daclinfo[i].dobj.catId.oid = atooid(PQgetvalue(res, i, i_oid));
		AssignDumpId(&daclinfo[i].dobj);
		/* cheesy ... is it worth coming up with a better object name? */
		daclinfo[i].dobj.name = pg_strdup(PQgetvalue(res, i, i_defaclobjtype));

		if (nspid != InvalidOid)
			daclinfo[i].dobj.namespace = findNamespace(nspid,
												 daclinfo[i].dobj.catId.oid);
		else
			daclinfo[i].dobj.namespace = NULL;

		daclinfo[i].defaclrole = pg_strdup(PQgetvalue(res, i, i_defaclrole));
		daclinfo[i].defaclobjtype = *(PQgetvalue(res, i, i_defaclobjtype));
		daclinfo[i].defaclacl = pg_strdup(PQgetvalue(res, i, i_defaclacl));

		/* Decide whether we want to dump it */
		selectDumpableDefaultACL(&(daclinfo[i]));
	}

	PQclear(res);

	destroyPQExpBuffer(query);

	return daclinfo;
}

/*
 * dumpComment --
 *
 * This routine is used to dump any comments associated with the
 * object handed to this routine. The routine takes a constant character
 * string for the target part of the comment-creation command, plus
 * the namespace and owner of the object (for labeling the ArchiveEntry),
 * plus catalog ID and subid which are the lookup key for pg_description,
 * plus the dump ID for the object (for setting a dependency).
 * If a matching pg_description entry is found, it is dumped.
 *
 * Note: although this routine takes a dumpId for dependency purposes,
 * that purpose is just to mark the dependency in the emitted dump file
 * for possible future use by pg_restore.  We do NOT use it for determining
 * ordering of the comment in the dump file, because this routine is called
 * after dependency sorting occurs.  This routine should be called just after
 * calling ArchiveEntry() for the specified object.
 */
static void
dumpComment(Archive *fout, const char *target,
			const char *namespace, const char *owner,
			CatalogId catalogId, int subid, DumpId dumpId)
{
	CommentItem *comments;
	int			ncomments;

	/* Comments are schema not data ... except blob comments are data */
	if (strncmp(target, "LARGE OBJECT ", 13) != 0)
	{
		if (dataOnly)
			return;
	}
	else
	{
		if (schemaOnly)
			return;
	}

	/* Search for comments associated with catalogId, using table */
	ncomments = findComments(fout, catalogId.tableoid, catalogId.oid,
							 &comments);

	/* Is there one matching the subid? */
	while (ncomments > 0)
	{
		if (comments->objsubid == subid)
			break;
		comments++;
		ncomments--;
	}

	/* If a comment exists, build COMMENT ON statement */
	if (ncomments > 0)
	{
		PQExpBuffer query = createPQExpBuffer();

		appendPQExpBuffer(query, "COMMENT ON %s IS ", target);
		appendStringLiteralAH(query, comments->descr, fout);
		appendPQExpBuffer(query, ";\n");

		/*
		 * We mark comments as SECTION_NONE because they really belong in the
		 * same section as their parent, whether that is pre-data or
		 * post-data.
		 */
		ArchiveEntry(fout, nilCatalogId, createDumpId(),
					 target, namespace, NULL, owner, 0,
					 false, "COMMENT", SECTION_NONE,
					 query->data, "", NULL,
					 &(dumpId), 1,
					 NULL, NULL);

		destroyPQExpBuffer(query);
	}
}

/*
 * dumpTableComment --
 *
 * As above, but dump comments for both the specified table (or view)
 * and its columns.
 */
static void
dumpTableComment(Archive *fout, TableInfo *tbinfo,
				 const char *reltypename)
{
	CommentItem *comments;
	int			ncomments;
	PQExpBuffer query;
	PQExpBuffer target;

	/* Comments are SCHEMA not data */
	if (dataOnly)
		return;

	/* Search for comments associated with relation, using table */
	ncomments = findComments(fout,
							 tbinfo->dobj.catId.tableoid,
							 tbinfo->dobj.catId.oid,
							 &comments);

	/* If comments exist, build COMMENT ON statements */
	if (ncomments <= 0)
		return;

	query = createPQExpBuffer();
	target = createPQExpBuffer();

	while (ncomments > 0)
	{
		const char *descr = comments->descr;
		int			objsubid = comments->objsubid;

		if (objsubid == 0)
		{
			resetPQExpBuffer(target);
			appendPQExpBuffer(target, "%s %s", reltypename,
							  fmtId(tbinfo->dobj.name));

			resetPQExpBuffer(query);
			appendPQExpBuffer(query, "COMMENT ON %s IS ", target->data);
			appendStringLiteralAH(query, descr, fout);
			appendPQExpBuffer(query, ";\n");

			ArchiveEntry(fout, nilCatalogId, createDumpId(),
						 target->data,
						 tbinfo->dobj.namespace->dobj.name,
						 NULL, tbinfo->rolname, 0,
						 false, "COMMENT", SECTION_NONE,
						 query->data, "", NULL,
						 &(tbinfo->dobj.dumpId), 1,
						 NULL, NULL);
		}
		else if (objsubid > 0 && objsubid <= tbinfo->numatts)
		{
			resetPQExpBuffer(target);
			appendPQExpBuffer(target, "COLUMN %s.",
							  fmtId(tbinfo->dobj.name));
			appendPQExpBuffer(target, "%s",
							  fmtId(tbinfo->attnames[objsubid - 1]));

			resetPQExpBuffer(query);
			appendPQExpBuffer(query, "COMMENT ON %s IS ", target->data);
			appendStringLiteralAH(query, descr, fout);
			appendPQExpBuffer(query, ";\n");

			ArchiveEntry(fout, nilCatalogId, createDumpId(),
						 target->data,
						 tbinfo->dobj.namespace->dobj.name,
						 NULL, tbinfo->rolname, 0,
						 false, "COMMENT", SECTION_NONE,
						 query->data, "", NULL,
						 &(tbinfo->dobj.dumpId), 1,
						 NULL, NULL);
		}

		comments++;
		ncomments--;
	}

	destroyPQExpBuffer(query);
	destroyPQExpBuffer(target);
}

/*
 * findComments --
 *
 * Find the comment(s), if any, associated with the given object.  All the
 * objsubid values associated with the given classoid/objoid are found with
 * one search.
 */
static int
findComments(Archive *fout, Oid classoid, Oid objoid,
			 CommentItem **items)
{
	/* static storage for table of comments */
	static CommentItem *comments = NULL;
	static int	ncomments = -1;

	CommentItem *middle = NULL;
	CommentItem *low;
	CommentItem *high;
	int			nmatch;

	/* Get comments if we didn't already */
	if (ncomments < 0)
		ncomments = collectComments(fout, &comments);

	/*
	 * Pre-7.2, pg_description does not contain classoid, so collectComments
	 * just stores a zero.	If there's a collision on object OID, well, you
	 * get duplicate comments.
	 */
	if (fout->remoteVersion < 70200)
		classoid = 0;

	/*
	 * Do binary search to find some item matching the object.
	 */
	low = &comments[0];
	high = &comments[ncomments - 1];
	while (low <= high)
	{
		middle = low + (high - low) / 2;

		if (classoid < middle->classoid)
			high = middle - 1;
		else if (classoid > middle->classoid)
			low = middle + 1;
		else if (objoid < middle->objoid)
			high = middle - 1;
		else if (objoid > middle->objoid)
			low = middle + 1;
		else
			break;				/* found a match */
	}

	if (low > high)				/* no matches */
	{
		*items = NULL;
		return 0;
	}

	/*
	 * Now determine how many items match the object.  The search loop
	 * invariant still holds: only items between low and high inclusive could
	 * match.
	 */
	nmatch = 1;
	while (middle > low)
	{
		if (classoid != middle[-1].classoid ||
			objoid != middle[-1].objoid)
			break;
		middle--;
		nmatch++;
	}

	*items = middle;

	middle += nmatch;
	while (middle <= high)
	{
		if (classoid != middle->classoid ||
			objoid != middle->objoid)
			break;
		middle++;
		nmatch++;
	}

	return nmatch;
}

/*
 * collectComments --
 *
 * Construct a table of all comments available for database objects.
 * We used to do per-object queries for the comments, but it's much faster
 * to pull them all over at once, and on most databases the memory cost
 * isn't high.
 *
 * The table is sorted by classoid/objid/objsubid for speed in lookup.
 */
static int
collectComments(Archive *fout, CommentItem **items)
{
	PGresult   *res;
	PQExpBuffer query;
	int			i_description;
	int			i_classoid;
	int			i_objoid;
	int			i_objsubid;
	int			ntups;
	int			i;
	CommentItem *comments;

	/*
	 * Note we do NOT change source schema here; preserve the caller's
	 * setting, instead.
	 */

	query = createPQExpBuffer();

	if (fout->remoteVersion >= 70300)
	{
		appendPQExpBuffer(query, "SELECT description, classoid, objoid, objsubid "
						  "FROM pg_catalog.pg_description "
						  "ORDER BY classoid, objoid, objsubid");
	}
	else if (fout->remoteVersion >= 70200)
	{
		appendPQExpBuffer(query, "SELECT description, classoid, objoid, objsubid "
						  "FROM pg_description "
						  "ORDER BY classoid, objoid, objsubid");
	}
	else
	{
		/* Note: this will fail to find attribute comments in pre-7.2... */
		appendPQExpBuffer(query, "SELECT description, 0 AS classoid, objoid, 0 AS objsubid "
						  "FROM pg_description "
						  "ORDER BY objoid");
	}

	res = PQexec(g_conn, query->data);
	check_sql_result(res, g_conn, query->data, PGRES_TUPLES_OK);

	/* Construct lookup table containing OIDs in numeric form */

	i_description = PQfnumber(res, "description");
	i_classoid = PQfnumber(res, "classoid");
	i_objoid = PQfnumber(res, "objoid");
	i_objsubid = PQfnumber(res, "objsubid");

	ntups = PQntuples(res);

	comments = (CommentItem *) pg_malloc(ntups * sizeof(CommentItem));

	for (i = 0; i < ntups; i++)
	{
		comments[i].descr = PQgetvalue(res, i, i_description);
		comments[i].classoid = atooid(PQgetvalue(res, i, i_classoid));
		comments[i].objoid = atooid(PQgetvalue(res, i, i_objoid));
		comments[i].objsubid = atoi(PQgetvalue(res, i, i_objsubid));
	}

	/* Do NOT free the PGresult since we are keeping pointers into it */
	destroyPQExpBuffer(query);

	*items = comments;
	return ntups;
}

/*
 * dumpDumpableObject
 *
 * This routine and its subsidiaries are responsible for creating
 * ArchiveEntries (TOC objects) for each object to be dumped.
 */
static void
dumpDumpableObject(Archive *fout, DumpableObject *dobj)
{
	switch (dobj->objType)
	{
		case DO_NAMESPACE:
			dumpNamespace(fout, (NamespaceInfo *) dobj);
			break;
		case DO_EXTENSION:
			dumpExtension(fout, (ExtensionInfo *) dobj);
			break;
		case DO_TYPE:
			dumpType(fout, (TypeInfo *) dobj);
			break;
		case DO_SHELL_TYPE:
			dumpShellType(fout, (ShellTypeInfo *) dobj);
			break;
		case DO_FUNC:
			dumpFunc(fout, (FuncInfo *) dobj);
			break;
		case DO_AGG:
			dumpAgg(fout, (AggInfo *) dobj);
			break;
		case DO_OPERATOR:
			dumpOpr(fout, (OprInfo *) dobj);
			break;
		case DO_OPCLASS:
			dumpOpclass(fout, (OpclassInfo *) dobj);
			break;
		case DO_OPFAMILY:
			dumpOpfamily(fout, (OpfamilyInfo *) dobj);
			break;
		case DO_COLLATION:
			dumpCollation(fout, (CollInfo *) dobj);
			break;
		case DO_CONVERSION:
			dumpConversion(fout, (ConvInfo *) dobj);
			break;
		case DO_TABLE:
			dumpTable(fout, (TableInfo *) dobj);
			break;
		case DO_ATTRDEF:
			dumpAttrDef(fout, (AttrDefInfo *) dobj);
			break;
		case DO_INDEX:
			dumpIndex(fout, (IndxInfo *) dobj);
			break;
		case DO_RULE:
			dumpRule(fout, (RuleInfo *) dobj);
			break;
		case DO_TRIGGER:
			dumpTrigger(fout, (TriggerInfo *) dobj);
			break;
		case DO_CONSTRAINT:
			dumpConstraint(fout, (ConstraintInfo *) dobj);
			break;
		case DO_FK_CONSTRAINT:
			dumpConstraint(fout, (ConstraintInfo *) dobj);
			break;
		case DO_PROCLANG:
			dumpProcLang(fout, (ProcLangInfo *) dobj);
			break;
		case DO_CAST:
			dumpCast(fout, (CastInfo *) dobj);
			break;
		case DO_TABLE_DATA:
			dumpTableData(fout, (TableDataInfo *) dobj);
			break;
		case DO_DUMMY_TYPE:
			/* table rowtypes and array types are never dumped separately */
			break;
		case DO_TSPARSER:
			dumpTSParser(fout, (TSParserInfo *) dobj);
			break;
		case DO_TSDICT:
			dumpTSDictionary(fout, (TSDictInfo *) dobj);
			break;
		case DO_TSTEMPLATE:
			dumpTSTemplate(fout, (TSTemplateInfo *) dobj);
			break;
		case DO_TSCONFIG:
			dumpTSConfig(fout, (TSConfigInfo *) dobj);
			break;
		case DO_FDW:
			dumpForeignDataWrapper(fout, (FdwInfo *) dobj);
			break;
		case DO_FOREIGN_SERVER:
			dumpForeignServer(fout, (ForeignServerInfo *) dobj);
			break;
		case DO_DEFAULT_ACL:
			dumpDefaultACL(fout, (DefaultACLInfo *) dobj);
			break;
		case DO_BLOB:
			dumpBlob(fout, (BlobInfo *) dobj);
			break;
		case DO_BLOB_DATA:
			ArchiveEntry(fout, dobj->catId, dobj->dumpId,
						 dobj->name, NULL, NULL, "", 0,
						 false, "BLOBS", SECTION_DATA,
						 "", "", NULL,
						 dobj->dependencies, dobj->nDeps,
						 dumpBlobs, NULL);
			break;
	}
}

/*
 * dumpNamespace
 *	  writes out to fout the queries to recreate a user-defined namespace
 */
static void
dumpNamespace(Archive *fout, NamespaceInfo *nspinfo)
{
	PQExpBuffer q;
	PQExpBuffer delq;
	PQExpBuffer labelq;
	char	   *qnspname;

	/* Skip if not to be dumped */
	if (!nspinfo->dobj.dump || dataOnly)
		return;

	/* don't dump dummy namespace from pre-7.3 source */
	if (strlen(nspinfo->dobj.name) == 0)
		return;

	q = createPQExpBuffer();
	delq = createPQExpBuffer();
	labelq = createPQExpBuffer();

	qnspname = pg_strdup(fmtId(nspinfo->dobj.name));

	appendPQExpBuffer(delq, "DROP SCHEMA %s;\n", qnspname);

	appendPQExpBuffer(q, "CREATE SCHEMA %s;\n", qnspname);

	appendPQExpBuffer(labelq, "SCHEMA %s", qnspname);

	if (binary_upgrade)
		binary_upgrade_extension_member(q, &nspinfo->dobj, labelq->data);

	ArchiveEntry(fout, nspinfo->dobj.catId, nspinfo->dobj.dumpId,
				 nspinfo->dobj.name,
				 NULL, NULL,
				 nspinfo->rolname, 0,
				 false, "SCHEMA", SECTION_PRE_DATA,
				 q->data, delq->data, NULL,
				 nspinfo->dobj.dependencies, nspinfo->dobj.nDeps,
				 NULL, NULL);

	/* Dump Schema Comments and Security Labels */
	dumpComment(fout, labelq->data,
				NULL, nspinfo->rolname,
				nspinfo->dobj.catId, 0, nspinfo->dobj.dumpId);
	dumpSecLabel(fout, labelq->data,
				 NULL, nspinfo->rolname,
				 nspinfo->dobj.catId, 0, nspinfo->dobj.dumpId);

	dumpACL(fout, nspinfo->dobj.catId, nspinfo->dobj.dumpId, "SCHEMA",
			qnspname, NULL, nspinfo->dobj.name, NULL,
			nspinfo->rolname, nspinfo->nspacl);

	free(qnspname);

	destroyPQExpBuffer(q);
	destroyPQExpBuffer(delq);
	destroyPQExpBuffer(labelq);
}

/*
 * dumpExtension
 *	  writes out to fout the queries to recreate an extension
 */
static void
dumpExtension(Archive *fout, ExtensionInfo *extinfo)
{
	PQExpBuffer q;
	PQExpBuffer delq;
	PQExpBuffer labelq;
	char	   *qextname;

	/* Skip if not to be dumped */
	if (!extinfo->dobj.dump || dataOnly)
		return;

	q = createPQExpBuffer();
	delq = createPQExpBuffer();
	labelq = createPQExpBuffer();

	qextname = pg_strdup(fmtId(extinfo->dobj.name));

	appendPQExpBuffer(delq, "DROP EXTENSION %s;\n", qextname);

	if (!binary_upgrade)
	{
		/*
		 * In a regular dump, we use IF NOT EXISTS so that there isn't a
		 * problem if the extension already exists in the target database;
		 * this is essential for installed-by-default extensions such as
		 * plpgsql.
		 *
		 * In binary-upgrade mode, that doesn't work well, so instead we skip
		 * built-in extensions based on their OIDs; see
		 * selectDumpableExtension.
		 */
		appendPQExpBuffer(q, "CREATE EXTENSION IF NOT EXISTS %s WITH SCHEMA %s;\n",
						  qextname, fmtId(extinfo->namespace));
	}
	else
	{
		int			i;
		int			n;

		appendPQExpBuffer(q, "-- For binary upgrade, create an empty extension and insert objects into it\n");
		appendPQExpBuffer(q,
						  "SELECT binary_upgrade.create_empty_extension(");
		appendStringLiteralAH(q, extinfo->dobj.name, fout);
		appendPQExpBuffer(q, ", ");
		appendStringLiteralAH(q, extinfo->namespace, fout);
		appendPQExpBuffer(q, ", ");
		appendPQExpBuffer(q, "%s, ", extinfo->relocatable ? "true" : "false");
		appendStringLiteralAH(q, extinfo->extversion, fout);
		appendPQExpBuffer(q, ", ");

		/*
		 * Note that we're pushing extconfig (an OID array) back into
		 * pg_extension exactly as-is.	This is OK because pg_class OIDs are
		 * preserved in binary upgrade.
		 */
		if (strlen(extinfo->extconfig) > 2)
			appendStringLiteralAH(q, extinfo->extconfig, fout);
		else
			appendPQExpBuffer(q, "NULL");
		appendPQExpBuffer(q, ", ");
		if (strlen(extinfo->extcondition) > 2)
			appendStringLiteralAH(q, extinfo->extcondition, fout);
		else
			appendPQExpBuffer(q, "NULL");
		appendPQExpBuffer(q, ", ");
		appendPQExpBuffer(q, "ARRAY[");
		n = 0;
		for (i = 0; i < extinfo->dobj.nDeps; i++)
		{
			DumpableObject *extobj;

			extobj = findObjectByDumpId(extinfo->dobj.dependencies[i]);
			if (extobj && extobj->objType == DO_EXTENSION)
			{
				if (n++ > 0)
					appendPQExpBuffer(q, ",");
				appendStringLiteralAH(q, extobj->name, fout);
			}
		}
		appendPQExpBuffer(q, "]::pg_catalog.text[]");
		appendPQExpBuffer(q, ");\n");
	}

	appendPQExpBuffer(labelq, "EXTENSION %s", qextname);

	ArchiveEntry(fout, extinfo->dobj.catId, extinfo->dobj.dumpId,
				 extinfo->dobj.name,
				 NULL, NULL,
				 "", 0,
				 false, "EXTENSION", SECTION_PRE_DATA,
				 q->data, delq->data, NULL,
				 extinfo->dobj.dependencies, extinfo->dobj.nDeps,
				 NULL, NULL);

	/* Dump Extension Comments and Security Labels */
	dumpComment(fout, labelq->data,
				NULL, "",
				extinfo->dobj.catId, 0, extinfo->dobj.dumpId);
	dumpSecLabel(fout, labelq->data,
				 NULL, "",
				 extinfo->dobj.catId, 0, extinfo->dobj.dumpId);

	free(qextname);

	destroyPQExpBuffer(q);
	destroyPQExpBuffer(delq);
	destroyPQExpBuffer(labelq);
}

/*
 * dumpType
 *	  writes out to fout the queries to recreate a user-defined type
 */
static void
dumpType(Archive *fout, TypeInfo *tyinfo)
{
	/* Skip if not to be dumped */
	if (!tyinfo->dobj.dump || dataOnly)
		return;

	/* Dump out in proper style */
	if (tyinfo->typtype == TYPTYPE_BASE)
		dumpBaseType(fout, tyinfo);
	else if (tyinfo->typtype == TYPTYPE_DOMAIN)
		dumpDomain(fout, tyinfo);
	else if (tyinfo->typtype == TYPTYPE_COMPOSITE)
		dumpCompositeType(fout, tyinfo);
	else if (tyinfo->typtype == TYPTYPE_ENUM)
		dumpEnumType(fout, tyinfo);
	else if (tyinfo->typtype == TYPTYPE_RANGE)
		dumpRangeType(fout, tyinfo);
	else
		write_msg(NULL, "WARNING: typtype of data type \"%s\" appears to be invalid\n",
				  tyinfo->dobj.name);
}

/*
 * dumpEnumType
 *	  writes out to fout the queries to recreate a user-defined enum type
 */
static void
dumpEnumType(Archive *fout, TypeInfo *tyinfo)
{
	PQExpBuffer q = createPQExpBuffer();
	PQExpBuffer delq = createPQExpBuffer();
	PQExpBuffer labelq = createPQExpBuffer();
	PQExpBuffer query = createPQExpBuffer();
	PGresult   *res;
	int			num,
				i;
	Oid			enum_oid;
	char	   *label;

	/* Set proper schema search path */
	selectSourceSchema("pg_catalog");

	if (fout->remoteVersion >= 90100)
		appendPQExpBuffer(query, "SELECT oid, enumlabel "
						  "FROM pg_catalog.pg_enum "
						  "WHERE enumtypid = '%u'"
						  "ORDER BY enumsortorder",
						  tyinfo->dobj.catId.oid);
	else
		appendPQExpBuffer(query, "SELECT oid, enumlabel "
						  "FROM pg_catalog.pg_enum "
						  "WHERE enumtypid = '%u'"
						  "ORDER BY oid",
						  tyinfo->dobj.catId.oid);

	res = PQexec(g_conn, query->data);
	check_sql_result(res, g_conn, query->data, PGRES_TUPLES_OK);

	num = PQntuples(res);

	/*
	 * DROP must be fully qualified in case same name appears in pg_catalog.
	 * CASCADE shouldn't be required here as for normal types since the I/O
	 * functions are generic and do not get dropped.
	 */
	appendPQExpBuffer(delq, "DROP TYPE %s.",
					  fmtId(tyinfo->dobj.namespace->dobj.name));
	appendPQExpBuffer(delq, "%s;\n",
					  fmtId(tyinfo->dobj.name));

	if (binary_upgrade)
		binary_upgrade_set_type_oids_by_type_oid(q, tyinfo->dobj.catId.oid);

	appendPQExpBuffer(q, "CREATE TYPE %s AS ENUM (",
					  fmtId(tyinfo->dobj.name));

	if (!binary_upgrade)
	{
		/* Labels with server-assigned oids */
		for (i = 0; i < num; i++)
		{
			label = PQgetvalue(res, i, PQfnumber(res, "enumlabel"));
			if (i > 0)
				appendPQExpBuffer(q, ",");
			appendPQExpBuffer(q, "\n    ");
			appendStringLiteralAH(q, label, fout);
		}
	}

	appendPQExpBuffer(q, "\n);\n");

	if (binary_upgrade)
	{
		/* Labels with dump-assigned (preserved) oids */
		for (i = 0; i < num; i++)
		{
			enum_oid = atooid(PQgetvalue(res, i, PQfnumber(res, "oid")));
			label = PQgetvalue(res, i, PQfnumber(res, "enumlabel"));

			if (i == 0)
				appendPQExpBuffer(q, "\n-- For binary upgrade, must preserve pg_enum oids\n");
			appendPQExpBuffer(q,
							  "SELECT binary_upgrade.set_next_pg_enum_oid('%u'::pg_catalog.oid);\n",
							  enum_oid);
			appendPQExpBuffer(q, "ALTER TYPE %s.",
							  fmtId(tyinfo->dobj.namespace->dobj.name));
			appendPQExpBuffer(q, "%s ADD VALUE ",
							  fmtId(tyinfo->dobj.name));
			appendStringLiteralAH(q, label, fout);
			appendPQExpBuffer(q, ";\n\n");
		}
	}

	appendPQExpBuffer(labelq, "TYPE %s", fmtId(tyinfo->dobj.name));

	if (binary_upgrade)
		binary_upgrade_extension_member(q, &tyinfo->dobj, labelq->data);

	ArchiveEntry(fout, tyinfo->dobj.catId, tyinfo->dobj.dumpId,
				 tyinfo->dobj.name,
				 tyinfo->dobj.namespace->dobj.name,
				 NULL,
				 tyinfo->rolname, 0, false,
				 "TYPE", SECTION_PRE_DATA,
				 q->data, delq->data, NULL,
				 tyinfo->dobj.dependencies, tyinfo->dobj.nDeps,
				 NULL, NULL);

	/* Dump Type Comments and Security Labels */
	dumpComment(fout, labelq->data,
				tyinfo->dobj.namespace->dobj.name, tyinfo->rolname,
				tyinfo->dobj.catId, 0, tyinfo->dobj.dumpId);
	dumpSecLabel(fout, labelq->data,
				 tyinfo->dobj.namespace->dobj.name, tyinfo->rolname,
				 tyinfo->dobj.catId, 0, tyinfo->dobj.dumpId);

	PQclear(res);
	destroyPQExpBuffer(q);
	destroyPQExpBuffer(delq);
	destroyPQExpBuffer(labelq);
	destroyPQExpBuffer(query);
}

/*
 * dumpRangeType
 *	  writes out to fout the queries to recreate a user-defined range type
 */
static void
dumpRangeType(Archive *fout, TypeInfo *tyinfo)
{
	PQExpBuffer q = createPQExpBuffer();
	PQExpBuffer delq = createPQExpBuffer();
	PQExpBuffer labelq = createPQExpBuffer();
	PQExpBuffer query = createPQExpBuffer();
	PGresult   *res;
	Oid			collationOid;
	char	   *procname;

	/*
	 * select appropriate schema to ensure names in CREATE are properly
	 * qualified
	 */
	selectSourceSchema(tyinfo->dobj.namespace->dobj.name);

	appendPQExpBuffer(query,
					  "SELECT pg_catalog.format_type(rngsubtype, NULL) AS rngsubtype, "
					  "opc.opcname AS opcname, "
					  "(SELECT nspname FROM pg_catalog.pg_namespace nsp "
					  "  WHERE nsp.oid = opc.opcnamespace) AS opcnsp, "
					  "opc.opcdefault, "
					  "CASE WHEN rngcollation = st.typcollation THEN 0 "
					  "     ELSE rngcollation END AS collation, "
					  "rngcanonical, rngsubdiff "
					  "FROM pg_catalog.pg_range r, pg_catalog.pg_type st, "
					  "     pg_catalog.pg_opclass opc "
					  "WHERE st.oid = rngsubtype AND opc.oid = rngsubopc AND "
					  "rngtypid = '%u'",
					  tyinfo->dobj.catId.oid);

	res = PQexec(g_conn, query->data);
	check_sql_result(res, g_conn, query->data, PGRES_TUPLES_OK);
	if (PQntuples(res) != 1)
	{
		write_msg(NULL, "query returned %d pg_range entries for range type \"%s\"\n",
				  PQntuples(res), tyinfo->dobj.name);
		exit_nicely();
	}

	/*
	 * DROP must be fully qualified in case same name appears in pg_catalog.
	 * CASCADE shouldn't be required here as for normal types since the I/O
	 * functions are generic and do not get dropped.
	 */
	appendPQExpBuffer(delq, "DROP TYPE %s.",
					  fmtId(tyinfo->dobj.namespace->dobj.name));
	appendPQExpBuffer(delq, "%s;\n",
					  fmtId(tyinfo->dobj.name));

	if (binary_upgrade)
		binary_upgrade_set_type_oids_by_type_oid(q, tyinfo->dobj.catId.oid);

	appendPQExpBuffer(q, "CREATE TYPE %s AS RANGE (",
					  fmtId(tyinfo->dobj.name));

	appendPQExpBuffer(q, "\n    subtype = %s",
					  PQgetvalue(res, 0, PQfnumber(res, "rngsubtype")));

	/* print subtype_opclass only if not default for subtype */
	if (PQgetvalue(res, 0, PQfnumber(res, "opcdefault"))[0] != 't')
	{
		char *opcname = PQgetvalue(res, 0, PQfnumber(res, "opcname"));
		char *nspname = PQgetvalue(res, 0, PQfnumber(res, "opcnsp"));

		/* always schema-qualify, don't try to be smart */
		appendPQExpBuffer(q, ",\n    subtype_opclass = %s.",
						  fmtId(nspname));
		appendPQExpBuffer(q, "%s", fmtId(opcname));
	}

	collationOid = atooid(PQgetvalue(res, 0, PQfnumber(res, "collation")));
	if (OidIsValid(collationOid))
	{
		CollInfo   *coll = findCollationByOid(collationOid);

		if (coll)
		{
			/* always schema-qualify, don't try to be smart */
			appendPQExpBuffer(q, ",\n    collation = %s.",
							  fmtId(coll->dobj.namespace->dobj.name));
			appendPQExpBuffer(q, "%s",
							  fmtId(coll->dobj.name));
		}
	}

	procname = PQgetvalue(res, 0, PQfnumber(res, "rngcanonical"));
	if (strcmp(procname, "-") != 0)
		appendPQExpBuffer(q, ",\n    canonical = %s", procname);

	procname = PQgetvalue(res, 0, PQfnumber(res, "rngsubdiff"));
	if (strcmp(procname, "-") != 0)
		appendPQExpBuffer(q, ",\n    subtype_diff = %s", procname);

	appendPQExpBuffer(q, "\n);\n");

	appendPQExpBuffer(labelq, "TYPE %s", fmtId(tyinfo->dobj.name));

	if (binary_upgrade)
		binary_upgrade_extension_member(q, &tyinfo->dobj, labelq->data);

	ArchiveEntry(fout, tyinfo->dobj.catId, tyinfo->dobj.dumpId,
				 tyinfo->dobj.name,
				 tyinfo->dobj.namespace->dobj.name,
				 NULL,
				 tyinfo->rolname, 0, false,
				 "TYPE", SECTION_PRE_DATA,
				 q->data, delq->data, NULL,
				 tyinfo->dobj.dependencies, tyinfo->dobj.nDeps,
				 NULL, NULL);

	/* Dump Type Comments and Security Labels */
	dumpComment(fout, labelq->data,
				tyinfo->dobj.namespace->dobj.name, tyinfo->rolname,
				tyinfo->dobj.catId, 0, tyinfo->dobj.dumpId);
	dumpSecLabel(fout, labelq->data,
				 tyinfo->dobj.namespace->dobj.name, tyinfo->rolname,
				 tyinfo->dobj.catId, 0, tyinfo->dobj.dumpId);

	PQclear(res);
	destroyPQExpBuffer(q);
	destroyPQExpBuffer(delq);
	destroyPQExpBuffer(labelq);
	destroyPQExpBuffer(query);
}

/*
 * dumpBaseType
 *	  writes out to fout the queries to recreate a user-defined base type
 */
static void
dumpBaseType(Archive *fout, TypeInfo *tyinfo)
{
	PQExpBuffer q = createPQExpBuffer();
	PQExpBuffer delq = createPQExpBuffer();
	PQExpBuffer labelq = createPQExpBuffer();
	PQExpBuffer query = createPQExpBuffer();
	PGresult   *res;
	int			ntups;
	char	   *typlen;
	char	   *typinput;
	char	   *typoutput;
	char	   *typreceive;
	char	   *typsend;
	char	   *typmodin;
	char	   *typmodout;
	char	   *typanalyze;
	Oid			typreceiveoid;
	Oid			typsendoid;
	Oid			typmodinoid;
	Oid			typmodoutoid;
	Oid			typanalyzeoid;
	char	   *typcategory;
	char	   *typispreferred;
	char	   *typdelim;
	char	   *typbyval;
	char	   *typalign;
	char	   *typstorage;
	char	   *typcollatable;
	char	   *typdefault;
	bool		typdefault_is_literal = false;

	/* Set proper schema search path so regproc references list correctly */
	selectSourceSchema(tyinfo->dobj.namespace->dobj.name);

	/* Fetch type-specific details */
	if (fout->remoteVersion >= 90100)
	{
		appendPQExpBuffer(query, "SELECT typlen, "
						  "typinput, typoutput, typreceive, typsend, "
						  "typmodin, typmodout, typanalyze, "
						  "typreceive::pg_catalog.oid AS typreceiveoid, "
						  "typsend::pg_catalog.oid AS typsendoid, "
						  "typmodin::pg_catalog.oid AS typmodinoid, "
						  "typmodout::pg_catalog.oid AS typmodoutoid, "
						  "typanalyze::pg_catalog.oid AS typanalyzeoid, "
						  "typcategory, typispreferred, "
						  "typdelim, typbyval, typalign, typstorage, "
						  "(typcollation <> 0) AS typcollatable, "
						  "pg_catalog.pg_get_expr(typdefaultbin, 0) AS typdefaultbin, typdefault "
						  "FROM pg_catalog.pg_type "
						  "WHERE oid = '%u'::pg_catalog.oid",
						  tyinfo->dobj.catId.oid);
	}
	else if (fout->remoteVersion >= 80400)
	{
		appendPQExpBuffer(query, "SELECT typlen, "
						  "typinput, typoutput, typreceive, typsend, "
						  "typmodin, typmodout, typanalyze, "
						  "typreceive::pg_catalog.oid AS typreceiveoid, "
						  "typsend::pg_catalog.oid AS typsendoid, "
						  "typmodin::pg_catalog.oid AS typmodinoid, "
						  "typmodout::pg_catalog.oid AS typmodoutoid, "
						  "typanalyze::pg_catalog.oid AS typanalyzeoid, "
						  "typcategory, typispreferred, "
						  "typdelim, typbyval, typalign, typstorage, "
						  "false AS typcollatable, "
						  "pg_catalog.pg_get_expr(typdefaultbin, 0) AS typdefaultbin, typdefault "
						  "FROM pg_catalog.pg_type "
						  "WHERE oid = '%u'::pg_catalog.oid",
						  tyinfo->dobj.catId.oid);
	}
	else if (fout->remoteVersion >= 80300)
	{
		/* Before 8.4, pg_get_expr does not allow 0 for its second arg */
		appendPQExpBuffer(query, "SELECT typlen, "
						  "typinput, typoutput, typreceive, typsend, "
						  "typmodin, typmodout, typanalyze, "
						  "typreceive::pg_catalog.oid AS typreceiveoid, "
						  "typsend::pg_catalog.oid AS typsendoid, "
						  "typmodin::pg_catalog.oid AS typmodinoid, "
						  "typmodout::pg_catalog.oid AS typmodoutoid, "
						  "typanalyze::pg_catalog.oid AS typanalyzeoid, "
						  "'U' AS typcategory, false AS typispreferred, "
						  "typdelim, typbyval, typalign, typstorage, "
						  "false AS typcollatable, "
						  "pg_catalog.pg_get_expr(typdefaultbin, 'pg_catalog.pg_type'::pg_catalog.regclass) AS typdefaultbin, typdefault "
						  "FROM pg_catalog.pg_type "
						  "WHERE oid = '%u'::pg_catalog.oid",
						  tyinfo->dobj.catId.oid);
	}
	else if (fout->remoteVersion >= 80000)
	{
		appendPQExpBuffer(query, "SELECT typlen, "
						  "typinput, typoutput, typreceive, typsend, "
						  "'-' AS typmodin, '-' AS typmodout, "
						  "typanalyze, "
						  "typreceive::pg_catalog.oid AS typreceiveoid, "
						  "typsend::pg_catalog.oid AS typsendoid, "
						  "0 AS typmodinoid, 0 AS typmodoutoid, "
						  "typanalyze::pg_catalog.oid AS typanalyzeoid, "
						  "'U' AS typcategory, false AS typispreferred, "
						  "typdelim, typbyval, typalign, typstorage, "
						  "false AS typcollatable, "
						  "pg_catalog.pg_get_expr(typdefaultbin, 'pg_catalog.pg_type'::pg_catalog.regclass) AS typdefaultbin, typdefault "
						  "FROM pg_catalog.pg_type "
						  "WHERE oid = '%u'::pg_catalog.oid",
						  tyinfo->dobj.catId.oid);
	}
	else if (fout->remoteVersion >= 70400)
	{
		appendPQExpBuffer(query, "SELECT typlen, "
						  "typinput, typoutput, typreceive, typsend, "
						  "'-' AS typmodin, '-' AS typmodout, "
						  "'-' AS typanalyze, "
						  "typreceive::pg_catalog.oid AS typreceiveoid, "
						  "typsend::pg_catalog.oid AS typsendoid, "
						  "0 AS typmodinoid, 0 AS typmodoutoid, "
						  "0 AS typanalyzeoid, "
						  "'U' AS typcategory, false AS typispreferred, "
						  "typdelim, typbyval, typalign, typstorage, "
						  "false AS typcollatable, "
						  "pg_catalog.pg_get_expr(typdefaultbin, 'pg_catalog.pg_type'::pg_catalog.regclass) AS typdefaultbin, typdefault "
						  "FROM pg_catalog.pg_type "
						  "WHERE oid = '%u'::pg_catalog.oid",
						  tyinfo->dobj.catId.oid);
	}
	else if (fout->remoteVersion >= 70300)
	{
		appendPQExpBuffer(query, "SELECT typlen, "
						  "typinput, typoutput, "
						  "'-' AS typreceive, '-' AS typsend, "
						  "'-' AS typmodin, '-' AS typmodout, "
						  "'-' AS typanalyze, "
						  "0 AS typreceiveoid, 0 AS typsendoid, "
						  "0 AS typmodinoid, 0 AS typmodoutoid, "
						  "0 AS typanalyzeoid, "
						  "'U' AS typcategory, false AS typispreferred, "
						  "typdelim, typbyval, typalign, typstorage, "
						  "false AS typcollatable, "
						  "pg_catalog.pg_get_expr(typdefaultbin, 'pg_catalog.pg_type'::pg_catalog.regclass) AS typdefaultbin, typdefault "
						  "FROM pg_catalog.pg_type "
						  "WHERE oid = '%u'::pg_catalog.oid",
						  tyinfo->dobj.catId.oid);
	}
	else if (fout->remoteVersion >= 70200)
	{
		/*
		 * Note: although pre-7.3 catalogs contain typreceive and typsend,
		 * ignore them because they are not right.
		 */
		appendPQExpBuffer(query, "SELECT typlen, "
						  "typinput, typoutput, "
						  "'-' AS typreceive, '-' AS typsend, "
						  "'-' AS typmodin, '-' AS typmodout, "
						  "'-' AS typanalyze, "
						  "0 AS typreceiveoid, 0 AS typsendoid, "
						  "0 AS typmodinoid, 0 AS typmodoutoid, "
						  "0 AS typanalyzeoid, "
						  "'U' AS typcategory, false AS typispreferred, "
						  "typdelim, typbyval, typalign, typstorage, "
						  "false AS typcollatable, "
						  "NULL AS typdefaultbin, typdefault "
						  "FROM pg_type "
						  "WHERE oid = '%u'::oid",
						  tyinfo->dobj.catId.oid);
	}
	else if (fout->remoteVersion >= 70100)
	{
		/*
		 * Ignore pre-7.2 typdefault; the field exists but has an unusable
		 * representation.
		 */
		appendPQExpBuffer(query, "SELECT typlen, "
						  "typinput, typoutput, "
						  "'-' AS typreceive, '-' AS typsend, "
						  "'-' AS typmodin, '-' AS typmodout, "
						  "'-' AS typanalyze, "
						  "0 AS typreceiveoid, 0 AS typsendoid, "
						  "0 AS typmodinoid, 0 AS typmodoutoid, "
						  "0 AS typanalyzeoid, "
						  "'U' AS typcategory, false AS typispreferred, "
						  "typdelim, typbyval, typalign, typstorage, "
						  "false AS typcollatable, "
						  "NULL AS typdefaultbin, NULL AS typdefault "
						  "FROM pg_type "
						  "WHERE oid = '%u'::oid",
						  tyinfo->dobj.catId.oid);
	}
	else
	{
		appendPQExpBuffer(query, "SELECT typlen, "
						  "typinput, typoutput, "
						  "'-' AS typreceive, '-' AS typsend, "
						  "'-' AS typmodin, '-' AS typmodout, "
						  "'-' AS typanalyze, "
						  "0 AS typreceiveoid, 0 AS typsendoid, "
						  "0 AS typmodinoid, 0 AS typmodoutoid, "
						  "0 AS typanalyzeoid, "
						  "'U' AS typcategory, false AS typispreferred, "
						  "typdelim, typbyval, typalign, "
						  "'p'::char AS typstorage, "
						  "false AS typcollatable, "
						  "NULL AS typdefaultbin, NULL AS typdefault "
						  "FROM pg_type "
						  "WHERE oid = '%u'::oid",
						  tyinfo->dobj.catId.oid);
	}

	res = PQexec(g_conn, query->data);
	check_sql_result(res, g_conn, query->data, PGRES_TUPLES_OK);

	/* Expecting a single result only */
	ntups = PQntuples(res);
	if (ntups != 1)
	{
		write_msg(NULL, ngettext("query returned %d row instead of one: %s\n",
							   "query returned %d rows instead of one: %s\n",
								 ntups),
				  ntups, query->data);
		exit_nicely();
	}

	typlen = PQgetvalue(res, 0, PQfnumber(res, "typlen"));
	typinput = PQgetvalue(res, 0, PQfnumber(res, "typinput"));
	typoutput = PQgetvalue(res, 0, PQfnumber(res, "typoutput"));
	typreceive = PQgetvalue(res, 0, PQfnumber(res, "typreceive"));
	typsend = PQgetvalue(res, 0, PQfnumber(res, "typsend"));
	typmodin = PQgetvalue(res, 0, PQfnumber(res, "typmodin"));
	typmodout = PQgetvalue(res, 0, PQfnumber(res, "typmodout"));
	typanalyze = PQgetvalue(res, 0, PQfnumber(res, "typanalyze"));
	typreceiveoid = atooid(PQgetvalue(res, 0, PQfnumber(res, "typreceiveoid")));
	typsendoid = atooid(PQgetvalue(res, 0, PQfnumber(res, "typsendoid")));
	typmodinoid = atooid(PQgetvalue(res, 0, PQfnumber(res, "typmodinoid")));
	typmodoutoid = atooid(PQgetvalue(res, 0, PQfnumber(res, "typmodoutoid")));
	typanalyzeoid = atooid(PQgetvalue(res, 0, PQfnumber(res, "typanalyzeoid")));
	typcategory = PQgetvalue(res, 0, PQfnumber(res, "typcategory"));
	typispreferred = PQgetvalue(res, 0, PQfnumber(res, "typispreferred"));
	typdelim = PQgetvalue(res, 0, PQfnumber(res, "typdelim"));
	typbyval = PQgetvalue(res, 0, PQfnumber(res, "typbyval"));
	typalign = PQgetvalue(res, 0, PQfnumber(res, "typalign"));
	typstorage = PQgetvalue(res, 0, PQfnumber(res, "typstorage"));
	typcollatable = PQgetvalue(res, 0, PQfnumber(res, "typcollatable"));
	if (!PQgetisnull(res, 0, PQfnumber(res, "typdefaultbin")))
		typdefault = PQgetvalue(res, 0, PQfnumber(res, "typdefaultbin"));
	else if (!PQgetisnull(res, 0, PQfnumber(res, "typdefault")))
	{
		typdefault = PQgetvalue(res, 0, PQfnumber(res, "typdefault"));
		typdefault_is_literal = true;	/* it needs quotes */
	}
	else
		typdefault = NULL;

	/*
	 * DROP must be fully qualified in case same name appears in pg_catalog.
	 * The reason we include CASCADE is that the circular dependency between
	 * the type and its I/O functions makes it impossible to drop the type any
	 * other way.
	 */
	appendPQExpBuffer(delq, "DROP TYPE %s.",
					  fmtId(tyinfo->dobj.namespace->dobj.name));
	appendPQExpBuffer(delq, "%s CASCADE;\n",
					  fmtId(tyinfo->dobj.name));

	/* We might already have a shell type, but setting pg_type_oid is harmless */
	if (binary_upgrade)
		binary_upgrade_set_type_oids_by_type_oid(q, tyinfo->dobj.catId.oid);

	appendPQExpBuffer(q,
					  "CREATE TYPE %s (\n"
					  "    INTERNALLENGTH = %s",
					  fmtId(tyinfo->dobj.name),
					  (strcmp(typlen, "-1") == 0) ? "variable" : typlen);

	if (fout->remoteVersion >= 70300)
	{
		/* regproc result is correctly quoted as of 7.3 */
		appendPQExpBuffer(q, ",\n    INPUT = %s", typinput);
		appendPQExpBuffer(q, ",\n    OUTPUT = %s", typoutput);
		if (OidIsValid(typreceiveoid))
			appendPQExpBuffer(q, ",\n    RECEIVE = %s", typreceive);
		if (OidIsValid(typsendoid))
			appendPQExpBuffer(q, ",\n    SEND = %s", typsend);
		if (OidIsValid(typmodinoid))
			appendPQExpBuffer(q, ",\n    TYPMOD_IN = %s", typmodin);
		if (OidIsValid(typmodoutoid))
			appendPQExpBuffer(q, ",\n    TYPMOD_OUT = %s", typmodout);
		if (OidIsValid(typanalyzeoid))
			appendPQExpBuffer(q, ",\n    ANALYZE = %s", typanalyze);
	}
	else
	{
		/* regproc delivers an unquoted name before 7.3 */
		/* cannot combine these because fmtId uses static result area */
		appendPQExpBuffer(q, ",\n    INPUT = %s", fmtId(typinput));
		appendPQExpBuffer(q, ",\n    OUTPUT = %s", fmtId(typoutput));
		/* receive/send/typmodin/typmodout/analyze need not be printed */
	}

	if (strcmp(typcollatable, "t") == 0)
		appendPQExpBuffer(q, ",\n    COLLATABLE = true");

	if (typdefault != NULL)
	{
		appendPQExpBuffer(q, ",\n    DEFAULT = ");
		if (typdefault_is_literal)
			appendStringLiteralAH(q, typdefault, fout);
		else
			appendPQExpBufferStr(q, typdefault);
	}

	if (OidIsValid(tyinfo->typelem))
	{
		char	   *elemType;

		/* reselect schema in case changed by function dump */
		selectSourceSchema(tyinfo->dobj.namespace->dobj.name);
		elemType = getFormattedTypeName(tyinfo->typelem, zeroAsOpaque);
		appendPQExpBuffer(q, ",\n    ELEMENT = %s", elemType);
		free(elemType);
	}

	if (strcmp(typcategory, "U") != 0)
	{
		appendPQExpBuffer(q, ",\n    CATEGORY = ");
		appendStringLiteralAH(q, typcategory, fout);
	}

	if (strcmp(typispreferred, "t") == 0)
		appendPQExpBuffer(q, ",\n    PREFERRED = true");

	if (typdelim && strcmp(typdelim, ",") != 0)
	{
		appendPQExpBuffer(q, ",\n    DELIMITER = ");
		appendStringLiteralAH(q, typdelim, fout);
	}

	if (strcmp(typalign, "c") == 0)
		appendPQExpBuffer(q, ",\n    ALIGNMENT = char");
	else if (strcmp(typalign, "s") == 0)
		appendPQExpBuffer(q, ",\n    ALIGNMENT = int2");
	else if (strcmp(typalign, "i") == 0)
		appendPQExpBuffer(q, ",\n    ALIGNMENT = int4");
	else if (strcmp(typalign, "d") == 0)
		appendPQExpBuffer(q, ",\n    ALIGNMENT = double");

	if (strcmp(typstorage, "p") == 0)
		appendPQExpBuffer(q, ",\n    STORAGE = plain");
	else if (strcmp(typstorage, "e") == 0)
		appendPQExpBuffer(q, ",\n    STORAGE = external");
	else if (strcmp(typstorage, "x") == 0)
		appendPQExpBuffer(q, ",\n    STORAGE = extended");
	else if (strcmp(typstorage, "m") == 0)
		appendPQExpBuffer(q, ",\n    STORAGE = main");

	if (strcmp(typbyval, "t") == 0)
		appendPQExpBuffer(q, ",\n    PASSEDBYVALUE");

	appendPQExpBuffer(q, "\n);\n");

	appendPQExpBuffer(labelq, "TYPE %s", fmtId(tyinfo->dobj.name));

	if (binary_upgrade)
		binary_upgrade_extension_member(q, &tyinfo->dobj, labelq->data);

	ArchiveEntry(fout, tyinfo->dobj.catId, tyinfo->dobj.dumpId,
				 tyinfo->dobj.name,
				 tyinfo->dobj.namespace->dobj.name,
				 NULL,
				 tyinfo->rolname, 0, false,
				 "TYPE", SECTION_PRE_DATA,
				 q->data, delq->data, NULL,
				 tyinfo->dobj.dependencies, tyinfo->dobj.nDeps,
				 NULL, NULL);

	/* Dump Type Comments and Security Labels */
	dumpComment(fout, labelq->data,
				tyinfo->dobj.namespace->dobj.name, tyinfo->rolname,
				tyinfo->dobj.catId, 0, tyinfo->dobj.dumpId);
	dumpSecLabel(fout, labelq->data,
				 tyinfo->dobj.namespace->dobj.name, tyinfo->rolname,
				 tyinfo->dobj.catId, 0, tyinfo->dobj.dumpId);

	PQclear(res);
	destroyPQExpBuffer(q);
	destroyPQExpBuffer(delq);
	destroyPQExpBuffer(labelq);
	destroyPQExpBuffer(query);
}

/*
 * dumpDomain
 *	  writes out to fout the queries to recreate a user-defined domain
 */
static void
dumpDomain(Archive *fout, TypeInfo *tyinfo)
{
	PQExpBuffer q = createPQExpBuffer();
	PQExpBuffer delq = createPQExpBuffer();
	PQExpBuffer labelq = createPQExpBuffer();
	PQExpBuffer query = createPQExpBuffer();
	PGresult   *res;
	int			ntups;
	int			i;
	char	   *typnotnull;
	char	   *typdefn;
	char	   *typdefault;
	Oid			typcollation;
	bool		typdefault_is_literal = false;

	/* Set proper schema search path so type references list correctly */
	selectSourceSchema(tyinfo->dobj.namespace->dobj.name);

	/* Fetch domain specific details */
	if (g_fout->remoteVersion >= 90100)
	{
		/* typcollation is new in 9.1 */
		appendPQExpBuffer(query, "SELECT t.typnotnull, "
			"pg_catalog.format_type(t.typbasetype, t.typtypmod) AS typdefn, "
						  "pg_catalog.pg_get_expr(t.typdefaultbin, 'pg_catalog.pg_type'::pg_catalog.regclass) AS typdefaultbin, "
						  "t.typdefault, "
						  "CASE WHEN t.typcollation <> u.typcollation "
						  "THEN t.typcollation ELSE 0 END AS typcollation "
						  "FROM pg_catalog.pg_type t "
				 "LEFT JOIN pg_catalog.pg_type u ON (t.typbasetype = u.oid) "
						  "WHERE t.oid = '%u'::pg_catalog.oid",
						  tyinfo->dobj.catId.oid);
	}
	else
	{
		/* We assume here that remoteVersion must be at least 70300 */
		appendPQExpBuffer(query, "SELECT typnotnull, "
				"pg_catalog.format_type(typbasetype, typtypmod) AS typdefn, "
						  "pg_catalog.pg_get_expr(typdefaultbin, 'pg_catalog.pg_type'::pg_catalog.regclass) AS typdefaultbin, "
						  "typdefault, 0 AS typcollation "
						  "FROM pg_catalog.pg_type "
						  "WHERE oid = '%u'::pg_catalog.oid",
						  tyinfo->dobj.catId.oid);
	}

	res = PQexec(g_conn, query->data);
	check_sql_result(res, g_conn, query->data, PGRES_TUPLES_OK);

	/* Expecting a single result only */
	ntups = PQntuples(res);
	if (ntups != 1)
	{
		write_msg(NULL, ngettext("query returned %d row instead of one: %s\n",
							   "query returned %d rows instead of one: %s\n",
								 ntups),
				  ntups, query->data);
		exit_nicely();
	}

	typnotnull = PQgetvalue(res, 0, PQfnumber(res, "typnotnull"));
	typdefn = PQgetvalue(res, 0, PQfnumber(res, "typdefn"));
	if (!PQgetisnull(res, 0, PQfnumber(res, "typdefaultbin")))
		typdefault = PQgetvalue(res, 0, PQfnumber(res, "typdefaultbin"));
	else if (!PQgetisnull(res, 0, PQfnumber(res, "typdefault")))
	{
		typdefault = PQgetvalue(res, 0, PQfnumber(res, "typdefault"));
		typdefault_is_literal = true;	/* it needs quotes */
	}
	else
		typdefault = NULL;
	typcollation = atooid(PQgetvalue(res, 0, PQfnumber(res, "typcollation")));

	if (binary_upgrade)
		binary_upgrade_set_type_oids_by_type_oid(q, tyinfo->dobj.catId.oid);

	appendPQExpBuffer(q,
					  "CREATE DOMAIN %s AS %s",
					  fmtId(tyinfo->dobj.name),
					  typdefn);

	/* Print collation only if different from base type's collation */
	if (OidIsValid(typcollation))
	{
		CollInfo   *coll;

		coll = findCollationByOid(typcollation);
		if (coll)
		{
			/* always schema-qualify, don't try to be smart */
			appendPQExpBuffer(q, " COLLATE %s.",
							  fmtId(coll->dobj.namespace->dobj.name));
			appendPQExpBuffer(q, "%s",
							  fmtId(coll->dobj.name));
		}
	}

	if (typnotnull[0] == 't')
		appendPQExpBuffer(q, " NOT NULL");

	if (typdefault != NULL)
	{
		appendPQExpBuffer(q, " DEFAULT ");
		if (typdefault_is_literal)
			appendStringLiteralAH(q, typdefault, fout);
		else
			appendPQExpBufferStr(q, typdefault);
	}

	PQclear(res);

	/*
	 * Add any CHECK constraints for the domain
	 */
	for (i = 0; i < tyinfo->nDomChecks; i++)
	{
		ConstraintInfo *domcheck = &(tyinfo->domChecks[i]);

		if (!domcheck->separate)
			appendPQExpBuffer(q, "\n\tCONSTRAINT %s %s",
							  fmtId(domcheck->dobj.name), domcheck->condef);
	}

	appendPQExpBuffer(q, ";\n");

	/*
	 * DROP must be fully qualified in case same name appears in pg_catalog
	 */
	appendPQExpBuffer(delq, "DROP DOMAIN %s.",
					  fmtId(tyinfo->dobj.namespace->dobj.name));
	appendPQExpBuffer(delq, "%s;\n",
					  fmtId(tyinfo->dobj.name));

	appendPQExpBuffer(labelq, "DOMAIN %s", fmtId(tyinfo->dobj.name));

	if (binary_upgrade)
		binary_upgrade_extension_member(q, &tyinfo->dobj, labelq->data);

	ArchiveEntry(fout, tyinfo->dobj.catId, tyinfo->dobj.dumpId,
				 tyinfo->dobj.name,
				 tyinfo->dobj.namespace->dobj.name,
				 NULL,
				 tyinfo->rolname, 0, false,
				 "DOMAIN", SECTION_PRE_DATA,
				 q->data, delq->data, NULL,
				 tyinfo->dobj.dependencies, tyinfo->dobj.nDeps,
				 NULL, NULL);

	/* Dump Domain Comments and Security Labels */
	dumpComment(fout, labelq->data,
				tyinfo->dobj.namespace->dobj.name, tyinfo->rolname,
				tyinfo->dobj.catId, 0, tyinfo->dobj.dumpId);
	dumpSecLabel(fout, labelq->data,
				 tyinfo->dobj.namespace->dobj.name, tyinfo->rolname,
				 tyinfo->dobj.catId, 0, tyinfo->dobj.dumpId);

	destroyPQExpBuffer(q);
	destroyPQExpBuffer(delq);
	destroyPQExpBuffer(labelq);
	destroyPQExpBuffer(query);
}

/*
 * dumpCompositeType
 *	  writes out to fout the queries to recreate a user-defined stand-alone
 *	  composite type
 */
static void
dumpCompositeType(Archive *fout, TypeInfo *tyinfo)
{
	PQExpBuffer q = createPQExpBuffer();
	PQExpBuffer dropped = createPQExpBuffer();
	PQExpBuffer delq = createPQExpBuffer();
	PQExpBuffer labelq = createPQExpBuffer();
	PQExpBuffer query = createPQExpBuffer();
	PGresult   *res;
	int			ntups;
	int			i_attname;
	int			i_atttypdefn;
	int			i_attlen;
	int			i_attalign;
	int			i_attisdropped;
	int			i_attcollation;
	int			i_typrelid;
	int			i;
	int			actual_atts;

	/* Set proper schema search path so type references list correctly */
	selectSourceSchema(tyinfo->dobj.namespace->dobj.name);

	/* Fetch type specific details */
	if (fout->remoteVersion >= 90100)
	{
		/*
		 * attcollation is new in 9.1.	Since we only want to dump COLLATE
		 * clauses for attributes whose collation is different from their
		 * type's default, we use a CASE here to suppress uninteresting
		 * attcollations cheaply.  atttypid will be 0 for dropped columns;
		 * collation does not matter for those.
		 */
		appendPQExpBuffer(query, "SELECT a.attname, "
			"pg_catalog.format_type(a.atttypid, a.atttypmod) AS atttypdefn, "
						  "a.attlen, a.attalign, a.attisdropped, "
						  "CASE WHEN a.attcollation <> at.typcollation "
						  "THEN a.attcollation ELSE 0 END AS attcollation, "
						  "ct.typrelid "
						  "FROM pg_catalog.pg_type ct "
				"JOIN pg_catalog.pg_attribute a ON a.attrelid = ct.typrelid "
					"LEFT JOIN pg_catalog.pg_type at ON at.oid = a.atttypid "
						  "WHERE ct.oid = '%u'::pg_catalog.oid "
						  "ORDER BY a.attnum ",
						  tyinfo->dobj.catId.oid);
	}
	else
	{
		/*
		 * We assume here that remoteVersion must be at least 70300.  Since
		 * ALTER TYPE could not drop columns until 9.1, attisdropped should
		 * always be false.
		 */
		appendPQExpBuffer(query, "SELECT a.attname, "
			"pg_catalog.format_type(a.atttypid, a.atttypmod) AS atttypdefn, "
						  "a.attlen, a.attalign, a.attisdropped, "
						  "0 AS attcollation, "
						  "ct.typrelid "
					 "FROM pg_catalog.pg_type ct, pg_catalog.pg_attribute a "
						  "WHERE ct.oid = '%u'::pg_catalog.oid "
						  "AND a.attrelid = ct.typrelid "
						  "ORDER BY a.attnum ",
						  tyinfo->dobj.catId.oid);
	}

	res = PQexec(g_conn, query->data);
	check_sql_result(res, g_conn, query->data, PGRES_TUPLES_OK);

	ntups = PQntuples(res);

	i_attname = PQfnumber(res, "attname");
	i_atttypdefn = PQfnumber(res, "atttypdefn");
	i_attlen = PQfnumber(res, "attlen");
	i_attalign = PQfnumber(res, "attalign");
	i_attisdropped = PQfnumber(res, "attisdropped");
	i_attcollation = PQfnumber(res, "attcollation");
	i_typrelid = PQfnumber(res, "typrelid");

	if (binary_upgrade)
	{
		Oid			typrelid = atooid(PQgetvalue(res, 0, i_typrelid));

		binary_upgrade_set_type_oids_by_type_oid(q, tyinfo->dobj.catId.oid);
		binary_upgrade_set_pg_class_oids(q, typrelid, false);
	}

	appendPQExpBuffer(q, "CREATE TYPE %s AS (",
					  fmtId(tyinfo->dobj.name));

	actual_atts = 0;
	for (i = 0; i < ntups; i++)
	{
		char	   *attname;
		char	   *atttypdefn;
		char	   *attlen;
		char	   *attalign;
		bool		attisdropped;
		Oid			attcollation;

		attname = PQgetvalue(res, i, i_attname);
		atttypdefn = PQgetvalue(res, i, i_atttypdefn);
		attlen = PQgetvalue(res, i, i_attlen);
		attalign = PQgetvalue(res, i, i_attalign);
		attisdropped = (PQgetvalue(res, i, i_attisdropped)[0] == 't');
		attcollation = atooid(PQgetvalue(res, i, i_attcollation));

		if (attisdropped && !binary_upgrade)
			continue;

		/* Format properly if not first attr */
		if (actual_atts++ > 0)
			appendPQExpBuffer(q, ",");
		appendPQExpBuffer(q, "\n\t");

		if (!attisdropped)
		{
			appendPQExpBuffer(q, "%s %s", fmtId(attname), atttypdefn);

			/* Add collation if not default for the column type */
			if (OidIsValid(attcollation))
			{
				CollInfo   *coll;

				coll = findCollationByOid(attcollation);
				if (coll)
				{
					/* always schema-qualify, don't try to be smart */
					appendPQExpBuffer(q, " COLLATE %s.",
									  fmtId(coll->dobj.namespace->dobj.name));
					appendPQExpBuffer(q, "%s",
									  fmtId(coll->dobj.name));
				}
			}
		}
		else
		{
			/*
			 * This is a dropped attribute and we're in binary_upgrade mode.
			 * Insert a placeholder for it in the CREATE TYPE command, and set
			 * length and alignment with direct UPDATE to the catalogs
			 * afterwards. See similar code in dumpTableSchema().
			 */
			appendPQExpBuffer(q, "%s INTEGER /* dummy */", fmtId(attname));

			/* stash separately for insertion after the CREATE TYPE */
			appendPQExpBuffer(dropped,
					  "\n-- For binary upgrade, recreate dropped column.\n");
			appendPQExpBuffer(dropped, "UPDATE pg_catalog.pg_attribute\n"
							  "SET attlen = %s, "
							  "attalign = '%s', attbyval = false\n"
							  "WHERE attname = ", attlen, attalign);
			appendStringLiteralAH(dropped, attname, fout);
			appendPQExpBuffer(dropped, "\n  AND attrelid = ");
			appendStringLiteralAH(dropped, fmtId(tyinfo->dobj.name), fout);
			appendPQExpBuffer(dropped, "::pg_catalog.regclass;\n");

			appendPQExpBuffer(dropped, "ALTER TYPE %s ",
							  fmtId(tyinfo->dobj.name));
			appendPQExpBuffer(dropped, "DROP ATTRIBUTE %s;\n",
							  fmtId(attname));
		}
	}
	appendPQExpBuffer(q, "\n);\n");
	appendPQExpBufferStr(q, dropped->data);

	/*
	 * DROP must be fully qualified in case same name appears in pg_catalog
	 */
	appendPQExpBuffer(delq, "DROP TYPE %s.",
					  fmtId(tyinfo->dobj.namespace->dobj.name));
	appendPQExpBuffer(delq, "%s;\n",
					  fmtId(tyinfo->dobj.name));

	appendPQExpBuffer(labelq, "TYPE %s", fmtId(tyinfo->dobj.name));

	if (binary_upgrade)
		binary_upgrade_extension_member(q, &tyinfo->dobj, labelq->data);

	ArchiveEntry(fout, tyinfo->dobj.catId, tyinfo->dobj.dumpId,
				 tyinfo->dobj.name,
				 tyinfo->dobj.namespace->dobj.name,
				 NULL,
				 tyinfo->rolname, 0, false,
				 "TYPE", SECTION_PRE_DATA,
				 q->data, delq->data, NULL,
				 tyinfo->dobj.dependencies, tyinfo->dobj.nDeps,
				 NULL, NULL);


	/* Dump Type Comments and Security Labels */
	dumpComment(fout, labelq->data,
				tyinfo->dobj.namespace->dobj.name, tyinfo->rolname,
				tyinfo->dobj.catId, 0, tyinfo->dobj.dumpId);
	dumpSecLabel(fout, labelq->data,
				 tyinfo->dobj.namespace->dobj.name, tyinfo->rolname,
				 tyinfo->dobj.catId, 0, tyinfo->dobj.dumpId);

	PQclear(res);
	destroyPQExpBuffer(q);
	destroyPQExpBuffer(dropped);
	destroyPQExpBuffer(delq);
	destroyPQExpBuffer(labelq);
	destroyPQExpBuffer(query);

	/* Dump any per-column comments */
	dumpCompositeTypeColComments(fout, tyinfo);
}

/*
 * dumpCompositeTypeColComments
 *	  writes out to fout the queries to recreate comments on the columns of
 *	  a user-defined stand-alone composite type
 */
static void
dumpCompositeTypeColComments(Archive *fout, TypeInfo *tyinfo)
{
	CommentItem *comments;
	int			ncomments;
	PGresult   *res;
	PQExpBuffer query;
	PQExpBuffer target;
	Oid			pgClassOid;
	int			i;
	int			ntups;
	int			i_attname;
	int			i_attnum;

	query = createPQExpBuffer();

	/* We assume here that remoteVersion must be at least 70300 */
	appendPQExpBuffer(query,
					  "SELECT c.tableoid, a.attname, a.attnum "
					  "FROM pg_catalog.pg_class c, pg_catalog.pg_attribute a "
					  "WHERE c.oid = '%u' AND c.oid = a.attrelid "
					  "  AND NOT a.attisdropped "
					  "ORDER BY a.attnum ",
					  tyinfo->typrelid);

	/* Fetch column attnames */
	res = PQexec(g_conn, query->data);
	check_sql_result(res, g_conn, query->data, PGRES_TUPLES_OK);

	ntups = PQntuples(res);
	if (ntups < 1)
	{
		PQclear(res);
		destroyPQExpBuffer(query);
		return;
	}

	pgClassOid = atooid(PQgetvalue(res, 0, PQfnumber(res, "tableoid")));

	/* Search for comments associated with type's pg_class OID */
	ncomments = findComments(fout,
							 pgClassOid,
							 tyinfo->typrelid,
							 &comments);

	/* If no comments exist, we're done */
	if (ncomments <= 0)
	{
		PQclear(res);
		destroyPQExpBuffer(query);
		return;
	}

	/* Build COMMENT ON statements */
	target = createPQExpBuffer();

	i_attnum = PQfnumber(res, "attnum");
	i_attname = PQfnumber(res, "attname");
	while (ncomments > 0)
	{
		const char *attname;

		attname = NULL;
		for (i = 0; i < ntups; i++)
		{
			if (atoi(PQgetvalue(res, i, i_attnum)) == comments->objsubid)
			{
				attname = PQgetvalue(res, i, i_attname);
				break;
			}
		}
		if (attname)			/* just in case we don't find it */
		{
			const char *descr = comments->descr;

			resetPQExpBuffer(target);
			appendPQExpBuffer(target, "COLUMN %s.",
							  fmtId(tyinfo->dobj.name));
			appendPQExpBuffer(target, "%s",
							  fmtId(attname));

			resetPQExpBuffer(query);
			appendPQExpBuffer(query, "COMMENT ON %s IS ", target->data);
			appendStringLiteralAH(query, descr, fout);
			appendPQExpBuffer(query, ";\n");

			ArchiveEntry(fout, nilCatalogId, createDumpId(),
						 target->data,
						 tyinfo->dobj.namespace->dobj.name,
						 NULL, tyinfo->rolname, 0,
						 false, "COMMENT", SECTION_NONE,
						 query->data, "", NULL,
						 &(tyinfo->dobj.dumpId), 1,
						 NULL, NULL);
		}

		comments++;
		ncomments--;
	}

	PQclear(res);
	destroyPQExpBuffer(query);
	destroyPQExpBuffer(target);
}

/*
 * dumpShellType
 *	  writes out to fout the queries to create a shell type
 *
 * We dump a shell definition in advance of the I/O functions for the type.
 */
static void
dumpShellType(Archive *fout, ShellTypeInfo *stinfo)
{
	PQExpBuffer q;

	/* Skip if not to be dumped */
	if (!stinfo->dobj.dump || dataOnly)
		return;

	q = createPQExpBuffer();

	/*
	 * Note the lack of a DROP command for the shell type; any required DROP
	 * is driven off the base type entry, instead.	This interacts with
	 * _printTocEntry()'s use of the presence of a DROP command to decide
	 * whether an entry needs an ALTER OWNER command.  We don't want to alter
	 * the shell type's owner immediately on creation; that should happen only
	 * after it's filled in, otherwise the backend complains.
	 */

	if (binary_upgrade)
		binary_upgrade_set_type_oids_by_type_oid(q,
										   stinfo->baseType->dobj.catId.oid);

	appendPQExpBuffer(q, "CREATE TYPE %s;\n",
					  fmtId(stinfo->dobj.name));

	ArchiveEntry(fout, stinfo->dobj.catId, stinfo->dobj.dumpId,
				 stinfo->dobj.name,
				 stinfo->dobj.namespace->dobj.name,
				 NULL,
				 stinfo->baseType->rolname, 0, false,
				 "SHELL TYPE", SECTION_PRE_DATA,
				 q->data, "", NULL,
				 stinfo->dobj.dependencies, stinfo->dobj.nDeps,
				 NULL, NULL);

	destroyPQExpBuffer(q);
}

/*
 * Determine whether we want to dump definitions for procedural languages.
 * Since the languages themselves don't have schemas, we can't rely on
 * the normal schema-based selection mechanism.  We choose to dump them
 * whenever neither --schema nor --table was given.  (Before 8.1, we used
 * the dump flag of the PL's call handler function, but in 8.1 this will
 * probably always be false since call handlers are created in pg_catalog.)
 *
 * For some backwards compatibility with the older behavior, we forcibly
 * dump a PL if its handler function (and validator if any) are in a
 * dumpable namespace.	That case is not checked here.
 *
 * Also, if the PL belongs to an extension, we do not use this heuristic.
 * That case isn't checked here either.
 */
static bool
shouldDumpProcLangs(void)
{
	if (!include_everything)
		return false;
	/* And they're schema not data */
	if (dataOnly)
		return false;
	return true;
}

/*
 * dumpProcLang
 *		  writes out to fout the queries to recreate a user-defined
 *		  procedural language
 */
static void
dumpProcLang(Archive *fout, ProcLangInfo *plang)
{
	PQExpBuffer defqry;
	PQExpBuffer delqry;
	PQExpBuffer labelq;
	bool		useParams;
	char	   *qlanname;
	char	   *lanschema;
	FuncInfo   *funcInfo;
	FuncInfo   *inlineInfo = NULL;
	FuncInfo   *validatorInfo = NULL;

	/* Skip if not to be dumped */
	if (!plang->dobj.dump || dataOnly)
		return;

	/*
	 * Try to find the support function(s).  It is not an error if we don't
	 * find them --- if the functions are in the pg_catalog schema, as is
	 * standard in 8.1 and up, then we won't have loaded them. (In this case
	 * we will emit a parameterless CREATE LANGUAGE command, which will
	 * require PL template knowledge in the backend to reload.)
	 */

	funcInfo = findFuncByOid(plang->lanplcallfoid);
	if (funcInfo != NULL && !funcInfo->dobj.dump)
		funcInfo = NULL;		/* treat not-dumped same as not-found */

	if (OidIsValid(plang->laninline))
	{
		inlineInfo = findFuncByOid(plang->laninline);
		if (inlineInfo != NULL && !inlineInfo->dobj.dump)
			inlineInfo = NULL;
	}

	if (OidIsValid(plang->lanvalidator))
	{
		validatorInfo = findFuncByOid(plang->lanvalidator);
		if (validatorInfo != NULL && !validatorInfo->dobj.dump)
			validatorInfo = NULL;
	}

	/*
	 * If the functions are dumpable then emit a traditional CREATE LANGUAGE
	 * with parameters.  Otherwise, dump only if shouldDumpProcLangs() says to
	 * dump it.
	 *
	 * However, for a language that belongs to an extension, we must not use
	 * the shouldDumpProcLangs heuristic, but just dump the language iff we're
	 * told to (via dobj.dump).  Generally the support functions will belong
	 * to the same extension and so have the same dump flags ... if they
	 * don't, this might not work terribly nicely.
	 */
	useParams = (funcInfo != NULL &&
				 (inlineInfo != NULL || !OidIsValid(plang->laninline)) &&
				 (validatorInfo != NULL || !OidIsValid(plang->lanvalidator)));

	if (!plang->dobj.ext_member)
	{
		if (!useParams && !shouldDumpProcLangs())
			return;
	}

	defqry = createPQExpBuffer();
	delqry = createPQExpBuffer();
	labelq = createPQExpBuffer();

	qlanname = pg_strdup(fmtId(plang->dobj.name));

	/*
	 * If dumping a HANDLER clause, treat the language as being in the handler
	 * function's schema; this avoids cluttering the HANDLER clause. Otherwise
	 * it doesn't really have a schema.
	 */
	if (useParams)
		lanschema = funcInfo->dobj.namespace->dobj.name;
	else
		lanschema = NULL;

	appendPQExpBuffer(delqry, "DROP PROCEDURAL LANGUAGE %s;\n",
					  qlanname);

	if (useParams)
	{
		appendPQExpBuffer(defqry, "CREATE %sPROCEDURAL LANGUAGE %s",
						  plang->lanpltrusted ? "TRUSTED " : "",
						  qlanname);
		appendPQExpBuffer(defqry, " HANDLER %s",
						  fmtId(funcInfo->dobj.name));
		if (OidIsValid(plang->laninline))
		{
			appendPQExpBuffer(defqry, " INLINE ");
			/* Cope with possibility that inline is in different schema */
			if (inlineInfo->dobj.namespace != funcInfo->dobj.namespace)
				appendPQExpBuffer(defqry, "%s.",
							   fmtId(inlineInfo->dobj.namespace->dobj.name));
			appendPQExpBuffer(defqry, "%s",
							  fmtId(inlineInfo->dobj.name));
		}
		if (OidIsValid(plang->lanvalidator))
		{
			appendPQExpBuffer(defqry, " VALIDATOR ");
			/* Cope with possibility that validator is in different schema */
			if (validatorInfo->dobj.namespace != funcInfo->dobj.namespace)
				appendPQExpBuffer(defqry, "%s.",
							fmtId(validatorInfo->dobj.namespace->dobj.name));
			appendPQExpBuffer(defqry, "%s",
							  fmtId(validatorInfo->dobj.name));
		}
	}
	else
	{
		/*
		 * If not dumping parameters, then use CREATE OR REPLACE so that the
		 * command will not fail if the language is preinstalled in the target
		 * database.  We restrict the use of REPLACE to this case so as to
		 * eliminate the risk of replacing a language with incompatible
		 * parameter settings: this command will only succeed at all if there
		 * is a pg_pltemplate entry, and if there is one, the existing entry
		 * must match it too.
		 */
		appendPQExpBuffer(defqry, "CREATE OR REPLACE PROCEDURAL LANGUAGE %s",
						  qlanname);
	}
	appendPQExpBuffer(defqry, ";\n");

	appendPQExpBuffer(labelq, "LANGUAGE %s", qlanname);

	if (binary_upgrade)
		binary_upgrade_extension_member(defqry, &plang->dobj, labelq->data);

	ArchiveEntry(fout, plang->dobj.catId, plang->dobj.dumpId,
				 plang->dobj.name,
				 lanschema, NULL, plang->lanowner, 0,
				 false, "PROCEDURAL LANGUAGE", SECTION_PRE_DATA,
				 defqry->data, delqry->data, NULL,
				 plang->dobj.dependencies, plang->dobj.nDeps,
				 NULL, NULL);

	/* Dump Proc Lang Comments and Security Labels */
	dumpComment(fout, labelq->data,
				NULL, "",
				plang->dobj.catId, 0, plang->dobj.dumpId);
	dumpSecLabel(fout, labelq->data,
				 NULL, "",
				 plang->dobj.catId, 0, plang->dobj.dumpId);

	if (plang->lanpltrusted)
		dumpACL(fout, plang->dobj.catId, plang->dobj.dumpId, "LANGUAGE",
				qlanname, NULL, plang->dobj.name,
				lanschema,
				plang->lanowner, plang->lanacl);

	free(qlanname);

	destroyPQExpBuffer(defqry);
	destroyPQExpBuffer(delqry);
	destroyPQExpBuffer(labelq);
}

/*
 * format_function_arguments: generate function name and argument list
 *
 * This is used when we can rely on pg_get_function_arguments to format
 * the argument list.
 */
static char *
format_function_arguments(FuncInfo *finfo, char *funcargs)
{
	PQExpBufferData fn;

	initPQExpBuffer(&fn);
	appendPQExpBuffer(&fn, "%s(%s)", fmtId(finfo->dobj.name), funcargs);
	return fn.data;
}

/*
 * format_function_arguments_old: generate function name and argument list
 *
 * The argument type names are qualified if needed.  The function name
 * is never qualified.
 *
 * This is used only with pre-8.4 servers, so we aren't expecting to see
 * VARIADIC or TABLE arguments, nor are there any defaults for arguments.
 *
 * Any or all of allargtypes, argmodes, argnames may be NULL.
 */
static char *
format_function_arguments_old(FuncInfo *finfo, int nallargs,
							  char **allargtypes,
							  char **argmodes,
							  char **argnames)
{
	PQExpBufferData fn;
	int			j;

	initPQExpBuffer(&fn);
	appendPQExpBuffer(&fn, "%s(", fmtId(finfo->dobj.name));
	for (j = 0; j < nallargs; j++)
	{
		Oid			typid;
		char	   *typname;
		const char *argmode;
		const char *argname;

		typid = allargtypes ? atooid(allargtypes[j]) : finfo->argtypes[j];
		typname = getFormattedTypeName(typid, zeroAsOpaque);

		if (argmodes)
		{
			switch (argmodes[j][0])
			{
				case PROARGMODE_IN:
					argmode = "";
					break;
				case PROARGMODE_OUT:
					argmode = "OUT ";
					break;
				case PROARGMODE_INOUT:
					argmode = "INOUT ";
					break;
				default:
					write_msg(NULL, "WARNING: bogus value in proargmodes array\n");
					argmode = "";
					break;
			}
		}
		else
			argmode = "";

		argname = argnames ? argnames[j] : (char *) NULL;
		if (argname && argname[0] == '\0')
			argname = NULL;

		appendPQExpBuffer(&fn, "%s%s%s%s%s",
						  (j > 0) ? ", " : "",
						  argmode,
						  argname ? fmtId(argname) : "",
						  argname ? " " : "",
						  typname);
		free(typname);
	}
	appendPQExpBuffer(&fn, ")");
	return fn.data;
}

/*
 * format_function_signature: generate function name and argument list
 *
 * This is like format_function_arguments_old except that only a minimal
 * list of input argument types is generated; this is sufficient to
 * reference the function, but not to define it.
 *
 * If honor_quotes is false then the function name is never quoted.
 * This is appropriate for use in TOC tags, but not in SQL commands.
 */
static char *
format_function_signature(FuncInfo *finfo, bool honor_quotes)
{
	PQExpBufferData fn;
	int			j;

	initPQExpBuffer(&fn);
	if (honor_quotes)
		appendPQExpBuffer(&fn, "%s(", fmtId(finfo->dobj.name));
	else
		appendPQExpBuffer(&fn, "%s(", finfo->dobj.name);
	for (j = 0; j < finfo->nargs; j++)
	{
		char	   *typname;

		typname = getFormattedTypeName(finfo->argtypes[j], zeroAsOpaque);

		appendPQExpBuffer(&fn, "%s%s",
						  (j > 0) ? ", " : "",
						  typname);
		free(typname);
	}
	appendPQExpBuffer(&fn, ")");
	return fn.data;
}


/*
 * dumpFunc:
 *	  dump out one function
 */
static void
dumpFunc(Archive *fout, FuncInfo *finfo)
{
	PQExpBuffer query;
	PQExpBuffer q;
	PQExpBuffer delqry;
	PQExpBuffer labelq;
	PQExpBuffer asPart;
	PGresult   *res;
	char	   *funcsig;		/* identity signature */
	char	   *funcfullsig;	/* full signature */
	char	   *funcsig_tag;
	int			ntups;
	char	   *proretset;
	char	   *prosrc;
	char	   *probin;
	char	   *funcargs;
	char	   *funciargs;
	char	   *funcresult;
	char	   *proallargtypes;
	char	   *proargmodes;
	char	   *proargnames;
	char	   *proiswindow;
	char	   *provolatile;
	char	   *proisstrict;
	char	   *prosecdef;
	char	   *proconfig;
	char	   *procost;
	char	   *prorows;
	char	   *lanname;
	char	   *rettypename;
	int			nallargs;
	char	  **allargtypes = NULL;
	char	  **argmodes = NULL;
	char	  **argnames = NULL;
	char	  **configitems = NULL;
	int			nconfigitems = 0;
	int			i;

	/* Skip if not to be dumped */
	if (!finfo->dobj.dump || dataOnly)
		return;

	query = createPQExpBuffer();
	q = createPQExpBuffer();
	delqry = createPQExpBuffer();
	labelq = createPQExpBuffer();
	asPart = createPQExpBuffer();

	/* Set proper schema search path so type references list correctly */
	selectSourceSchema(finfo->dobj.namespace->dobj.name);

	/* Fetch function-specific details */
	if (g_fout->remoteVersion >= 80400)
	{
		/*
		 * In 8.4 and up we rely on pg_get_function_arguments and
		 * pg_get_function_result instead of examining proallargtypes etc.
		 */
		appendPQExpBuffer(query,
						  "SELECT proretset, prosrc, probin, "
					"pg_catalog.pg_get_function_arguments(oid) AS funcargs, "
		  "pg_catalog.pg_get_function_identity_arguments(oid) AS funciargs, "
					 "pg_catalog.pg_get_function_result(oid) AS funcresult, "
						  "proiswindow, provolatile, proisstrict, prosecdef, "
						  "proconfig, procost, prorows, "
						  "(SELECT lanname FROM pg_catalog.pg_language WHERE oid = prolang) AS lanname "
						  "FROM pg_catalog.pg_proc "
						  "WHERE oid = '%u'::pg_catalog.oid",
						  finfo->dobj.catId.oid);
	}
	else if (g_fout->remoteVersion >= 80300)
	{
		appendPQExpBuffer(query,
						  "SELECT proretset, prosrc, probin, "
						  "proallargtypes, proargmodes, proargnames, "
						  "false AS proiswindow, "
						  "provolatile, proisstrict, prosecdef, "
						  "proconfig, procost, prorows, "
						  "(SELECT lanname FROM pg_catalog.pg_language WHERE oid = prolang) AS lanname "
						  "FROM pg_catalog.pg_proc "
						  "WHERE oid = '%u'::pg_catalog.oid",
						  finfo->dobj.catId.oid);
	}
	else if (g_fout->remoteVersion >= 80100)
	{
		appendPQExpBuffer(query,
						  "SELECT proretset, prosrc, probin, "
						  "proallargtypes, proargmodes, proargnames, "
						  "false AS proiswindow, "
						  "provolatile, proisstrict, prosecdef, "
						  "null AS proconfig, 0 AS procost, 0 AS prorows, "
						  "(SELECT lanname FROM pg_catalog.pg_language WHERE oid = prolang) AS lanname "
						  "FROM pg_catalog.pg_proc "
						  "WHERE oid = '%u'::pg_catalog.oid",
						  finfo->dobj.catId.oid);
	}
	else if (g_fout->remoteVersion >= 80000)
	{
		appendPQExpBuffer(query,
						  "SELECT proretset, prosrc, probin, "
						  "null AS proallargtypes, "
						  "null AS proargmodes, "
						  "proargnames, "
						  "false AS proiswindow, "
						  "provolatile, proisstrict, prosecdef, "
						  "null AS proconfig, 0 AS procost, 0 AS prorows, "
						  "(SELECT lanname FROM pg_catalog.pg_language WHERE oid = prolang) AS lanname "
						  "FROM pg_catalog.pg_proc "
						  "WHERE oid = '%u'::pg_catalog.oid",
						  finfo->dobj.catId.oid);
	}
	else if (g_fout->remoteVersion >= 70300)
	{
		appendPQExpBuffer(query,
						  "SELECT proretset, prosrc, probin, "
						  "null AS proallargtypes, "
						  "null AS proargmodes, "
						  "null AS proargnames, "
						  "false AS proiswindow, "
						  "provolatile, proisstrict, prosecdef, "
						  "null AS proconfig, 0 AS procost, 0 AS prorows, "
						  "(SELECT lanname FROM pg_catalog.pg_language WHERE oid = prolang) AS lanname "
						  "FROM pg_catalog.pg_proc "
						  "WHERE oid = '%u'::pg_catalog.oid",
						  finfo->dobj.catId.oid);
	}
	else if (g_fout->remoteVersion >= 70100)
	{
		appendPQExpBuffer(query,
						  "SELECT proretset, prosrc, probin, "
						  "null AS proallargtypes, "
						  "null AS proargmodes, "
						  "null AS proargnames, "
						  "false AS proiswindow, "
			 "case when proiscachable then 'i' else 'v' end AS provolatile, "
						  "proisstrict, "
						  "false AS prosecdef, "
						  "null AS proconfig, 0 AS procost, 0 AS prorows, "
		  "(SELECT lanname FROM pg_language WHERE oid = prolang) AS lanname "
						  "FROM pg_proc "
						  "WHERE oid = '%u'::oid",
						  finfo->dobj.catId.oid);
	}
	else
	{
		appendPQExpBuffer(query,
						  "SELECT proretset, prosrc, probin, "
						  "null AS proallargtypes, "
						  "null AS proargmodes, "
						  "null AS proargnames, "
						  "false AS proiswindow, "
			 "CASE WHEN proiscachable THEN 'i' ELSE 'v' END AS provolatile, "
						  "false AS proisstrict, "
						  "false AS prosecdef, "
						  "NULL AS proconfig, 0 AS procost, 0 AS prorows, "
		  "(SELECT lanname FROM pg_language WHERE oid = prolang) AS lanname "
						  "FROM pg_proc "
						  "WHERE oid = '%u'::oid",
						  finfo->dobj.catId.oid);
	}

	res = PQexec(g_conn, query->data);
	check_sql_result(res, g_conn, query->data, PGRES_TUPLES_OK);

	/* Expecting a single result only */
	ntups = PQntuples(res);
	if (ntups != 1)
	{
		write_msg(NULL, ngettext("query returned %d row instead of one: %s\n",
							   "query returned %d rows instead of one: %s\n",
								 ntups),
				  ntups, query->data);
		exit_nicely();
	}

	proretset = PQgetvalue(res, 0, PQfnumber(res, "proretset"));
	prosrc = PQgetvalue(res, 0, PQfnumber(res, "prosrc"));
	probin = PQgetvalue(res, 0, PQfnumber(res, "probin"));
	if (g_fout->remoteVersion >= 80400)
	{
		funcargs = PQgetvalue(res, 0, PQfnumber(res, "funcargs"));
		funciargs = PQgetvalue(res, 0, PQfnumber(res, "funciargs"));
		funcresult = PQgetvalue(res, 0, PQfnumber(res, "funcresult"));
		proallargtypes = proargmodes = proargnames = NULL;
	}
	else
	{
		proallargtypes = PQgetvalue(res, 0, PQfnumber(res, "proallargtypes"));
		proargmodes = PQgetvalue(res, 0, PQfnumber(res, "proargmodes"));
		proargnames = PQgetvalue(res, 0, PQfnumber(res, "proargnames"));
		funcargs = funciargs = funcresult = NULL;
	}
	proiswindow = PQgetvalue(res, 0, PQfnumber(res, "proiswindow"));
	provolatile = PQgetvalue(res, 0, PQfnumber(res, "provolatile"));
	proisstrict = PQgetvalue(res, 0, PQfnumber(res, "proisstrict"));
	prosecdef = PQgetvalue(res, 0, PQfnumber(res, "prosecdef"));
	proconfig = PQgetvalue(res, 0, PQfnumber(res, "proconfig"));
	procost = PQgetvalue(res, 0, PQfnumber(res, "procost"));
	prorows = PQgetvalue(res, 0, PQfnumber(res, "prorows"));
	lanname = PQgetvalue(res, 0, PQfnumber(res, "lanname"));

	/*
	 * See backend/commands/functioncmds.c for details of how the 'AS' clause
	 * is used.  In 8.4 and up, an unused probin is NULL (here ""); previous
	 * versions would set it to "-".  There are no known cases in which prosrc
	 * is unused, so the tests below for "-" are probably useless.
	 */
	if (probin[0] != '\0' && strcmp(probin, "-") != 0)
	{
		appendPQExpBuffer(asPart, "AS ");
		appendStringLiteralAH(asPart, probin, fout);
		if (strcmp(prosrc, "-") != 0)
		{
			appendPQExpBuffer(asPart, ", ");

			/*
			 * where we have bin, use dollar quoting if allowed and src
			 * contains quote or backslash; else use regular quoting.
			 */
			if (disable_dollar_quoting ||
			  (strchr(prosrc, '\'') == NULL && strchr(prosrc, '\\') == NULL))
				appendStringLiteralAH(asPart, prosrc, fout);
			else
				appendStringLiteralDQ(asPart, prosrc, NULL);
		}
	}
	else
	{
		if (strcmp(prosrc, "-") != 0)
		{
			appendPQExpBuffer(asPart, "AS ");
			/* with no bin, dollar quote src unconditionally if allowed */
			if (disable_dollar_quoting)
				appendStringLiteralAH(asPart, prosrc, fout);
			else
				appendStringLiteralDQ(asPart, prosrc, NULL);
		}
	}

	nallargs = finfo->nargs;	/* unless we learn different from allargs */

	if (proallargtypes && *proallargtypes)
	{
		int			nitems = 0;

		if (!parsePGArray(proallargtypes, &allargtypes, &nitems) ||
			nitems < finfo->nargs)
		{
			write_msg(NULL, "WARNING: could not parse proallargtypes array\n");
			if (allargtypes)
				free(allargtypes);
			allargtypes = NULL;
		}
		else
			nallargs = nitems;
	}

	if (proargmodes && *proargmodes)
	{
		int			nitems = 0;

		if (!parsePGArray(proargmodes, &argmodes, &nitems) ||
			nitems != nallargs)
		{
			write_msg(NULL, "WARNING: could not parse proargmodes array\n");
			if (argmodes)
				free(argmodes);
			argmodes = NULL;
		}
	}

	if (proargnames && *proargnames)
	{
		int			nitems = 0;

		if (!parsePGArray(proargnames, &argnames, &nitems) ||
			nitems != nallargs)
		{
			write_msg(NULL, "WARNING: could not parse proargnames array\n");
			if (argnames)
				free(argnames);
			argnames = NULL;
		}
	}

	if (proconfig && *proconfig)
	{
		if (!parsePGArray(proconfig, &configitems, &nconfigitems))
		{
			write_msg(NULL, "WARNING: could not parse proconfig array\n");
			if (configitems)
				free(configitems);
			configitems = NULL;
			nconfigitems = 0;
		}
	}

	if (funcargs)
	{
		/* 8.4 or later; we rely on server-side code for most of the work */
		funcfullsig = format_function_arguments(finfo, funcargs);
		funcsig = format_function_arguments(finfo, funciargs);
	}
	else
	{
		/* pre-8.4, do it ourselves */
		funcsig = format_function_arguments_old(finfo, nallargs, allargtypes,
												argmodes, argnames);
		funcfullsig = funcsig;
	}

	funcsig_tag = format_function_signature(finfo, false);

	/*
	 * DROP must be fully qualified in case same name appears in pg_catalog
	 */
	appendPQExpBuffer(delqry, "DROP FUNCTION %s.%s;\n",
					  fmtId(finfo->dobj.namespace->dobj.name),
					  funcsig);

	appendPQExpBuffer(q, "CREATE FUNCTION %s ", funcfullsig);
	if (funcresult)
		appendPQExpBuffer(q, "RETURNS %s", funcresult);
	else
	{
		rettypename = getFormattedTypeName(finfo->prorettype, zeroAsOpaque);
		appendPQExpBuffer(q, "RETURNS %s%s",
						  (proretset[0] == 't') ? "SETOF " : "",
						  rettypename);
		free(rettypename);
	}

	appendPQExpBuffer(q, "\n    LANGUAGE %s", fmtId(lanname));

	if (proiswindow[0] == 't')
		appendPQExpBuffer(q, " WINDOW");

	if (provolatile[0] != PROVOLATILE_VOLATILE)
	{
		if (provolatile[0] == PROVOLATILE_IMMUTABLE)
			appendPQExpBuffer(q, " IMMUTABLE");
		else if (provolatile[0] == PROVOLATILE_STABLE)
			appendPQExpBuffer(q, " STABLE");
		else if (provolatile[0] != PROVOLATILE_VOLATILE)
		{
			write_msg(NULL, "unrecognized provolatile value for function \"%s\"\n",
					  finfo->dobj.name);
			exit_nicely();
		}
	}

	if (proisstrict[0] == 't')
		appendPQExpBuffer(q, " STRICT");

	if (prosecdef[0] == 't')
		appendPQExpBuffer(q, " SECURITY DEFINER");

	/*
	 * COST and ROWS are emitted only if present and not default, so as not to
	 * break backwards-compatibility of the dump without need.	Keep this code
	 * in sync with the defaults in functioncmds.c.
	 */
	if (strcmp(procost, "0") != 0)
	{
		if (strcmp(lanname, "internal") == 0 || strcmp(lanname, "c") == 0)
		{
			/* default cost is 1 */
			if (strcmp(procost, "1") != 0)
				appendPQExpBuffer(q, " COST %s", procost);
		}
		else
		{
			/* default cost is 100 */
			if (strcmp(procost, "100") != 0)
				appendPQExpBuffer(q, " COST %s", procost);
		}
	}
	if (proretset[0] == 't' &&
		strcmp(prorows, "0") != 0 && strcmp(prorows, "1000") != 0)
		appendPQExpBuffer(q, " ROWS %s", prorows);

	for (i = 0; i < nconfigitems; i++)
	{
		/* we feel free to scribble on configitems[] here */
		char	   *configitem = configitems[i];
		char	   *pos;

		pos = strchr(configitem, '=');
		if (pos == NULL)
			continue;
		*pos++ = '\0';
		appendPQExpBuffer(q, "\n    SET %s TO ", fmtId(configitem));

		/*
		 * Some GUC variable names are 'LIST' type and hence must not be
		 * quoted.
		 */
		if (pg_strcasecmp(configitem, "DateStyle") == 0
			|| pg_strcasecmp(configitem, "search_path") == 0)
			appendPQExpBuffer(q, "%s", pos);
		else
			appendStringLiteralAH(q, pos, fout);
	}

	appendPQExpBuffer(q, "\n    %s;\n", asPart->data);

	appendPQExpBuffer(labelq, "FUNCTION %s", funcsig);

	if (binary_upgrade)
		binary_upgrade_extension_member(q, &finfo->dobj, labelq->data);

	ArchiveEntry(fout, finfo->dobj.catId, finfo->dobj.dumpId,
				 funcsig_tag,
				 finfo->dobj.namespace->dobj.name,
				 NULL,
				 finfo->rolname, 0, false,
				 "FUNCTION", SECTION_PRE_DATA,
				 q->data, delqry->data, NULL,
				 finfo->dobj.dependencies, finfo->dobj.nDeps,
				 NULL, NULL);

	/* Dump Function Comments and Security Labels */
	dumpComment(fout, labelq->data,
				finfo->dobj.namespace->dobj.name, finfo->rolname,
				finfo->dobj.catId, 0, finfo->dobj.dumpId);
	dumpSecLabel(fout, labelq->data,
				 finfo->dobj.namespace->dobj.name, finfo->rolname,
				 finfo->dobj.catId, 0, finfo->dobj.dumpId);

	dumpACL(fout, finfo->dobj.catId, finfo->dobj.dumpId, "FUNCTION",
			funcsig, NULL, funcsig_tag,
			finfo->dobj.namespace->dobj.name,
			finfo->rolname, finfo->proacl);

	PQclear(res);

	destroyPQExpBuffer(query);
	destroyPQExpBuffer(q);
	destroyPQExpBuffer(delqry);
	destroyPQExpBuffer(labelq);
	destroyPQExpBuffer(asPart);
	free(funcsig);
	free(funcsig_tag);
	if (allargtypes)
		free(allargtypes);
	if (argmodes)
		free(argmodes);
	if (argnames)
		free(argnames);
	if (configitems)
		free(configitems);
}


/*
 * Dump a user-defined cast
 */
static void
dumpCast(Archive *fout, CastInfo *cast)
{
	PQExpBuffer defqry;
	PQExpBuffer delqry;
	PQExpBuffer labelq;
	FuncInfo   *funcInfo = NULL;

	/* Skip if not to be dumped */
	if (!cast->dobj.dump || dataOnly)
		return;

	/* Cannot dump if we don't have the cast function's info */
	if (OidIsValid(cast->castfunc))
	{
		funcInfo = findFuncByOid(cast->castfunc);
		if (funcInfo == NULL)
			return;
	}

	/*
	 * As per discussion we dump casts if one or more of the underlying
	 * objects (the conversion function and the two data types) are not
	 * builtin AND if all of the non-builtin objects are included in the dump.
	 * Builtin meaning, the namespace name does not start with "pg_".
	 *
	 * However, for a cast that belongs to an extension, we must not use this
	 * heuristic, but just dump the cast iff we're told to (via dobj.dump).
	 */
	if (!cast->dobj.ext_member)
	{
		TypeInfo   *sourceInfo = findTypeByOid(cast->castsource);
		TypeInfo   *targetInfo = findTypeByOid(cast->casttarget);

		if (sourceInfo == NULL || targetInfo == NULL)
			return;

		/*
		 * Skip this cast if all objects are from pg_
		 */
		if ((funcInfo == NULL ||
			 strncmp(funcInfo->dobj.namespace->dobj.name, "pg_", 3) == 0) &&
			strncmp(sourceInfo->dobj.namespace->dobj.name, "pg_", 3) == 0 &&
			strncmp(targetInfo->dobj.namespace->dobj.name, "pg_", 3) == 0)
			return;

		/*
		 * Skip cast if function isn't from pg_ and is not to be dumped.
		 */
		if (funcInfo &&
			strncmp(funcInfo->dobj.namespace->dobj.name, "pg_", 3) != 0 &&
			!funcInfo->dobj.dump)
			return;

		/*
		 * Same for the source type
		 */
		if (strncmp(sourceInfo->dobj.namespace->dobj.name, "pg_", 3) != 0 &&
			!sourceInfo->dobj.dump)
			return;

		/*
		 * and the target type.
		 */
		if (strncmp(targetInfo->dobj.namespace->dobj.name, "pg_", 3) != 0 &&
			!targetInfo->dobj.dump)
			return;
	}

	/* Make sure we are in proper schema (needed for getFormattedTypeName) */
	selectSourceSchema("pg_catalog");

	defqry = createPQExpBuffer();
	delqry = createPQExpBuffer();
	labelq = createPQExpBuffer();

	appendPQExpBuffer(delqry, "DROP CAST (%s AS %s);\n",
					  getFormattedTypeName(cast->castsource, zeroAsNone),
					  getFormattedTypeName(cast->casttarget, zeroAsNone));

	appendPQExpBuffer(defqry, "CREATE CAST (%s AS %s) ",
					  getFormattedTypeName(cast->castsource, zeroAsNone),
					  getFormattedTypeName(cast->casttarget, zeroAsNone));

	switch (cast->castmethod)
	{
		case COERCION_METHOD_BINARY:
			appendPQExpBuffer(defqry, "WITHOUT FUNCTION");
			break;
		case COERCION_METHOD_INOUT:
			appendPQExpBuffer(defqry, "WITH INOUT");
			break;
		case COERCION_METHOD_FUNCTION:

			/*
			 * Always qualify the function name, in case it is not in
			 * pg_catalog schema (format_function_signature won't qualify it).
			 */
			appendPQExpBuffer(defqry, "WITH FUNCTION %s.",
							  fmtId(funcInfo->dobj.namespace->dobj.name));
			appendPQExpBuffer(defqry, "%s",
							  format_function_signature(funcInfo, true));
			break;
		default:
			write_msg(NULL, "WARNING: bogus value in pg_cast.castmethod field\n");
	}

	if (cast->castcontext == 'a')
		appendPQExpBuffer(defqry, " AS ASSIGNMENT");
	else if (cast->castcontext == 'i')
		appendPQExpBuffer(defqry, " AS IMPLICIT");
	appendPQExpBuffer(defqry, ";\n");

	appendPQExpBuffer(labelq, "CAST (%s AS %s)",
					  getFormattedTypeName(cast->castsource, zeroAsNone),
					  getFormattedTypeName(cast->casttarget, zeroAsNone));

	if (binary_upgrade)
		binary_upgrade_extension_member(defqry, &cast->dobj, labelq->data);

	ArchiveEntry(fout, cast->dobj.catId, cast->dobj.dumpId,
				 labelq->data,
				 "pg_catalog", NULL, "", 0,
				 false, "CAST", SECTION_PRE_DATA,
				 defqry->data, delqry->data, NULL,
				 cast->dobj.dependencies, cast->dobj.nDeps,
				 NULL, NULL);

	/* Dump Cast Comments */
	dumpComment(fout, labelq->data,
				NULL, "",
				cast->dobj.catId, 0, cast->dobj.dumpId);

	destroyPQExpBuffer(defqry);
	destroyPQExpBuffer(delqry);
	destroyPQExpBuffer(labelq);
}

/*
 * dumpOpr
 *	  write out a single operator definition
 */
static void
dumpOpr(Archive *fout, OprInfo *oprinfo)
{
	PQExpBuffer query;
	PQExpBuffer q;
	PQExpBuffer delq;
	PQExpBuffer labelq;
	PQExpBuffer oprid;
	PQExpBuffer details;
	const char *name;
	PGresult   *res;
	int			ntups;
	int			i_oprkind;
	int			i_oprcode;
	int			i_oprleft;
	int			i_oprright;
	int			i_oprcom;
	int			i_oprnegate;
	int			i_oprrest;
	int			i_oprjoin;
	int			i_oprcanmerge;
	int			i_oprcanhash;
	char	   *oprkind;
	char	   *oprcode;
	char	   *oprleft;
	char	   *oprright;
	char	   *oprcom;
	char	   *oprnegate;
	char	   *oprrest;
	char	   *oprjoin;
	char	   *oprcanmerge;
	char	   *oprcanhash;

	/* Skip if not to be dumped */
	if (!oprinfo->dobj.dump || dataOnly)
		return;

	/*
	 * some operators are invalid because they were the result of user
	 * defining operators before commutators exist
	 */
	if (!OidIsValid(oprinfo->oprcode))
		return;

	query = createPQExpBuffer();
	q = createPQExpBuffer();
	delq = createPQExpBuffer();
	labelq = createPQExpBuffer();
	oprid = createPQExpBuffer();
	details = createPQExpBuffer();

	/* Make sure we are in proper schema so regoperator works correctly */
	selectSourceSchema(oprinfo->dobj.namespace->dobj.name);

	if (g_fout->remoteVersion >= 80300)
	{
		appendPQExpBuffer(query, "SELECT oprkind, "
						  "oprcode::pg_catalog.regprocedure, "
						  "oprleft::pg_catalog.regtype, "
						  "oprright::pg_catalog.regtype, "
						  "oprcom::pg_catalog.regoperator, "
						  "oprnegate::pg_catalog.regoperator, "
						  "oprrest::pg_catalog.regprocedure, "
						  "oprjoin::pg_catalog.regprocedure, "
						  "oprcanmerge, oprcanhash "
						  "FROM pg_catalog.pg_operator "
						  "WHERE oid = '%u'::pg_catalog.oid",
						  oprinfo->dobj.catId.oid);
	}
	else if (g_fout->remoteVersion >= 70300)
	{
		appendPQExpBuffer(query, "SELECT oprkind, "
						  "oprcode::pg_catalog.regprocedure, "
						  "oprleft::pg_catalog.regtype, "
						  "oprright::pg_catalog.regtype, "
						  "oprcom::pg_catalog.regoperator, "
						  "oprnegate::pg_catalog.regoperator, "
						  "oprrest::pg_catalog.regprocedure, "
						  "oprjoin::pg_catalog.regprocedure, "
						  "(oprlsortop != 0) AS oprcanmerge, "
						  "oprcanhash "
						  "FROM pg_catalog.pg_operator "
						  "WHERE oid = '%u'::pg_catalog.oid",
						  oprinfo->dobj.catId.oid);
	}
	else if (g_fout->remoteVersion >= 70100)
	{
		appendPQExpBuffer(query, "SELECT oprkind, oprcode, "
						  "CASE WHEN oprleft = 0 THEN '-' "
						  "ELSE format_type(oprleft, NULL) END AS oprleft, "
						  "CASE WHEN oprright = 0 THEN '-' "
						  "ELSE format_type(oprright, NULL) END AS oprright, "
						  "oprcom, oprnegate, oprrest, oprjoin, "
						  "(oprlsortop != 0) AS oprcanmerge, "
						  "oprcanhash "
						  "FROM pg_operator "
						  "WHERE oid = '%u'::oid",
						  oprinfo->dobj.catId.oid);
	}
	else
	{
		appendPQExpBuffer(query, "SELECT oprkind, oprcode, "
						  "CASE WHEN oprleft = 0 THEN '-'::name "
						  "ELSE (SELECT typname FROM pg_type WHERE oid = oprleft) END AS oprleft, "
						  "CASE WHEN oprright = 0 THEN '-'::name "
						  "ELSE (SELECT typname FROM pg_type WHERE oid = oprright) END AS oprright, "
						  "oprcom, oprnegate, oprrest, oprjoin, "
						  "(oprlsortop != 0) AS oprcanmerge, "
						  "oprcanhash "
						  "FROM pg_operator "
						  "WHERE oid = '%u'::oid",
						  oprinfo->dobj.catId.oid);
	}

	res = PQexec(g_conn, query->data);
	check_sql_result(res, g_conn, query->data, PGRES_TUPLES_OK);

	/* Expecting a single result only */
	ntups = PQntuples(res);
	if (ntups != 1)
	{
		write_msg(NULL, ngettext("query returned %d row instead of one: %s\n",
							   "query returned %d rows instead of one: %s\n",
								 ntups),
				  ntups, query->data);
		exit_nicely();
	}

	i_oprkind = PQfnumber(res, "oprkind");
	i_oprcode = PQfnumber(res, "oprcode");
	i_oprleft = PQfnumber(res, "oprleft");
	i_oprright = PQfnumber(res, "oprright");
	i_oprcom = PQfnumber(res, "oprcom");
	i_oprnegate = PQfnumber(res, "oprnegate");
	i_oprrest = PQfnumber(res, "oprrest");
	i_oprjoin = PQfnumber(res, "oprjoin");
	i_oprcanmerge = PQfnumber(res, "oprcanmerge");
	i_oprcanhash = PQfnumber(res, "oprcanhash");

	oprkind = PQgetvalue(res, 0, i_oprkind);
	oprcode = PQgetvalue(res, 0, i_oprcode);
	oprleft = PQgetvalue(res, 0, i_oprleft);
	oprright = PQgetvalue(res, 0, i_oprright);
	oprcom = PQgetvalue(res, 0, i_oprcom);
	oprnegate = PQgetvalue(res, 0, i_oprnegate);
	oprrest = PQgetvalue(res, 0, i_oprrest);
	oprjoin = PQgetvalue(res, 0, i_oprjoin);
	oprcanmerge = PQgetvalue(res, 0, i_oprcanmerge);
	oprcanhash = PQgetvalue(res, 0, i_oprcanhash);

	appendPQExpBuffer(details, "    PROCEDURE = %s",
					  convertRegProcReference(oprcode));

	appendPQExpBuffer(oprid, "%s (",
					  oprinfo->dobj.name);

	/*
	 * right unary means there's a left arg and left unary means there's a
	 * right arg
	 */
	if (strcmp(oprkind, "r") == 0 ||
		strcmp(oprkind, "b") == 0)
	{
		if (g_fout->remoteVersion >= 70100)
			name = oprleft;
		else
			name = fmtId(oprleft);
		appendPQExpBuffer(details, ",\n    LEFTARG = %s", name);
		appendPQExpBuffer(oprid, "%s", name);
	}
	else
		appendPQExpBuffer(oprid, "NONE");

	if (strcmp(oprkind, "l") == 0 ||
		strcmp(oprkind, "b") == 0)
	{
		if (g_fout->remoteVersion >= 70100)
			name = oprright;
		else
			name = fmtId(oprright);
		appendPQExpBuffer(details, ",\n    RIGHTARG = %s", name);
		appendPQExpBuffer(oprid, ", %s)", name);
	}
	else
		appendPQExpBuffer(oprid, ", NONE)");

	name = convertOperatorReference(oprcom);
	if (name)
		appendPQExpBuffer(details, ",\n    COMMUTATOR = %s", name);

	name = convertOperatorReference(oprnegate);
	if (name)
		appendPQExpBuffer(details, ",\n    NEGATOR = %s", name);

	if (strcmp(oprcanmerge, "t") == 0)
		appendPQExpBuffer(details, ",\n    MERGES");

	if (strcmp(oprcanhash, "t") == 0)
		appendPQExpBuffer(details, ",\n    HASHES");

	name = convertRegProcReference(oprrest);
	if (name)
		appendPQExpBuffer(details, ",\n    RESTRICT = %s", name);

	name = convertRegProcReference(oprjoin);
	if (name)
		appendPQExpBuffer(details, ",\n    JOIN = %s", name);

	/*
	 * DROP must be fully qualified in case same name appears in pg_catalog
	 */
	appendPQExpBuffer(delq, "DROP OPERATOR %s.%s;\n",
					  fmtId(oprinfo->dobj.namespace->dobj.name),
					  oprid->data);

	appendPQExpBuffer(q, "CREATE OPERATOR %s (\n%s\n);\n",
					  oprinfo->dobj.name, details->data);

	appendPQExpBuffer(labelq, "OPERATOR %s", oprid->data);

	if (binary_upgrade)
		binary_upgrade_extension_member(q, &oprinfo->dobj, labelq->data);

	ArchiveEntry(fout, oprinfo->dobj.catId, oprinfo->dobj.dumpId,
				 oprinfo->dobj.name,
				 oprinfo->dobj.namespace->dobj.name,
				 NULL,
				 oprinfo->rolname, 0,
				 false, "OPERATOR", SECTION_PRE_DATA,
				 q->data, delq->data, NULL,
				 oprinfo->dobj.dependencies, oprinfo->dobj.nDeps,
				 NULL, NULL);

	/* Dump Operator Comments */
	dumpComment(fout, labelq->data,
				oprinfo->dobj.namespace->dobj.name, oprinfo->rolname,
				oprinfo->dobj.catId, 0, oprinfo->dobj.dumpId);

	PQclear(res);

	destroyPQExpBuffer(query);
	destroyPQExpBuffer(q);
	destroyPQExpBuffer(delq);
	destroyPQExpBuffer(labelq);
	destroyPQExpBuffer(oprid);
	destroyPQExpBuffer(details);
}

/*
 * Convert a function reference obtained from pg_operator
 *
 * Returns what to print, or NULL if function references is InvalidOid
 *
 * In 7.3 the input is a REGPROCEDURE display; we have to strip the
 * argument-types part.  In prior versions, the input is a REGPROC display.
 */
static const char *
convertRegProcReference(const char *proc)
{
	/* In all cases "-" means a null reference */
	if (strcmp(proc, "-") == 0)
		return NULL;

	if (g_fout->remoteVersion >= 70300)
	{
		char	   *name;
		char	   *paren;
		bool		inquote;

		name = pg_strdup(proc);
		/* find non-double-quoted left paren */
		inquote = false;
		for (paren = name; *paren; paren++)
		{
			if (*paren == '(' && !inquote)
			{
				*paren = '\0';
				break;
			}
			if (*paren == '"')
				inquote = !inquote;
		}
		return name;
	}

	/* REGPROC before 7.3 does not quote its result */
	return fmtId(proc);
}

/*
 * Convert an operator cross-reference obtained from pg_operator
 *
 * Returns what to print, or NULL to print nothing
 *
 * In 7.3 and up the input is a REGOPERATOR display; we have to strip the
 * argument-types part, and add OPERATOR() decoration if the name is
 * schema-qualified.  In older versions, the input is just a numeric OID,
 * which we search our operator list for.
 */
static const char *
convertOperatorReference(const char *opr)
{
	OprInfo    *oprInfo;

	/* In all cases "0" means a null reference */
	if (strcmp(opr, "0") == 0)
		return NULL;

	if (g_fout->remoteVersion >= 70300)
	{
		char	   *name;
		char	   *oname;
		char	   *ptr;
		bool		inquote;
		bool		sawdot;

		name = pg_strdup(opr);
		/* find non-double-quoted left paren, and check for non-quoted dot */
		inquote = false;
		sawdot = false;
		for (ptr = name; *ptr; ptr++)
		{
			if (*ptr == '"')
				inquote = !inquote;
			else if (*ptr == '.' && !inquote)
				sawdot = true;
			else if (*ptr == '(' && !inquote)
			{
				*ptr = '\0';
				break;
			}
		}
		/* If not schema-qualified, don't need to add OPERATOR() */
		if (!sawdot)
			return name;
		oname = pg_malloc(strlen(name) + 11);
		sprintf(oname, "OPERATOR(%s)", name);
		free(name);
		return oname;
	}

	oprInfo = findOprByOid(atooid(opr));
	if (oprInfo == NULL)
	{
		write_msg(NULL, "WARNING: could not find operator with OID %s\n",
				  opr);
		return NULL;
	}
	return oprInfo->dobj.name;
}

/*
 * Convert a function OID obtained from pg_ts_parser or pg_ts_template
 *
 * It is sufficient to use REGPROC rather than REGPROCEDURE, since the
 * argument lists of these functions are predetermined.  Note that the
 * caller should ensure we are in the proper schema, because the results
 * are search path dependent!
 */
static const char *
convertTSFunction(Oid funcOid)
{
	char	   *result;
	char		query[128];
	PGresult   *res;
	int			ntups;

	snprintf(query, sizeof(query),
			 "SELECT '%u'::pg_catalog.regproc", funcOid);
	res = PQexec(g_conn, query);
	check_sql_result(res, g_conn, query, PGRES_TUPLES_OK);

	ntups = PQntuples(res);
	if (ntups != 1)
	{
		write_msg(NULL, ngettext("query returned %d row instead of one: %s\n",
							   "query returned %d rows instead of one: %s\n",
								 ntups),
				  ntups, query);
		exit_nicely();
	}

	result = pg_strdup(PQgetvalue(res, 0, 0));

	PQclear(res);

	return result;
}


/*
 * dumpOpclass
 *	  write out a single operator class definition
 */
static void
dumpOpclass(Archive *fout, OpclassInfo *opcinfo)
{
	PQExpBuffer query;
	PQExpBuffer q;
	PQExpBuffer delq;
	PQExpBuffer labelq;
	PGresult   *res;
	int			ntups;
	int			i_opcintype;
	int			i_opckeytype;
	int			i_opcdefault;
	int			i_opcfamily;
	int			i_opcfamilyname;
	int			i_opcfamilynsp;
	int			i_amname;
	int			i_amopstrategy;
	int			i_amopreqcheck;
	int			i_amopopr;
	int			i_sortfamily;
	int			i_sortfamilynsp;
	int			i_amprocnum;
	int			i_amproc;
	int			i_amproclefttype;
	int			i_amprocrighttype;
	char	   *opcintype;
	char	   *opckeytype;
	char	   *opcdefault;
	char	   *opcfamily;
	char	   *opcfamilyname;
	char	   *opcfamilynsp;
	char	   *amname;
	char	   *amopstrategy;
	char	   *amopreqcheck;
	char	   *amopopr;
	char	   *sortfamily;
	char	   *sortfamilynsp;
	char	   *amprocnum;
	char	   *amproc;
	char	   *amproclefttype;
	char	   *amprocrighttype;
	bool		needComma;
	int			i;

	/* Skip if not to be dumped */
	if (!opcinfo->dobj.dump || dataOnly)
		return;

	/*
	 * XXX currently we do not implement dumping of operator classes from
	 * pre-7.3 databases.  This could be done but it seems not worth the
	 * trouble.
	 */
	if (g_fout->remoteVersion < 70300)
		return;

	query = createPQExpBuffer();
	q = createPQExpBuffer();
	delq = createPQExpBuffer();
	labelq = createPQExpBuffer();

	/* Make sure we are in proper schema so regoperator works correctly */
	selectSourceSchema(opcinfo->dobj.namespace->dobj.name);

	/* Get additional fields from the pg_opclass row */
	if (g_fout->remoteVersion >= 80300)
	{
		appendPQExpBuffer(query, "SELECT opcintype::pg_catalog.regtype, "
						  "opckeytype::pg_catalog.regtype, "
						  "opcdefault, opcfamily, "
						  "opfname AS opcfamilyname, "
						  "nspname AS opcfamilynsp, "
						  "(SELECT amname FROM pg_catalog.pg_am WHERE oid = opcmethod) AS amname "
						  "FROM pg_catalog.pg_opclass c "
				   "LEFT JOIN pg_catalog.pg_opfamily f ON f.oid = opcfamily "
			   "LEFT JOIN pg_catalog.pg_namespace n ON n.oid = opfnamespace "
						  "WHERE c.oid = '%u'::pg_catalog.oid",
						  opcinfo->dobj.catId.oid);
	}
	else
	{
		appendPQExpBuffer(query, "SELECT opcintype::pg_catalog.regtype, "
						  "opckeytype::pg_catalog.regtype, "
						  "opcdefault, NULL AS opcfamily, "
						  "NULL AS opcfamilyname, "
						  "NULL AS opcfamilynsp, "
		"(SELECT amname FROM pg_catalog.pg_am WHERE oid = opcamid) AS amname "
						  "FROM pg_catalog.pg_opclass "
						  "WHERE oid = '%u'::pg_catalog.oid",
						  opcinfo->dobj.catId.oid);
	}

	res = PQexec(g_conn, query->data);
	check_sql_result(res, g_conn, query->data, PGRES_TUPLES_OK);

	/* Expecting a single result only */
	ntups = PQntuples(res);
	if (ntups != 1)
	{
		write_msg(NULL, ngettext("query returned %d row instead of one: %s\n",
							   "query returned %d rows instead of one: %s\n",
								 ntups),
				  ntups, query->data);
		exit_nicely();
	}

	i_opcintype = PQfnumber(res, "opcintype");
	i_opckeytype = PQfnumber(res, "opckeytype");
	i_opcdefault = PQfnumber(res, "opcdefault");
	i_opcfamily = PQfnumber(res, "opcfamily");
	i_opcfamilyname = PQfnumber(res, "opcfamilyname");
	i_opcfamilynsp = PQfnumber(res, "opcfamilynsp");
	i_amname = PQfnumber(res, "amname");

	opcintype = PQgetvalue(res, 0, i_opcintype);
	opckeytype = PQgetvalue(res, 0, i_opckeytype);
	opcdefault = PQgetvalue(res, 0, i_opcdefault);
	/* opcfamily will still be needed after we PQclear res */
	opcfamily = pg_strdup(PQgetvalue(res, 0, i_opcfamily));
	opcfamilyname = PQgetvalue(res, 0, i_opcfamilyname);
	opcfamilynsp = PQgetvalue(res, 0, i_opcfamilynsp);
	/* amname will still be needed after we PQclear res */
	amname = pg_strdup(PQgetvalue(res, 0, i_amname));

	/*
	 * DROP must be fully qualified in case same name appears in pg_catalog
	 */
	appendPQExpBuffer(delq, "DROP OPERATOR CLASS %s",
					  fmtId(opcinfo->dobj.namespace->dobj.name));
	appendPQExpBuffer(delq, ".%s",
					  fmtId(opcinfo->dobj.name));
	appendPQExpBuffer(delq, " USING %s;\n",
					  fmtId(amname));

	/* Build the fixed portion of the CREATE command */
	appendPQExpBuffer(q, "CREATE OPERATOR CLASS %s\n    ",
					  fmtId(opcinfo->dobj.name));
	if (strcmp(opcdefault, "t") == 0)
		appendPQExpBuffer(q, "DEFAULT ");
	appendPQExpBuffer(q, "FOR TYPE %s USING %s",
					  opcintype,
					  fmtId(amname));
	if (strlen(opcfamilyname) > 0 &&
		(strcmp(opcfamilyname, opcinfo->dobj.name) != 0 ||
		 strcmp(opcfamilynsp, opcinfo->dobj.namespace->dobj.name) != 0))
	{
		appendPQExpBuffer(q, " FAMILY ");
		if (strcmp(opcfamilynsp, opcinfo->dobj.namespace->dobj.name) != 0)
			appendPQExpBuffer(q, "%s.", fmtId(opcfamilynsp));
		appendPQExpBuffer(q, "%s", fmtId(opcfamilyname));
	}
	appendPQExpBuffer(q, " AS\n    ");

	needComma = false;

	if (strcmp(opckeytype, "-") != 0)
	{
		appendPQExpBuffer(q, "STORAGE %s",
						  opckeytype);
		needComma = true;
	}

	PQclear(res);

	/*
	 * Now fetch and print the OPERATOR entries (pg_amop rows).
	 *
	 * Print only those opfamily members that are tied to the opclass by
	 * pg_depend entries.
	 *
	 * XXX RECHECK is gone as of 8.4, but we'll still print it if dumping an
	 * older server's opclass in which it is used.  This is to avoid
	 * hard-to-detect breakage if a newer pg_dump is used to dump from an
	 * older server and then reload into that old version.	This can go away
	 * once 8.3 is so old as to not be of interest to anyone.
	 */
	resetPQExpBuffer(query);

	if (g_fout->remoteVersion >= 90100)
	{
		appendPQExpBuffer(query, "SELECT amopstrategy, false AS amopreqcheck, "
						  "amopopr::pg_catalog.regoperator, "
						  "opfname AS sortfamily, "
						  "nspname AS sortfamilynsp "
				   "FROM pg_catalog.pg_amop ao JOIN pg_catalog.pg_depend ON "
						  "(classid = 'pg_catalog.pg_amop'::pg_catalog.regclass AND objid = ao.oid) "
			  "LEFT JOIN pg_catalog.pg_opfamily f ON f.oid = amopsortfamily "
			   "LEFT JOIN pg_catalog.pg_namespace n ON n.oid = opfnamespace "
		   "WHERE refclassid = 'pg_catalog.pg_opclass'::pg_catalog.regclass "
						  "AND refobjid = '%u'::pg_catalog.oid "
						  "AND amopfamily = '%s'::pg_catalog.oid "
						  "ORDER BY amopstrategy",
						  opcinfo->dobj.catId.oid,
						  opcfamily);
	}
	else if (g_fout->remoteVersion >= 80400)
	{
		appendPQExpBuffer(query, "SELECT amopstrategy, false AS amopreqcheck, "
						  "amopopr::pg_catalog.regoperator, "
						  "NULL AS sortfamily, "
						  "NULL AS sortfamilynsp "
						  "FROM pg_catalog.pg_amop ao, pg_catalog.pg_depend "
		   "WHERE refclassid = 'pg_catalog.pg_opclass'::pg_catalog.regclass "
						  "AND refobjid = '%u'::pg_catalog.oid "
				   "AND classid = 'pg_catalog.pg_amop'::pg_catalog.regclass "
						  "AND objid = ao.oid "
						  "ORDER BY amopstrategy",
						  opcinfo->dobj.catId.oid);
	}
	else if (g_fout->remoteVersion >= 80300)
	{
		appendPQExpBuffer(query, "SELECT amopstrategy, amopreqcheck, "
						  "amopopr::pg_catalog.regoperator, "
						  "NULL AS sortfamily, "
						  "NULL AS sortfamilynsp "
						  "FROM pg_catalog.pg_amop ao, pg_catalog.pg_depend "
		   "WHERE refclassid = 'pg_catalog.pg_opclass'::pg_catalog.regclass "
						  "AND refobjid = '%u'::pg_catalog.oid "
				   "AND classid = 'pg_catalog.pg_amop'::pg_catalog.regclass "
						  "AND objid = ao.oid "
						  "ORDER BY amopstrategy",
						  opcinfo->dobj.catId.oid);
	}
	else
	{
		/*
		 * Here, we print all entries since there are no opfamilies and hence
		 * no loose operators to worry about.
		 */
		appendPQExpBuffer(query, "SELECT amopstrategy, amopreqcheck, "
						  "amopopr::pg_catalog.regoperator, "
						  "NULL AS sortfamily, "
						  "NULL AS sortfamilynsp "
						  "FROM pg_catalog.pg_amop "
						  "WHERE amopclaid = '%u'::pg_catalog.oid "
						  "ORDER BY amopstrategy",
						  opcinfo->dobj.catId.oid);
	}

	res = PQexec(g_conn, query->data);
	check_sql_result(res, g_conn, query->data, PGRES_TUPLES_OK);

	ntups = PQntuples(res);

	i_amopstrategy = PQfnumber(res, "amopstrategy");
	i_amopreqcheck = PQfnumber(res, "amopreqcheck");
	i_amopopr = PQfnumber(res, "amopopr");
	i_sortfamily = PQfnumber(res, "sortfamily");
	i_sortfamilynsp = PQfnumber(res, "sortfamilynsp");

	for (i = 0; i < ntups; i++)
	{
		amopstrategy = PQgetvalue(res, i, i_amopstrategy);
		amopreqcheck = PQgetvalue(res, i, i_amopreqcheck);
		amopopr = PQgetvalue(res, i, i_amopopr);
		sortfamily = PQgetvalue(res, i, i_sortfamily);
		sortfamilynsp = PQgetvalue(res, i, i_sortfamilynsp);

		if (needComma)
			appendPQExpBuffer(q, " ,\n    ");

		appendPQExpBuffer(q, "OPERATOR %s %s",
						  amopstrategy, amopopr);

		if (strlen(sortfamily) > 0)
		{
			appendPQExpBuffer(q, " FOR ORDER BY ");
			if (strcmp(sortfamilynsp, opcinfo->dobj.namespace->dobj.name) != 0)
				appendPQExpBuffer(q, "%s.", fmtId(sortfamilynsp));
			appendPQExpBuffer(q, "%s", fmtId(sortfamily));
		}

		if (strcmp(amopreqcheck, "t") == 0)
			appendPQExpBuffer(q, " RECHECK");

		needComma = true;
	}

	PQclear(res);

	/*
	 * Now fetch and print the FUNCTION entries (pg_amproc rows).
	 *
	 * Print only those opfamily members that are tied to the opclass by
	 * pg_depend entries.
	 *
	 * We print the amproclefttype/amprocrighttype even though in most cases
	 * the backend could deduce the right values, because of the corner case
	 * of a btree sort support function for a cross-type comparison.  That's
	 * only allowed in 9.2 and later, but for simplicity print them in all
	 * versions that have the columns.
	 */
	resetPQExpBuffer(query);

	if (g_fout->remoteVersion >= 80300)
	{
		appendPQExpBuffer(query, "SELECT amprocnum, "
						  "amproc::pg_catalog.regprocedure, "
						  "amproclefttype::pg_catalog.regtype, "
						  "amprocrighttype::pg_catalog.regtype "
						"FROM pg_catalog.pg_amproc ap, pg_catalog.pg_depend "
		   "WHERE refclassid = 'pg_catalog.pg_opclass'::pg_catalog.regclass "
						  "AND refobjid = '%u'::pg_catalog.oid "
				 "AND classid = 'pg_catalog.pg_amproc'::pg_catalog.regclass "
						  "AND objid = ap.oid "
						  "ORDER BY amprocnum",
						  opcinfo->dobj.catId.oid);
	}
	else
	{
		appendPQExpBuffer(query, "SELECT amprocnum, "
						  "amproc::pg_catalog.regprocedure, "
						  "'' AS amproclefttype, "
						  "'' AS amprocrighttype "
						  "FROM pg_catalog.pg_amproc "
						  "WHERE amopclaid = '%u'::pg_catalog.oid "
						  "ORDER BY amprocnum",
						  opcinfo->dobj.catId.oid);
	}

	res = PQexec(g_conn, query->data);
	check_sql_result(res, g_conn, query->data, PGRES_TUPLES_OK);

	ntups = PQntuples(res);

	i_amprocnum = PQfnumber(res, "amprocnum");
	i_amproc = PQfnumber(res, "amproc");
	i_amproclefttype = PQfnumber(res, "amproclefttype");
	i_amprocrighttype = PQfnumber(res, "amprocrighttype");

	for (i = 0; i < ntups; i++)
	{
		amprocnum = PQgetvalue(res, i, i_amprocnum);
		amproc = PQgetvalue(res, i, i_amproc);
		amproclefttype = PQgetvalue(res, i, i_amproclefttype);
		amprocrighttype = PQgetvalue(res, i, i_amprocrighttype);

		if (needComma)
			appendPQExpBuffer(q, " ,\n    ");

		appendPQExpBuffer(q, "FUNCTION %s", amprocnum);

		if (*amproclefttype && *amprocrighttype)
			appendPQExpBuffer(q, " (%s, %s)", amproclefttype, amprocrighttype);

		appendPQExpBuffer(q, " %s", amproc);

		needComma = true;
	}

	PQclear(res);

	appendPQExpBuffer(q, ";\n");

	appendPQExpBuffer(labelq, "OPERATOR CLASS %s",
					  fmtId(opcinfo->dobj.name));
	appendPQExpBuffer(labelq, " USING %s",
					  fmtId(amname));

	if (binary_upgrade)
		binary_upgrade_extension_member(q, &opcinfo->dobj, labelq->data);

	ArchiveEntry(fout, opcinfo->dobj.catId, opcinfo->dobj.dumpId,
				 opcinfo->dobj.name,
				 opcinfo->dobj.namespace->dobj.name,
				 NULL,
				 opcinfo->rolname, 0,
				 false, "OPERATOR CLASS", SECTION_PRE_DATA,
				 q->data, delq->data, NULL,
				 opcinfo->dobj.dependencies, opcinfo->dobj.nDeps,
				 NULL, NULL);

	/* Dump Operator Class Comments */
	dumpComment(fout, labelq->data,
				NULL, opcinfo->rolname,
				opcinfo->dobj.catId, 0, opcinfo->dobj.dumpId);

	free(amname);
	destroyPQExpBuffer(query);
	destroyPQExpBuffer(q);
	destroyPQExpBuffer(delq);
	destroyPQExpBuffer(labelq);
}

/*
 * dumpOpfamily
 *	  write out a single operator family definition
 *
 * Note: this also dumps any "loose" operator members that aren't bound to a
 * specific opclass within the opfamily.
 */
static void
dumpOpfamily(Archive *fout, OpfamilyInfo *opfinfo)
{
	PQExpBuffer query;
	PQExpBuffer q;
	PQExpBuffer delq;
	PQExpBuffer labelq;
	PGresult   *res;
	PGresult   *res_ops;
	PGresult   *res_procs;
	int			ntups;
	int			i_amname;
	int			i_amopstrategy;
	int			i_amopreqcheck;
	int			i_amopopr;
	int			i_sortfamily;
	int			i_sortfamilynsp;
	int			i_amprocnum;
	int			i_amproc;
	int			i_amproclefttype;
	int			i_amprocrighttype;
	char	   *amname;
	char	   *amopstrategy;
	char	   *amopreqcheck;
	char	   *amopopr;
	char	   *sortfamily;
	char	   *sortfamilynsp;
	char	   *amprocnum;
	char	   *amproc;
	char	   *amproclefttype;
	char	   *amprocrighttype;
	bool		needComma;
	int			i;

	/* Skip if not to be dumped */
	if (!opfinfo->dobj.dump || dataOnly)
		return;

	/*
	 * We want to dump the opfamily only if (1) it contains "loose" operators
	 * or functions, or (2) it contains an opclass with a different name or
	 * owner.  Otherwise it's sufficient to let it be created during creation
	 * of the contained opclass, and not dumping it improves portability of
	 * the dump.  Since we have to fetch the loose operators/funcs anyway, do
	 * that first.
	 */

	query = createPQExpBuffer();
	q = createPQExpBuffer();
	delq = createPQExpBuffer();
	labelq = createPQExpBuffer();

	/* Make sure we are in proper schema so regoperator works correctly */
	selectSourceSchema(opfinfo->dobj.namespace->dobj.name);

	/*
	 * Fetch only those opfamily members that are tied directly to the
	 * opfamily by pg_depend entries.
	 *
	 * XXX RECHECK is gone as of 8.4, but we'll still print it if dumping an
	 * older server's opclass in which it is used.  This is to avoid
	 * hard-to-detect breakage if a newer pg_dump is used to dump from an
	 * older server and then reload into that old version.	This can go away
	 * once 8.3 is so old as to not be of interest to anyone.
	 */
	if (g_fout->remoteVersion >= 90100)
	{
		appendPQExpBuffer(query, "SELECT amopstrategy, false AS amopreqcheck, "
						  "amopopr::pg_catalog.regoperator, "
						  "opfname AS sortfamily, "
						  "nspname AS sortfamilynsp "
				   "FROM pg_catalog.pg_amop ao JOIN pg_catalog.pg_depend ON "
						  "(classid = 'pg_catalog.pg_amop'::pg_catalog.regclass AND objid = ao.oid) "
			  "LEFT JOIN pg_catalog.pg_opfamily f ON f.oid = amopsortfamily "
			   "LEFT JOIN pg_catalog.pg_namespace n ON n.oid = opfnamespace "
		  "WHERE refclassid = 'pg_catalog.pg_opfamily'::pg_catalog.regclass "
						  "AND refobjid = '%u'::pg_catalog.oid "
						  "AND amopfamily = '%u'::pg_catalog.oid "
						  "ORDER BY amopstrategy",
						  opfinfo->dobj.catId.oid,
						  opfinfo->dobj.catId.oid);
	}
	else if (g_fout->remoteVersion >= 80400)
	{
		appendPQExpBuffer(query, "SELECT amopstrategy, false AS amopreqcheck, "
						  "amopopr::pg_catalog.regoperator, "
						  "NULL AS sortfamily, "
						  "NULL AS sortfamilynsp "
						  "FROM pg_catalog.pg_amop ao, pg_catalog.pg_depend "
		  "WHERE refclassid = 'pg_catalog.pg_opfamily'::pg_catalog.regclass "
						  "AND refobjid = '%u'::pg_catalog.oid "
				   "AND classid = 'pg_catalog.pg_amop'::pg_catalog.regclass "
						  "AND objid = ao.oid "
						  "ORDER BY amopstrategy",
						  opfinfo->dobj.catId.oid);
	}
	else
	{
		appendPQExpBuffer(query, "SELECT amopstrategy, amopreqcheck, "
						  "amopopr::pg_catalog.regoperator, "
						  "NULL AS sortfamily, "
						  "NULL AS sortfamilynsp "
						  "FROM pg_catalog.pg_amop ao, pg_catalog.pg_depend "
		  "WHERE refclassid = 'pg_catalog.pg_opfamily'::pg_catalog.regclass "
						  "AND refobjid = '%u'::pg_catalog.oid "
				   "AND classid = 'pg_catalog.pg_amop'::pg_catalog.regclass "
						  "AND objid = ao.oid "
						  "ORDER BY amopstrategy",
						  opfinfo->dobj.catId.oid);
	}

	res_ops = PQexec(g_conn, query->data);
	check_sql_result(res_ops, g_conn, query->data, PGRES_TUPLES_OK);

	resetPQExpBuffer(query);

	appendPQExpBuffer(query, "SELECT amprocnum, "
					  "amproc::pg_catalog.regprocedure, "
					  "amproclefttype::pg_catalog.regtype, "
					  "amprocrighttype::pg_catalog.regtype "
					  "FROM pg_catalog.pg_amproc ap, pg_catalog.pg_depend "
		  "WHERE refclassid = 'pg_catalog.pg_opfamily'::pg_catalog.regclass "
					  "AND refobjid = '%u'::pg_catalog.oid "
				 "AND classid = 'pg_catalog.pg_amproc'::pg_catalog.regclass "
					  "AND objid = ap.oid "
					  "ORDER BY amprocnum",
					  opfinfo->dobj.catId.oid);

	res_procs = PQexec(g_conn, query->data);
	check_sql_result(res_procs, g_conn, query->data, PGRES_TUPLES_OK);

	if (PQntuples(res_ops) == 0 && PQntuples(res_procs) == 0)
	{
		/* No loose members, so check contained opclasses */
		resetPQExpBuffer(query);

		appendPQExpBuffer(query, "SELECT 1 "
						  "FROM pg_catalog.pg_opclass c, pg_catalog.pg_opfamily f, pg_catalog.pg_depend "
						  "WHERE f.oid = '%u'::pg_catalog.oid "
			"AND refclassid = 'pg_catalog.pg_opfamily'::pg_catalog.regclass "
						  "AND refobjid = f.oid "
				"AND classid = 'pg_catalog.pg_opclass'::pg_catalog.regclass "
						  "AND objid = c.oid "
						  "AND (opcname != opfname OR opcnamespace != opfnamespace OR opcowner != opfowner) "
						  "LIMIT 1",
						  opfinfo->dobj.catId.oid);

		res = PQexec(g_conn, query->data);
		check_sql_result(res, g_conn, query->data, PGRES_TUPLES_OK);

		if (PQntuples(res) == 0)
		{
			/* no need to dump it, so bail out */
			PQclear(res);
			PQclear(res_ops);
			PQclear(res_procs);
			destroyPQExpBuffer(query);
			destroyPQExpBuffer(q);
			destroyPQExpBuffer(delq);
			destroyPQExpBuffer(labelq);
			return;
		}

		PQclear(res);
	}

	/* Get additional fields from the pg_opfamily row */
	resetPQExpBuffer(query);

	appendPQExpBuffer(query, "SELECT "
	 "(SELECT amname FROM pg_catalog.pg_am WHERE oid = opfmethod) AS amname "
					  "FROM pg_catalog.pg_opfamily "
					  "WHERE oid = '%u'::pg_catalog.oid",
					  opfinfo->dobj.catId.oid);

	res = PQexec(g_conn, query->data);
	check_sql_result(res, g_conn, query->data, PGRES_TUPLES_OK);

	/* Expecting a single result only */
	ntups = PQntuples(res);
	if (ntups != 1)
	{
		write_msg(NULL, ngettext("query returned %d row instead of one: %s\n",
							   "query returned %d rows instead of one: %s\n",
								 ntups),
				  ntups, query->data);
		exit_nicely();
	}

	i_amname = PQfnumber(res, "amname");

	/* amname will still be needed after we PQclear res */
	amname = pg_strdup(PQgetvalue(res, 0, i_amname));

	/*
	 * DROP must be fully qualified in case same name appears in pg_catalog
	 */
	appendPQExpBuffer(delq, "DROP OPERATOR FAMILY %s",
					  fmtId(opfinfo->dobj.namespace->dobj.name));
	appendPQExpBuffer(delq, ".%s",
					  fmtId(opfinfo->dobj.name));
	appendPQExpBuffer(delq, " USING %s;\n",
					  fmtId(amname));

	/* Build the fixed portion of the CREATE command */
	appendPQExpBuffer(q, "CREATE OPERATOR FAMILY %s",
					  fmtId(opfinfo->dobj.name));
	appendPQExpBuffer(q, " USING %s;\n",
					  fmtId(amname));

	PQclear(res);

	/* Do we need an ALTER to add loose members? */
	if (PQntuples(res_ops) > 0 || PQntuples(res_procs) > 0)
	{
		appendPQExpBuffer(q, "ALTER OPERATOR FAMILY %s",
						  fmtId(opfinfo->dobj.name));
		appendPQExpBuffer(q, " USING %s ADD\n    ",
						  fmtId(amname));

		needComma = false;

		/*
		 * Now fetch and print the OPERATOR entries (pg_amop rows).
		 */
		ntups = PQntuples(res_ops);

		i_amopstrategy = PQfnumber(res_ops, "amopstrategy");
		i_amopreqcheck = PQfnumber(res_ops, "amopreqcheck");
		i_amopopr = PQfnumber(res_ops, "amopopr");
		i_sortfamily = PQfnumber(res_ops, "sortfamily");
		i_sortfamilynsp = PQfnumber(res_ops, "sortfamilynsp");

		for (i = 0; i < ntups; i++)
		{
			amopstrategy = PQgetvalue(res_ops, i, i_amopstrategy);
			amopreqcheck = PQgetvalue(res_ops, i, i_amopreqcheck);
			amopopr = PQgetvalue(res_ops, i, i_amopopr);
			sortfamily = PQgetvalue(res_ops, i, i_sortfamily);
			sortfamilynsp = PQgetvalue(res_ops, i, i_sortfamilynsp);

			if (needComma)
				appendPQExpBuffer(q, " ,\n    ");

			appendPQExpBuffer(q, "OPERATOR %s %s",
							  amopstrategy, amopopr);

			if (strlen(sortfamily) > 0)
			{
				appendPQExpBuffer(q, " FOR ORDER BY ");
				if (strcmp(sortfamilynsp, opfinfo->dobj.namespace->dobj.name) != 0)
					appendPQExpBuffer(q, "%s.", fmtId(sortfamilynsp));
				appendPQExpBuffer(q, "%s", fmtId(sortfamily));
			}

			if (strcmp(amopreqcheck, "t") == 0)
				appendPQExpBuffer(q, " RECHECK");

			needComma = true;
		}

		/*
		 * Now fetch and print the FUNCTION entries (pg_amproc rows).
		 */
		ntups = PQntuples(res_procs);

		i_amprocnum = PQfnumber(res_procs, "amprocnum");
		i_amproc = PQfnumber(res_procs, "amproc");
		i_amproclefttype = PQfnumber(res_procs, "amproclefttype");
		i_amprocrighttype = PQfnumber(res_procs, "amprocrighttype");

		for (i = 0; i < ntups; i++)
		{
			amprocnum = PQgetvalue(res_procs, i, i_amprocnum);
			amproc = PQgetvalue(res_procs, i, i_amproc);
			amproclefttype = PQgetvalue(res_procs, i, i_amproclefttype);
			amprocrighttype = PQgetvalue(res_procs, i, i_amprocrighttype);

			if (needComma)
				appendPQExpBuffer(q, " ,\n    ");

			appendPQExpBuffer(q, "FUNCTION %s (%s, %s) %s",
							  amprocnum, amproclefttype, amprocrighttype,
							  amproc);

			needComma = true;
		}

		appendPQExpBuffer(q, ";\n");
	}

	appendPQExpBuffer(labelq, "OPERATOR FAMILY %s",
					  fmtId(opfinfo->dobj.name));
	appendPQExpBuffer(labelq, " USING %s",
					  fmtId(amname));

	if (binary_upgrade)
		binary_upgrade_extension_member(q, &opfinfo->dobj, labelq->data);

	ArchiveEntry(fout, opfinfo->dobj.catId, opfinfo->dobj.dumpId,
				 opfinfo->dobj.name,
				 opfinfo->dobj.namespace->dobj.name,
				 NULL,
				 opfinfo->rolname, 0,
				 false, "OPERATOR FAMILY", SECTION_PRE_DATA,
				 q->data, delq->data, NULL,
				 opfinfo->dobj.dependencies, opfinfo->dobj.nDeps,
				 NULL, NULL);

	/* Dump Operator Family Comments */
	dumpComment(fout, labelq->data,
				NULL, opfinfo->rolname,
				opfinfo->dobj.catId, 0, opfinfo->dobj.dumpId);

	free(amname);
	PQclear(res_ops);
	PQclear(res_procs);
	destroyPQExpBuffer(query);
	destroyPQExpBuffer(q);
	destroyPQExpBuffer(delq);
	destroyPQExpBuffer(labelq);
}

/*
 * dumpCollation
 *	  write out a single collation definition
 */
static void
dumpCollation(Archive *fout, CollInfo *collinfo)
{
	PQExpBuffer query;
	PQExpBuffer q;
	PQExpBuffer delq;
	PQExpBuffer labelq;
	PGresult   *res;
	int			ntups;
	int			i_collcollate;
	int			i_collctype;
	const char *collcollate;
	const char *collctype;

	/* Skip if not to be dumped */
	if (!collinfo->dobj.dump || dataOnly)
		return;

	query = createPQExpBuffer();
	q = createPQExpBuffer();
	delq = createPQExpBuffer();
	labelq = createPQExpBuffer();

	/* Make sure we are in proper schema */
	selectSourceSchema(collinfo->dobj.namespace->dobj.name);

	/* Get conversion-specific details */
	appendPQExpBuffer(query, "SELECT "
					  "collcollate, "
					  "collctype "
					  "FROM pg_catalog.pg_collation c "
					  "WHERE c.oid = '%u'::pg_catalog.oid",
					  collinfo->dobj.catId.oid);

	res = PQexec(g_conn, query->data);
	check_sql_result(res, g_conn, query->data, PGRES_TUPLES_OK);

	/* Expecting a single result only */
	ntups = PQntuples(res);
	if (ntups != 1)
	{
		write_msg(NULL, ngettext("query returned %d row instead of one: %s\n",
							   "query returned %d rows instead of one: %s\n",
								 ntups),
				  ntups, query->data);
		exit_nicely();
	}

	i_collcollate = PQfnumber(res, "collcollate");
	i_collctype = PQfnumber(res, "collctype");

	collcollate = PQgetvalue(res, 0, i_collcollate);
	collctype = PQgetvalue(res, 0, i_collctype);

	/*
	 * DROP must be fully qualified in case same name appears in pg_catalog
	 */
	appendPQExpBuffer(delq, "DROP COLLATION %s",
					  fmtId(collinfo->dobj.namespace->dobj.name));
	appendPQExpBuffer(delq, ".%s;\n",
					  fmtId(collinfo->dobj.name));

	appendPQExpBuffer(q, "CREATE COLLATION %s (lc_collate = ",
					  fmtId(collinfo->dobj.name));
	appendStringLiteralAH(q, collcollate, fout);
	appendPQExpBuffer(q, ", lc_ctype = ");
	appendStringLiteralAH(q, collctype, fout);
	appendPQExpBuffer(q, ");\n");

	appendPQExpBuffer(labelq, "COLLATION %s", fmtId(collinfo->dobj.name));

	if (binary_upgrade)
		binary_upgrade_extension_member(q, &collinfo->dobj, labelq->data);

	ArchiveEntry(fout, collinfo->dobj.catId, collinfo->dobj.dumpId,
				 collinfo->dobj.name,
				 collinfo->dobj.namespace->dobj.name,
				 NULL,
				 collinfo->rolname, 0,
				 false, "COLLATION", SECTION_PRE_DATA,
				 q->data, delq->data, NULL,
				 collinfo->dobj.dependencies, collinfo->dobj.nDeps,
				 NULL, NULL);

	/* Dump Collation Comments */
	dumpComment(fout, labelq->data,
				collinfo->dobj.namespace->dobj.name, collinfo->rolname,
				collinfo->dobj.catId, 0, collinfo->dobj.dumpId);

	PQclear(res);

	destroyPQExpBuffer(query);
	destroyPQExpBuffer(q);
	destroyPQExpBuffer(delq);
	destroyPQExpBuffer(labelq);
}

/*
 * dumpConversion
 *	  write out a single conversion definition
 */
static void
dumpConversion(Archive *fout, ConvInfo *convinfo)
{
	PQExpBuffer query;
	PQExpBuffer q;
	PQExpBuffer delq;
	PQExpBuffer labelq;
	PGresult   *res;
	int			ntups;
	int			i_conforencoding;
	int			i_contoencoding;
	int			i_conproc;
	int			i_condefault;
	const char *conforencoding;
	const char *contoencoding;
	const char *conproc;
	bool		condefault;

	/* Skip if not to be dumped */
	if (!convinfo->dobj.dump || dataOnly)
		return;

	query = createPQExpBuffer();
	q = createPQExpBuffer();
	delq = createPQExpBuffer();
	labelq = createPQExpBuffer();

	/* Make sure we are in proper schema */
	selectSourceSchema(convinfo->dobj.namespace->dobj.name);

	/* Get conversion-specific details */
	appendPQExpBuffer(query, "SELECT "
		 "pg_catalog.pg_encoding_to_char(conforencoding) AS conforencoding, "
		   "pg_catalog.pg_encoding_to_char(contoencoding) AS contoencoding, "
					  "conproc, condefault "
					  "FROM pg_catalog.pg_conversion c "
					  "WHERE c.oid = '%u'::pg_catalog.oid",
					  convinfo->dobj.catId.oid);

	res = PQexec(g_conn, query->data);
	check_sql_result(res, g_conn, query->data, PGRES_TUPLES_OK);

	/* Expecting a single result only */
	ntups = PQntuples(res);
	if (ntups != 1)
	{
		write_msg(NULL, ngettext("query returned %d row instead of one: %s\n",
							   "query returned %d rows instead of one: %s\n",
								 ntups),
				  ntups, query->data);
		exit_nicely();
	}

	i_conforencoding = PQfnumber(res, "conforencoding");
	i_contoencoding = PQfnumber(res, "contoencoding");
	i_conproc = PQfnumber(res, "conproc");
	i_condefault = PQfnumber(res, "condefault");

	conforencoding = PQgetvalue(res, 0, i_conforencoding);
	contoencoding = PQgetvalue(res, 0, i_contoencoding);
	conproc = PQgetvalue(res, 0, i_conproc);
	condefault = (PQgetvalue(res, 0, i_condefault)[0] == 't');

	/*
	 * DROP must be fully qualified in case same name appears in pg_catalog
	 */
	appendPQExpBuffer(delq, "DROP CONVERSION %s",
					  fmtId(convinfo->dobj.namespace->dobj.name));
	appendPQExpBuffer(delq, ".%s;\n",
					  fmtId(convinfo->dobj.name));

	appendPQExpBuffer(q, "CREATE %sCONVERSION %s FOR ",
					  (condefault) ? "DEFAULT " : "",
					  fmtId(convinfo->dobj.name));
	appendStringLiteralAH(q, conforencoding, fout);
	appendPQExpBuffer(q, " TO ");
	appendStringLiteralAH(q, contoencoding, fout);
	/* regproc is automatically quoted in 7.3 and above */
	appendPQExpBuffer(q, " FROM %s;\n", conproc);

	appendPQExpBuffer(labelq, "CONVERSION %s", fmtId(convinfo->dobj.name));

	if (binary_upgrade)
		binary_upgrade_extension_member(q, &convinfo->dobj, labelq->data);

	ArchiveEntry(fout, convinfo->dobj.catId, convinfo->dobj.dumpId,
				 convinfo->dobj.name,
				 convinfo->dobj.namespace->dobj.name,
				 NULL,
				 convinfo->rolname, 0,
				 false, "CONVERSION", SECTION_PRE_DATA,
				 q->data, delq->data, NULL,
				 convinfo->dobj.dependencies, convinfo->dobj.nDeps,
				 NULL, NULL);

	/* Dump Conversion Comments */
	dumpComment(fout, labelq->data,
				convinfo->dobj.namespace->dobj.name, convinfo->rolname,
				convinfo->dobj.catId, 0, convinfo->dobj.dumpId);

	PQclear(res);

	destroyPQExpBuffer(query);
	destroyPQExpBuffer(q);
	destroyPQExpBuffer(delq);
	destroyPQExpBuffer(labelq);
}

/*
 * format_aggregate_signature: generate aggregate name and argument list
 *
 * The argument type names are qualified if needed.  The aggregate name
 * is never qualified.
 */
static char *
format_aggregate_signature(AggInfo *agginfo, Archive *fout, bool honor_quotes)
{
	PQExpBufferData buf;
	int			j;

	initPQExpBuffer(&buf);
	if (honor_quotes)
		appendPQExpBuffer(&buf, "%s",
						  fmtId(agginfo->aggfn.dobj.name));
	else
		appendPQExpBuffer(&buf, "%s", agginfo->aggfn.dobj.name);

	if (agginfo->aggfn.nargs == 0)
		appendPQExpBuffer(&buf, "(*)");
	else
	{
		appendPQExpBuffer(&buf, "(");
		for (j = 0; j < agginfo->aggfn.nargs; j++)
		{
			char	   *typname;

			typname = getFormattedTypeName(agginfo->aggfn.argtypes[j], zeroAsOpaque);

			appendPQExpBuffer(&buf, "%s%s",
							  (j > 0) ? ", " : "",
							  typname);
			free(typname);
		}
		appendPQExpBuffer(&buf, ")");
	}
	return buf.data;
}

/*
 * dumpAgg
 *	  write out a single aggregate definition
 */
static void
dumpAgg(Archive *fout, AggInfo *agginfo)
{
	PQExpBuffer query;
	PQExpBuffer q;
	PQExpBuffer delq;
	PQExpBuffer labelq;
	PQExpBuffer details;
	char	   *aggsig;
	char	   *aggsig_tag;
	PGresult   *res;
	int			ntups;
	int			i_aggtransfn;
	int			i_aggfinalfn;
	int			i_aggsortop;
	int			i_aggtranstype;
	int			i_agginitval;
	int			i_convertok;
	const char *aggtransfn;
	const char *aggfinalfn;
	const char *aggsortop;
	const char *aggtranstype;
	const char *agginitval;
	bool		convertok;

	/* Skip if not to be dumped */
	if (!agginfo->aggfn.dobj.dump || dataOnly)
		return;

	query = createPQExpBuffer();
	q = createPQExpBuffer();
	delq = createPQExpBuffer();
	labelq = createPQExpBuffer();
	details = createPQExpBuffer();

	/* Make sure we are in proper schema */
	selectSourceSchema(agginfo->aggfn.dobj.namespace->dobj.name);

	/* Get aggregate-specific details */
	if (g_fout->remoteVersion >= 80100)
	{
		appendPQExpBuffer(query, "SELECT aggtransfn, "
						  "aggfinalfn, aggtranstype::pg_catalog.regtype, "
						  "aggsortop::pg_catalog.regoperator, "
						  "agginitval, "
						  "'t'::boolean AS convertok "
					  "FROM pg_catalog.pg_aggregate a, pg_catalog.pg_proc p "
						  "WHERE a.aggfnoid = p.oid "
						  "AND p.oid = '%u'::pg_catalog.oid",
						  agginfo->aggfn.dobj.catId.oid);
	}
	else if (g_fout->remoteVersion >= 70300)
	{
		appendPQExpBuffer(query, "SELECT aggtransfn, "
						  "aggfinalfn, aggtranstype::pg_catalog.regtype, "
						  "0 AS aggsortop, "
						  "agginitval, "
						  "'t'::boolean AS convertok "
					  "FROM pg_catalog.pg_aggregate a, pg_catalog.pg_proc p "
						  "WHERE a.aggfnoid = p.oid "
						  "AND p.oid = '%u'::pg_catalog.oid",
						  agginfo->aggfn.dobj.catId.oid);
	}
	else if (g_fout->remoteVersion >= 70100)
	{
		appendPQExpBuffer(query, "SELECT aggtransfn, aggfinalfn, "
						  "format_type(aggtranstype, NULL) AS aggtranstype, "
						  "0 AS aggsortop, "
						  "agginitval, "
						  "'t'::boolean AS convertok "
						  "FROM pg_aggregate "
						  "WHERE oid = '%u'::oid",
						  agginfo->aggfn.dobj.catId.oid);
	}
	else
	{
		appendPQExpBuffer(query, "SELECT aggtransfn1 AS aggtransfn, "
						  "aggfinalfn, "
						  "(SELECT typname FROM pg_type WHERE oid = aggtranstype1) AS aggtranstype, "
						  "0 AS aggsortop, "
						  "agginitval1 AS agginitval, "
						  "(aggtransfn2 = 0 and aggtranstype2 = 0 and agginitval2 is null) AS convertok "
						  "FROM pg_aggregate "
						  "WHERE oid = '%u'::oid",
						  agginfo->aggfn.dobj.catId.oid);
	}

	res = PQexec(g_conn, query->data);
	check_sql_result(res, g_conn, query->data, PGRES_TUPLES_OK);

	/* Expecting a single result only */
	ntups = PQntuples(res);
	if (ntups != 1)
	{
		write_msg(NULL, ngettext("query returned %d row instead of one: %s\n",
							   "query returned %d rows instead of one: %s\n",
								 ntups),
				  ntups, query->data);
		exit_nicely();
	}

	i_aggtransfn = PQfnumber(res, "aggtransfn");
	i_aggfinalfn = PQfnumber(res, "aggfinalfn");
	i_aggsortop = PQfnumber(res, "aggsortop");
	i_aggtranstype = PQfnumber(res, "aggtranstype");
	i_agginitval = PQfnumber(res, "agginitval");
	i_convertok = PQfnumber(res, "convertok");

	aggtransfn = PQgetvalue(res, 0, i_aggtransfn);
	aggfinalfn = PQgetvalue(res, 0, i_aggfinalfn);
	aggsortop = PQgetvalue(res, 0, i_aggsortop);
	aggtranstype = PQgetvalue(res, 0, i_aggtranstype);
	agginitval = PQgetvalue(res, 0, i_agginitval);
	convertok = (PQgetvalue(res, 0, i_convertok)[0] == 't');

	aggsig = format_aggregate_signature(agginfo, fout, true);
	aggsig_tag = format_aggregate_signature(agginfo, fout, false);

	if (!convertok)
	{
		write_msg(NULL, "WARNING: aggregate function %s could not be dumped correctly for this database version; ignored\n",
				  aggsig);
		return;
	}

	if (g_fout->remoteVersion >= 70300)
	{
		/* If using 7.3's regproc or regtype, data is already quoted */
		appendPQExpBuffer(details, "    SFUNC = %s,\n    STYPE = %s",
						  aggtransfn,
						  aggtranstype);
	}
	else if (g_fout->remoteVersion >= 70100)
	{
		/* format_type quotes, regproc does not */
		appendPQExpBuffer(details, "    SFUNC = %s,\n    STYPE = %s",
						  fmtId(aggtransfn),
						  aggtranstype);
	}
	else
	{
		/* need quotes all around */
		appendPQExpBuffer(details, "    SFUNC = %s,\n",
						  fmtId(aggtransfn));
		appendPQExpBuffer(details, "    STYPE = %s",
						  fmtId(aggtranstype));
	}

	if (!PQgetisnull(res, 0, i_agginitval))
	{
		appendPQExpBuffer(details, ",\n    INITCOND = ");
		appendStringLiteralAH(details, agginitval, fout);
	}

	if (strcmp(aggfinalfn, "-") != 0)
	{
		appendPQExpBuffer(details, ",\n    FINALFUNC = %s",
						  aggfinalfn);
	}

	aggsortop = convertOperatorReference(aggsortop);
	if (aggsortop)
	{
		appendPQExpBuffer(details, ",\n    SORTOP = %s",
						  aggsortop);
	}

	/*
	 * DROP must be fully qualified in case same name appears in pg_catalog
	 */
	appendPQExpBuffer(delq, "DROP AGGREGATE %s.%s;\n",
					  fmtId(agginfo->aggfn.dobj.namespace->dobj.name),
					  aggsig);

	appendPQExpBuffer(q, "CREATE AGGREGATE %s (\n%s\n);\n",
					  aggsig, details->data);

	appendPQExpBuffer(labelq, "AGGREGATE %s", aggsig);

	if (binary_upgrade)
		binary_upgrade_extension_member(q, &agginfo->aggfn.dobj, labelq->data);

	ArchiveEntry(fout, agginfo->aggfn.dobj.catId, agginfo->aggfn.dobj.dumpId,
				 aggsig_tag,
				 agginfo->aggfn.dobj.namespace->dobj.name,
				 NULL,
				 agginfo->aggfn.rolname, 0,
				 false, "AGGREGATE", SECTION_PRE_DATA,
				 q->data, delq->data, NULL,
				 agginfo->aggfn.dobj.dependencies, agginfo->aggfn.dobj.nDeps,
				 NULL, NULL);

	/* Dump Aggregate Comments */
	dumpComment(fout, labelq->data,
			agginfo->aggfn.dobj.namespace->dobj.name, agginfo->aggfn.rolname,
				agginfo->aggfn.dobj.catId, 0, agginfo->aggfn.dobj.dumpId);
	dumpSecLabel(fout, labelq->data,
			agginfo->aggfn.dobj.namespace->dobj.name, agginfo->aggfn.rolname,
				 agginfo->aggfn.dobj.catId, 0, agginfo->aggfn.dobj.dumpId);

	/*
	 * Since there is no GRANT ON AGGREGATE syntax, we have to make the ACL
	 * command look like a function's GRANT; in particular this affects the
	 * syntax for zero-argument aggregates.
	 */
	free(aggsig);
	free(aggsig_tag);

	aggsig = format_function_signature(&agginfo->aggfn, true);
	aggsig_tag = format_function_signature(&agginfo->aggfn, false);

	dumpACL(fout, agginfo->aggfn.dobj.catId, agginfo->aggfn.dobj.dumpId,
			"FUNCTION",
			aggsig, NULL, aggsig_tag,
			agginfo->aggfn.dobj.namespace->dobj.name,
			agginfo->aggfn.rolname, agginfo->aggfn.proacl);

	free(aggsig);
	free(aggsig_tag);

	PQclear(res);

	destroyPQExpBuffer(query);
	destroyPQExpBuffer(q);
	destroyPQExpBuffer(delq);
	destroyPQExpBuffer(labelq);
	destroyPQExpBuffer(details);
}

/*
 * dumpTSParser
 *	  write out a single text search parser
 */
static void
dumpTSParser(Archive *fout, TSParserInfo *prsinfo)
{
	PQExpBuffer q;
	PQExpBuffer delq;
	PQExpBuffer labelq;

	/* Skip if not to be dumped */
	if (!prsinfo->dobj.dump || dataOnly)
		return;

	q = createPQExpBuffer();
	delq = createPQExpBuffer();
	labelq = createPQExpBuffer();

	/* Make sure we are in proper schema */
	selectSourceSchema(prsinfo->dobj.namespace->dobj.name);

	appendPQExpBuffer(q, "CREATE TEXT SEARCH PARSER %s (\n",
					  fmtId(prsinfo->dobj.name));

	appendPQExpBuffer(q, "    START = %s,\n",
					  convertTSFunction(prsinfo->prsstart));
	appendPQExpBuffer(q, "    GETTOKEN = %s,\n",
					  convertTSFunction(prsinfo->prstoken));
	appendPQExpBuffer(q, "    END = %s,\n",
					  convertTSFunction(prsinfo->prsend));
	if (prsinfo->prsheadline != InvalidOid)
		appendPQExpBuffer(q, "    HEADLINE = %s,\n",
						  convertTSFunction(prsinfo->prsheadline));
	appendPQExpBuffer(q, "    LEXTYPES = %s );\n",
					  convertTSFunction(prsinfo->prslextype));

	/*
	 * DROP must be fully qualified in case same name appears in pg_catalog
	 */
	appendPQExpBuffer(delq, "DROP TEXT SEARCH PARSER %s",
					  fmtId(prsinfo->dobj.namespace->dobj.name));
	appendPQExpBuffer(delq, ".%s;\n",
					  fmtId(prsinfo->dobj.name));

	appendPQExpBuffer(labelq, "TEXT SEARCH PARSER %s",
					  fmtId(prsinfo->dobj.name));

	if (binary_upgrade)
		binary_upgrade_extension_member(q, &prsinfo->dobj, labelq->data);

	ArchiveEntry(fout, prsinfo->dobj.catId, prsinfo->dobj.dumpId,
				 prsinfo->dobj.name,
				 prsinfo->dobj.namespace->dobj.name,
				 NULL,
				 "",
				 0,
				 false, "TEXT SEARCH PARSER", SECTION_PRE_DATA,
				 q->data, delq->data, NULL,
				 prsinfo->dobj.dependencies, prsinfo->dobj.nDeps,
				 NULL, NULL);

	/* Dump Parser Comments */
	dumpComment(fout, labelq->data,
				NULL, "",
				prsinfo->dobj.catId, 0, prsinfo->dobj.dumpId);

	destroyPQExpBuffer(q);
	destroyPQExpBuffer(delq);
	destroyPQExpBuffer(labelq);
}

/*
 * dumpTSDictionary
 *	  write out a single text search dictionary
 */
static void
dumpTSDictionary(Archive *fout, TSDictInfo *dictinfo)
{
	PQExpBuffer q;
	PQExpBuffer delq;
	PQExpBuffer labelq;
	PQExpBuffer query;
	PGresult   *res;
	int			ntups;
	char	   *nspname;
	char	   *tmplname;

	/* Skip if not to be dumped */
	if (!dictinfo->dobj.dump || dataOnly)
		return;

	q = createPQExpBuffer();
	delq = createPQExpBuffer();
	labelq = createPQExpBuffer();
	query = createPQExpBuffer();

	/* Fetch name and namespace of the dictionary's template */
	selectSourceSchema("pg_catalog");
	appendPQExpBuffer(query, "SELECT nspname, tmplname "
					  "FROM pg_ts_template p, pg_namespace n "
					  "WHERE p.oid = '%u' AND n.oid = tmplnamespace",
					  dictinfo->dicttemplate);
	res = PQexec(g_conn, query->data);
	check_sql_result(res, g_conn, query->data, PGRES_TUPLES_OK);
	ntups = PQntuples(res);
	if (ntups != 1)
	{
		write_msg(NULL, ngettext("query returned %d row instead of one: %s\n",
							   "query returned %d rows instead of one: %s\n",
								 ntups),
				  ntups, query->data);
		exit_nicely();
	}
	nspname = PQgetvalue(res, 0, 0);
	tmplname = PQgetvalue(res, 0, 1);

	/* Make sure we are in proper schema */
	selectSourceSchema(dictinfo->dobj.namespace->dobj.name);

	appendPQExpBuffer(q, "CREATE TEXT SEARCH DICTIONARY %s (\n",
					  fmtId(dictinfo->dobj.name));

	appendPQExpBuffer(q, "    TEMPLATE = ");
	if (strcmp(nspname, dictinfo->dobj.namespace->dobj.name) != 0)
		appendPQExpBuffer(q, "%s.", fmtId(nspname));
	appendPQExpBuffer(q, "%s", fmtId(tmplname));

	PQclear(res);

	/* the dictinitoption can be dumped straight into the command */
	if (dictinfo->dictinitoption)
		appendPQExpBuffer(q, ",\n    %s", dictinfo->dictinitoption);

	appendPQExpBuffer(q, " );\n");

	/*
	 * DROP must be fully qualified in case same name appears in pg_catalog
	 */
	appendPQExpBuffer(delq, "DROP TEXT SEARCH DICTIONARY %s",
					  fmtId(dictinfo->dobj.namespace->dobj.name));
	appendPQExpBuffer(delq, ".%s;\n",
					  fmtId(dictinfo->dobj.name));

	appendPQExpBuffer(labelq, "TEXT SEARCH DICTIONARY %s",
					  fmtId(dictinfo->dobj.name));

	if (binary_upgrade)
		binary_upgrade_extension_member(q, &dictinfo->dobj, labelq->data);

	ArchiveEntry(fout, dictinfo->dobj.catId, dictinfo->dobj.dumpId,
				 dictinfo->dobj.name,
				 dictinfo->dobj.namespace->dobj.name,
				 NULL,
				 dictinfo->rolname,
				 0,
				 false, "TEXT SEARCH DICTIONARY", SECTION_PRE_DATA,
				 q->data, delq->data, NULL,
				 dictinfo->dobj.dependencies, dictinfo->dobj.nDeps,
				 NULL, NULL);

	/* Dump Dictionary Comments */
	dumpComment(fout, labelq->data,
				NULL, dictinfo->rolname,
				dictinfo->dobj.catId, 0, dictinfo->dobj.dumpId);

	destroyPQExpBuffer(q);
	destroyPQExpBuffer(delq);
	destroyPQExpBuffer(labelq);
	destroyPQExpBuffer(query);
}

/*
 * dumpTSTemplate
 *	  write out a single text search template
 */
static void
dumpTSTemplate(Archive *fout, TSTemplateInfo *tmplinfo)
{
	PQExpBuffer q;
	PQExpBuffer delq;
	PQExpBuffer labelq;

	/* Skip if not to be dumped */
	if (!tmplinfo->dobj.dump || dataOnly)
		return;

	q = createPQExpBuffer();
	delq = createPQExpBuffer();
	labelq = createPQExpBuffer();

	/* Make sure we are in proper schema */
	selectSourceSchema(tmplinfo->dobj.namespace->dobj.name);

	appendPQExpBuffer(q, "CREATE TEXT SEARCH TEMPLATE %s (\n",
					  fmtId(tmplinfo->dobj.name));

	if (tmplinfo->tmplinit != InvalidOid)
		appendPQExpBuffer(q, "    INIT = %s,\n",
						  convertTSFunction(tmplinfo->tmplinit));
	appendPQExpBuffer(q, "    LEXIZE = %s );\n",
					  convertTSFunction(tmplinfo->tmpllexize));

	/*
	 * DROP must be fully qualified in case same name appears in pg_catalog
	 */
	appendPQExpBuffer(delq, "DROP TEXT SEARCH TEMPLATE %s",
					  fmtId(tmplinfo->dobj.namespace->dobj.name));
	appendPQExpBuffer(delq, ".%s;\n",
					  fmtId(tmplinfo->dobj.name));

	appendPQExpBuffer(labelq, "TEXT SEARCH TEMPLATE %s",
					  fmtId(tmplinfo->dobj.name));

	if (binary_upgrade)
		binary_upgrade_extension_member(q, &tmplinfo->dobj, labelq->data);

	ArchiveEntry(fout, tmplinfo->dobj.catId, tmplinfo->dobj.dumpId,
				 tmplinfo->dobj.name,
				 tmplinfo->dobj.namespace->dobj.name,
				 NULL,
				 "",
				 0,
				 false, "TEXT SEARCH TEMPLATE", SECTION_PRE_DATA,
				 q->data, delq->data, NULL,
				 tmplinfo->dobj.dependencies, tmplinfo->dobj.nDeps,
				 NULL, NULL);

	/* Dump Template Comments */
	dumpComment(fout, labelq->data,
				NULL, "",
				tmplinfo->dobj.catId, 0, tmplinfo->dobj.dumpId);

	destroyPQExpBuffer(q);
	destroyPQExpBuffer(delq);
	destroyPQExpBuffer(labelq);
}

/*
 * dumpTSConfig
 *	  write out a single text search configuration
 */
static void
dumpTSConfig(Archive *fout, TSConfigInfo *cfginfo)
{
	PQExpBuffer q;
	PQExpBuffer delq;
	PQExpBuffer labelq;
	PQExpBuffer query;
	PGresult   *res;
	char	   *nspname;
	char	   *prsname;
	int			ntups,
				i;
	int			i_tokenname;
	int			i_dictname;

	/* Skip if not to be dumped */
	if (!cfginfo->dobj.dump || dataOnly)
		return;

	q = createPQExpBuffer();
	delq = createPQExpBuffer();
	labelq = createPQExpBuffer();
	query = createPQExpBuffer();

	/* Fetch name and namespace of the config's parser */
	selectSourceSchema("pg_catalog");
	appendPQExpBuffer(query, "SELECT nspname, prsname "
					  "FROM pg_ts_parser p, pg_namespace n "
					  "WHERE p.oid = '%u' AND n.oid = prsnamespace",
					  cfginfo->cfgparser);
	res = PQexec(g_conn, query->data);
	check_sql_result(res, g_conn, query->data, PGRES_TUPLES_OK);
	ntups = PQntuples(res);
	if (ntups != 1)
	{
		write_msg(NULL, ngettext("query returned %d row instead of one: %s\n",
							   "query returned %d rows instead of one: %s\n",
								 ntups),
				  ntups, query->data);
		exit_nicely();
	}
	nspname = PQgetvalue(res, 0, 0);
	prsname = PQgetvalue(res, 0, 1);

	/* Make sure we are in proper schema */
	selectSourceSchema(cfginfo->dobj.namespace->dobj.name);

	appendPQExpBuffer(q, "CREATE TEXT SEARCH CONFIGURATION %s (\n",
					  fmtId(cfginfo->dobj.name));

	appendPQExpBuffer(q, "    PARSER = ");
	if (strcmp(nspname, cfginfo->dobj.namespace->dobj.name) != 0)
		appendPQExpBuffer(q, "%s.", fmtId(nspname));
	appendPQExpBuffer(q, "%s );\n", fmtId(prsname));

	PQclear(res);

	resetPQExpBuffer(query);
	appendPQExpBuffer(query,
					  "SELECT \n"
					  "  ( SELECT alias FROM pg_catalog.ts_token_type('%u'::pg_catalog.oid) AS t \n"
					  "    WHERE t.tokid = m.maptokentype ) AS tokenname, \n"
					  "  m.mapdict::pg_catalog.regdictionary AS dictname \n"
					  "FROM pg_catalog.pg_ts_config_map AS m \n"
					  "WHERE m.mapcfg = '%u' \n"
					  "ORDER BY m.mapcfg, m.maptokentype, m.mapseqno",
					  cfginfo->cfgparser, cfginfo->dobj.catId.oid);

	res = PQexec(g_conn, query->data);
	check_sql_result(res, g_conn, query->data, PGRES_TUPLES_OK);
	ntups = PQntuples(res);

	i_tokenname = PQfnumber(res, "tokenname");
	i_dictname = PQfnumber(res, "dictname");

	for (i = 0; i < ntups; i++)
	{
		char	   *tokenname = PQgetvalue(res, i, i_tokenname);
		char	   *dictname = PQgetvalue(res, i, i_dictname);

		if (i == 0 ||
			strcmp(tokenname, PQgetvalue(res, i - 1, i_tokenname)) != 0)
		{
			/* starting a new token type, so start a new command */
			if (i > 0)
				appendPQExpBuffer(q, ";\n");
			appendPQExpBuffer(q, "\nALTER TEXT SEARCH CONFIGURATION %s\n",
							  fmtId(cfginfo->dobj.name));
			/* tokenname needs quoting, dictname does NOT */
			appendPQExpBuffer(q, "    ADD MAPPING FOR %s WITH %s",
							  fmtId(tokenname), dictname);
		}
		else
			appendPQExpBuffer(q, ", %s", dictname);
	}

	if (ntups > 0)
		appendPQExpBuffer(q, ";\n");

	PQclear(res);

	/*
	 * DROP must be fully qualified in case same name appears in pg_catalog
	 */
	appendPQExpBuffer(delq, "DROP TEXT SEARCH CONFIGURATION %s",
					  fmtId(cfginfo->dobj.namespace->dobj.name));
	appendPQExpBuffer(delq, ".%s;\n",
					  fmtId(cfginfo->dobj.name));

	appendPQExpBuffer(labelq, "TEXT SEARCH CONFIGURATION %s",
					  fmtId(cfginfo->dobj.name));

	if (binary_upgrade)
		binary_upgrade_extension_member(q, &cfginfo->dobj, labelq->data);

	ArchiveEntry(fout, cfginfo->dobj.catId, cfginfo->dobj.dumpId,
				 cfginfo->dobj.name,
				 cfginfo->dobj.namespace->dobj.name,
				 NULL,
				 cfginfo->rolname,
				 0,
				 false, "TEXT SEARCH CONFIGURATION", SECTION_PRE_DATA,
				 q->data, delq->data, NULL,
				 cfginfo->dobj.dependencies, cfginfo->dobj.nDeps,
				 NULL, NULL);

	/* Dump Configuration Comments */
	dumpComment(fout, labelq->data,
				NULL, cfginfo->rolname,
				cfginfo->dobj.catId, 0, cfginfo->dobj.dumpId);

	destroyPQExpBuffer(q);
	destroyPQExpBuffer(delq);
	destroyPQExpBuffer(labelq);
	destroyPQExpBuffer(query);
}

/*
 * dumpForeignDataWrapper
 *	  write out a single foreign-data wrapper definition
 */
static void
dumpForeignDataWrapper(Archive *fout, FdwInfo *fdwinfo)
{
	PQExpBuffer q;
	PQExpBuffer delq;
	PQExpBuffer labelq;
	char	   *qfdwname;

	/* Skip if not to be dumped */
	if (!fdwinfo->dobj.dump || dataOnly)
		return;

	/*
	 * FDWs that belong to an extension are dumped based on their "dump"
	 * field. Otherwise omit them if we are only dumping some specific object.
	 */
	if (!fdwinfo->dobj.ext_member)
		if (!include_everything)
			return;

	q = createPQExpBuffer();
	delq = createPQExpBuffer();
	labelq = createPQExpBuffer();

	qfdwname = pg_strdup(fmtId(fdwinfo->dobj.name));

	appendPQExpBuffer(q, "CREATE FOREIGN DATA WRAPPER %s",
					  qfdwname);

	if (strcmp(fdwinfo->fdwhandler, "-") != 0)
		appendPQExpBuffer(q, " HANDLER %s", fdwinfo->fdwhandler);

	if (strcmp(fdwinfo->fdwvalidator, "-") != 0)
		appendPQExpBuffer(q, " VALIDATOR %s", fdwinfo->fdwvalidator);

	if (strlen(fdwinfo->fdwoptions) > 0)
		appendPQExpBuffer(q, " OPTIONS (%s)", fdwinfo->fdwoptions);

	appendPQExpBuffer(q, ";\n");

	appendPQExpBuffer(delq, "DROP FOREIGN DATA WRAPPER %s;\n",
					  qfdwname);

	appendPQExpBuffer(labelq, "FOREIGN DATA WRAPPER %s",
					  qfdwname);

	if (binary_upgrade)
		binary_upgrade_extension_member(q, &fdwinfo->dobj, labelq->data);

	ArchiveEntry(fout, fdwinfo->dobj.catId, fdwinfo->dobj.dumpId,
				 fdwinfo->dobj.name,
				 NULL,
				 NULL,
				 fdwinfo->rolname,
				 0,
				 false, "FOREIGN DATA WRAPPER", SECTION_PRE_DATA,
				 q->data, delq->data, NULL,
				 fdwinfo->dobj.dependencies, fdwinfo->dobj.nDeps,
				 NULL, NULL);

	/* Handle the ACL */
	dumpACL(fout, fdwinfo->dobj.catId, fdwinfo->dobj.dumpId,
			"FOREIGN DATA WRAPPER",
			qfdwname, NULL, fdwinfo->dobj.name,
			NULL, fdwinfo->rolname,
			fdwinfo->fdwacl);

	/* Dump Foreign Data Wrapper Comments */
	dumpComment(fout, labelq->data,
				NULL, fdwinfo->rolname,
				fdwinfo->dobj.catId, 0, fdwinfo->dobj.dumpId);

	free(qfdwname);

	destroyPQExpBuffer(q);
	destroyPQExpBuffer(delq);
	destroyPQExpBuffer(labelq);
}

/*
 * dumpForeignServer
 *	  write out a foreign server definition
 */
static void
dumpForeignServer(Archive *fout, ForeignServerInfo *srvinfo)
{
	PQExpBuffer q;
	PQExpBuffer delq;
	PQExpBuffer labelq;
	PQExpBuffer query;
	PGresult   *res;
	int			ntups;
	char	   *qsrvname;
	char	   *fdwname;

	/* Skip if not to be dumped */
	if (!srvinfo->dobj.dump || dataOnly || !include_everything)
		return;

	q = createPQExpBuffer();
	delq = createPQExpBuffer();
	labelq = createPQExpBuffer();
	query = createPQExpBuffer();

	qsrvname = pg_strdup(fmtId(srvinfo->dobj.name));

	/* look up the foreign-data wrapper */
	selectSourceSchema("pg_catalog");
	appendPQExpBuffer(query, "SELECT fdwname "
					  "FROM pg_foreign_data_wrapper w "
					  "WHERE w.oid = '%u'",
					  srvinfo->srvfdw);
	res = PQexec(g_conn, query->data);
	check_sql_result(res, g_conn, query->data, PGRES_TUPLES_OK);
	ntups = PQntuples(res);
	if (ntups != 1)
	{
		write_msg(NULL, ngettext("query returned %d row instead of one: %s\n",
							   "query returned %d rows instead of one: %s\n",
								 ntups),
				  ntups, query->data);
		exit_nicely();
	}
	fdwname = PQgetvalue(res, 0, 0);

	appendPQExpBuffer(q, "CREATE SERVER %s", qsrvname);
	if (srvinfo->srvtype && strlen(srvinfo->srvtype) > 0)
	{
		appendPQExpBuffer(q, " TYPE ");
		appendStringLiteralAH(q, srvinfo->srvtype, fout);
	}
	if (srvinfo->srvversion && strlen(srvinfo->srvversion) > 0)
	{
		appendPQExpBuffer(q, " VERSION ");
		appendStringLiteralAH(q, srvinfo->srvversion, fout);
	}

	appendPQExpBuffer(q, " FOREIGN DATA WRAPPER ");
	appendPQExpBuffer(q, "%s", fmtId(fdwname));

	if (srvinfo->srvoptions && strlen(srvinfo->srvoptions) > 0)
		appendPQExpBuffer(q, " OPTIONS (%s)", srvinfo->srvoptions);

	appendPQExpBuffer(q, ";\n");

	appendPQExpBuffer(delq, "DROP SERVER %s;\n",
					  qsrvname);

	appendPQExpBuffer(labelq, "SERVER %s", qsrvname);

	if (binary_upgrade)
		binary_upgrade_extension_member(q, &srvinfo->dobj, labelq->data);

	ArchiveEntry(fout, srvinfo->dobj.catId, srvinfo->dobj.dumpId,
				 srvinfo->dobj.name,
				 NULL,
				 NULL,
				 srvinfo->rolname,
				 0,
				 false, "SERVER", SECTION_PRE_DATA,
				 q->data, delq->data, NULL,
				 srvinfo->dobj.dependencies, srvinfo->dobj.nDeps,
				 NULL, NULL);

	/* Handle the ACL */
	dumpACL(fout, srvinfo->dobj.catId, srvinfo->dobj.dumpId,
			"FOREIGN SERVER",
			qsrvname, NULL, srvinfo->dobj.name,
			NULL, srvinfo->rolname,
			srvinfo->srvacl);

	/* Dump user mappings */
	dumpUserMappings(fout,
					 srvinfo->dobj.name, NULL,
					 srvinfo->rolname,
					 srvinfo->dobj.catId, srvinfo->dobj.dumpId);

	/* Dump Foreign Server Comments */
	dumpComment(fout, labelq->data,
				NULL, srvinfo->rolname,
				srvinfo->dobj.catId, 0, srvinfo->dobj.dumpId);

	free(qsrvname);

	destroyPQExpBuffer(q);
	destroyPQExpBuffer(delq);
	destroyPQExpBuffer(labelq);
}

/*
 * dumpUserMappings
 *
 * This routine is used to dump any user mappings associated with the
 * server handed to this routine. Should be called after ArchiveEntry()
 * for the server.
 */
static void
dumpUserMappings(Archive *fout,
				 const char *servername, const char *namespace,
				 const char *owner,
				 CatalogId catalogId, DumpId dumpId)
{
	PQExpBuffer q;
	PQExpBuffer delq;
	PQExpBuffer query;
	PQExpBuffer tag;
	PGresult   *res;
	int			ntups;
	int			i_usename;
	int			i_umoptions;
	int			i;

	q = createPQExpBuffer();
	tag = createPQExpBuffer();
	delq = createPQExpBuffer();
	query = createPQExpBuffer();

	/*
	 * We read from the publicly accessible view pg_user_mappings, so as not
	 * to fail if run by a non-superuser.  Note that the view will show
	 * umoptions as null if the user hasn't got privileges for the associated
	 * server; this means that pg_dump will dump such a mapping, but with no
	 * OPTIONS clause.	A possible alternative is to skip such mappings
	 * altogether, but it's not clear that that's an improvement.
	 */
	selectSourceSchema("pg_catalog");

	appendPQExpBuffer(query,
					  "SELECT usename, "
					  "array_to_string(ARRAY("
					  "SELECT quote_ident(option_name) || ' ' || "
					  "quote_literal(option_value) "
					  "FROM pg_options_to_table(umoptions)"
					  "), ', ') AS umoptions "
					  "FROM pg_user_mappings "
					  "WHERE srvid = '%u'",
					  catalogId.oid);

	res = PQexec(g_conn, query->data);
	check_sql_result(res, g_conn, query->data, PGRES_TUPLES_OK);

	ntups = PQntuples(res);
	i_usename = PQfnumber(res, "usename");
	i_umoptions = PQfnumber(res, "umoptions");

	for (i = 0; i < ntups; i++)
	{
		char	   *usename;
		char	   *umoptions;

		usename = PQgetvalue(res, i, i_usename);
		umoptions = PQgetvalue(res, i, i_umoptions);

		resetPQExpBuffer(q);
		appendPQExpBuffer(q, "CREATE USER MAPPING FOR %s", fmtId(usename));
		appendPQExpBuffer(q, " SERVER %s", fmtId(servername));

		if (umoptions && strlen(umoptions) > 0)
			appendPQExpBuffer(q, " OPTIONS (%s)", umoptions);

		appendPQExpBuffer(q, ";\n");

		resetPQExpBuffer(delq);
		appendPQExpBuffer(delq, "DROP USER MAPPING FOR %s", fmtId(usename));
		appendPQExpBuffer(delq, " SERVER %s;\n", fmtId(servername));

		resetPQExpBuffer(tag);
		appendPQExpBuffer(tag, "USER MAPPING %s SERVER %s",
						  usename, servername);

		ArchiveEntry(fout, nilCatalogId, createDumpId(),
					 tag->data,
					 namespace,
					 NULL,
					 owner, 0, false,
					 "USER MAPPING", SECTION_PRE_DATA,
					 q->data, delq->data, NULL,
					 &dumpId, 1,
					 NULL, NULL);
	}

	PQclear(res);

	destroyPQExpBuffer(query);
	destroyPQExpBuffer(delq);
	destroyPQExpBuffer(q);
}

/*
 * Write out default privileges information
 */
static void
dumpDefaultACL(Archive *fout, DefaultACLInfo *daclinfo)
{
	PQExpBuffer q;
	PQExpBuffer tag;
	const char *type;

	/* Skip if not to be dumped */
	if (!daclinfo->dobj.dump || dataOnly || aclsSkip)
		return;

	q = createPQExpBuffer();
	tag = createPQExpBuffer();

	switch (daclinfo->defaclobjtype)
	{
		case DEFACLOBJ_RELATION:
			type = "TABLES";
			break;
		case DEFACLOBJ_SEQUENCE:
			type = "SEQUENCES";
			break;
		case DEFACLOBJ_FUNCTION:
			type = "FUNCTIONS";
			break;
		default:
			/* shouldn't get here */
			write_msg(NULL, "unknown object type (%d) in default privileges\n",
					  (int) daclinfo->defaclobjtype);
			exit_nicely();
			type = "";			/* keep compiler quiet */
	}

	appendPQExpBuffer(tag, "DEFAULT PRIVILEGES FOR %s", type);

	/* build the actual command(s) for this tuple */
	if (!buildDefaultACLCommands(type,
								 daclinfo->dobj.namespace != NULL ?
								 daclinfo->dobj.namespace->dobj.name : NULL,
								 daclinfo->defaclacl,
								 daclinfo->defaclrole,
								 fout->remoteVersion,
								 q))
	{
		write_msg(NULL, "could not parse default ACL list (%s)\n",
				  daclinfo->defaclacl);
		exit_nicely();
	}

	ArchiveEntry(fout, daclinfo->dobj.catId, daclinfo->dobj.dumpId,
				 tag->data,
	   daclinfo->dobj.namespace ? daclinfo->dobj.namespace->dobj.name : NULL,
				 NULL,
				 daclinfo->defaclrole,
				 0,
				 false, "DEFAULT ACL", SECTION_NONE,
				 q->data, "", NULL,
				 daclinfo->dobj.dependencies, daclinfo->dobj.nDeps,
				 NULL, NULL);

	destroyPQExpBuffer(tag);
	destroyPQExpBuffer(q);
}

/*----------
 * Write out grant/revoke information
 *
 * 'objCatId' is the catalog ID of the underlying object.
 * 'objDumpId' is the dump ID of the underlying object.
 * 'type' must be one of
 *		TABLE, SEQUENCE, FUNCTION, LANGUAGE, SCHEMA, DATABASE, TABLESPACE,
 *		FOREIGN DATA WRAPPER, SERVER, or LARGE OBJECT.
 * 'name' is the formatted name of the object.	Must be quoted etc. already.
 * 'subname' is the formatted name of the sub-object, if any.  Must be quoted.
 * 'tag' is the tag for the archive entry (typ. unquoted name of object).
 * 'nspname' is the namespace the object is in (NULL if none).
 * 'owner' is the owner, NULL if there is no owner (for languages).
 * 'acls' is the string read out of the fooacl system catalog field;
 *		it will be parsed here.
 *----------
 */
static void
dumpACL(Archive *fout, CatalogId objCatId, DumpId objDumpId,
		const char *type, const char *name, const char *subname,
		const char *tag, const char *nspname, const char *owner,
		const char *acls)
{
	PQExpBuffer sql;

	/* Do nothing if ACL dump is not enabled */
	if (aclsSkip)
		return;

	/* --data-only skips ACLs *except* BLOB ACLs */
	if (dataOnly && strcmp(type, "LARGE OBJECT") != 0)
		return;

	sql = createPQExpBuffer();

	if (!buildACLCommands(name, subname, type, acls, owner,
						  "", fout->remoteVersion, sql))
	{
		write_msg(NULL, "could not parse ACL list (%s) for object \"%s\" (%s)\n",
				  acls, name, type);
		exit_nicely();
	}

	if (sql->len > 0)
		ArchiveEntry(fout, nilCatalogId, createDumpId(),
					 tag, nspname,
					 NULL,
					 owner ? owner : "",
					 0,
					 false, "ACL", SECTION_NONE,
					 sql->data, "", NULL,
					 &(objDumpId), 1,
					 NULL, NULL);

	destroyPQExpBuffer(sql);
}

/*
 * dumpSecLabel
 *
 * This routine is used to dump any security labels associated with the
 * object handed to this routine. The routine takes a constant character
 * string for the target part of the security-label command, plus
 * the namespace and owner of the object (for labeling the ArchiveEntry),
 * plus catalog ID and subid which are the lookup key for pg_seclabel,
 * plus the dump ID for the object (for setting a dependency).
 * If a matching pg_seclabel entry is found, it is dumped.
 *
 * Note: although this routine takes a dumpId for dependency purposes,
 * that purpose is just to mark the dependency in the emitted dump file
 * for possible future use by pg_restore.  We do NOT use it for determining
 * ordering of the label in the dump file, because this routine is called
 * after dependency sorting occurs.  This routine should be called just after
 * calling ArchiveEntry() for the specified object.
 */
static void
dumpSecLabel(Archive *fout, const char *target,
			 const char *namespace, const char *owner,
			 CatalogId catalogId, int subid, DumpId dumpId)
{
	SecLabelItem *labels;
	int			nlabels;
	int			i;
	PQExpBuffer query;

	/* do nothing, if --no-security-labels is supplied */
	if (no_security_labels)
		return;

	/* Comments are schema not data ... except blob comments are data */
	if (strncmp(target, "LARGE OBJECT ", 13) != 0)
	{
		if (dataOnly)
			return;
	}
	else
	{
		if (schemaOnly)
			return;
	}

	/* Search for security labels associated with catalogId, using table */
	nlabels = findSecLabels(fout, catalogId.tableoid, catalogId.oid, &labels);

	query = createPQExpBuffer();

	for (i = 0; i < nlabels; i++)
	{
		/*
		 * Ignore label entries for which the subid doesn't match.
		 */
		if (labels[i].objsubid != subid)
			continue;

		appendPQExpBuffer(query,
						  "SECURITY LABEL FOR %s ON %s IS ",
						  fmtId(labels[i].provider), target);
		appendStringLiteralAH(query, labels[i].label, fout);
		appendPQExpBuffer(query, ";\n");
	}

	if (query->len > 0)
	{
		ArchiveEntry(fout, nilCatalogId, createDumpId(),
					 target, namespace, NULL, owner,
					 0, false, "SECURITY LABEL", SECTION_NONE,
					 query->data, "", NULL,
					 &(dumpId), 1,
					 NULL, NULL);
	}
	destroyPQExpBuffer(query);
}

/*
 * dumpTableSecLabel
 *
 * As above, but dump security label for both the specified table (or view)
 * and its columns.
 */
static void
dumpTableSecLabel(Archive *fout, TableInfo *tbinfo, const char *reltypename)
{
	SecLabelItem *labels;
	int			nlabels;
	int			i;
	PQExpBuffer query;
	PQExpBuffer target;

	/* do nothing, if --no-security-labels is supplied */
	if (no_security_labels)
		return;

	/* SecLabel are SCHEMA not data */
	if (dataOnly)
		return;

	/* Search for comments associated with relation, using table */
	nlabels = findSecLabels(fout,
							tbinfo->dobj.catId.tableoid,
							tbinfo->dobj.catId.oid,
							&labels);

	/* If security labels exist, build SECURITY LABEL statements */
	if (nlabels <= 0)
		return;

	query = createPQExpBuffer();
	target = createPQExpBuffer();

	for (i = 0; i < nlabels; i++)
	{
		const char *colname;
		const char *provider = labels[i].provider;
		const char *label = labels[i].label;
		int			objsubid = labels[i].objsubid;

		resetPQExpBuffer(target);
		if (objsubid == 0)
		{
			appendPQExpBuffer(target, "%s %s", reltypename,
							  fmtId(tbinfo->dobj.name));
		}
		else
		{
			colname = getAttrName(objsubid, tbinfo);
			/* first fmtId result must be consumed before calling it again */
			appendPQExpBuffer(target, "COLUMN %s", fmtId(tbinfo->dobj.name));
			appendPQExpBuffer(target, ".%s", fmtId(colname));
		}
		appendPQExpBuffer(query, "SECURITY LABEL FOR %s ON %s IS ",
						  fmtId(provider), target->data);
		appendStringLiteralAH(query, label, fout);
		appendPQExpBuffer(query, ";\n");
	}
	if (query->len > 0)
	{
		resetPQExpBuffer(target);
		appendPQExpBuffer(target, "%s %s", reltypename,
						  fmtId(tbinfo->dobj.name));
		ArchiveEntry(fout, nilCatalogId, createDumpId(),
					 target->data,
					 tbinfo->dobj.namespace->dobj.name,
					 NULL, tbinfo->rolname,
					 0, false, "SECURITY LABEL", SECTION_NONE,
					 query->data, "", NULL,
					 &(tbinfo->dobj.dumpId), 1,
					 NULL, NULL);
	}
	destroyPQExpBuffer(query);
	destroyPQExpBuffer(target);
}

/*
 * findSecLabels
 *
 * Find the security label(s), if any, associated with the given object.
 * All the objsubid values associated with the given classoid/objoid are
 * found with one search.
 */
static int
findSecLabels(Archive *fout, Oid classoid, Oid objoid, SecLabelItem **items)
{
	/* static storage for table of security labels */
	static SecLabelItem *labels = NULL;
	static int	nlabels = -1;

	SecLabelItem *middle = NULL;
	SecLabelItem *low;
	SecLabelItem *high;
	int			nmatch;

	/* Get security labels if we didn't already */
	if (nlabels < 0)
		nlabels = collectSecLabels(fout, &labels);

	if (nlabels <= 0)			/* no labels, so no match is possible */
	{
		*items = NULL;
		return 0;
	}

	/*
	 * Do binary search to find some item matching the object.
	 */
	low = &labels[0];
	high = &labels[nlabels - 1];
	while (low <= high)
	{
		middle = low + (high - low) / 2;

		if (classoid < middle->classoid)
			high = middle - 1;
		else if (classoid > middle->classoid)
			low = middle + 1;
		else if (objoid < middle->objoid)
			high = middle - 1;
		else if (objoid > middle->objoid)
			low = middle + 1;
		else
			break;				/* found a match */
	}

	if (low > high)				/* no matches */
	{
		*items = NULL;
		return 0;
	}

	/*
	 * Now determine how many items match the object.  The search loop
	 * invariant still holds: only items between low and high inclusive could
	 * match.
	 */
	nmatch = 1;
	while (middle > low)
	{
		if (classoid != middle[-1].classoid ||
			objoid != middle[-1].objoid)
			break;
		middle--;
		nmatch++;
	}

	*items = middle;

	middle += nmatch;
	while (middle <= high)
	{
		if (classoid != middle->classoid ||
			objoid != middle->objoid)
			break;
		middle++;
		nmatch++;
	}

	return nmatch;
}

/*
 * collectSecLabels
 *
 * Construct a table of all security labels available for database objects.
 * It's much faster to pull them all at once.
 *
 * The table is sorted by classoid/objid/objsubid for speed in lookup.
 */
static int
collectSecLabels(Archive *fout, SecLabelItem **items)
{
	PGresult   *res;
	PQExpBuffer query;
	int			i_label;
	int			i_provider;
	int			i_classoid;
	int			i_objoid;
	int			i_objsubid;
	int			ntups;
	int			i;
	SecLabelItem *labels;

	query = createPQExpBuffer();

	appendPQExpBuffer(query,
					  "SELECT label, provider, classoid, objoid, objsubid "
					  "FROM pg_catalog.pg_seclabel "
					  "ORDER BY classoid, objoid, objsubid");

	res = PQexec(g_conn, query->data);
	check_sql_result(res, g_conn, query->data, PGRES_TUPLES_OK);

	/* Construct lookup table containing OIDs in numeric form */
	i_label = PQfnumber(res, "label");
	i_provider = PQfnumber(res, "provider");
	i_classoid = PQfnumber(res, "classoid");
	i_objoid = PQfnumber(res, "objoid");
	i_objsubid = PQfnumber(res, "objsubid");

	ntups = PQntuples(res);

	labels = (SecLabelItem *) pg_malloc(ntups * sizeof(SecLabelItem));

	for (i = 0; i < ntups; i++)
	{
		labels[i].label = PQgetvalue(res, i, i_label);
		labels[i].provider = PQgetvalue(res, i, i_provider);
		labels[i].classoid = atooid(PQgetvalue(res, i, i_classoid));
		labels[i].objoid = atooid(PQgetvalue(res, i, i_objoid));
		labels[i].objsubid = atoi(PQgetvalue(res, i, i_objsubid));
	}

	/* Do NOT free the PGresult since we are keeping pointers into it */
	destroyPQExpBuffer(query);

	*items = labels;
	return ntups;
}

/*
 * dumpTable
 *	  write out to fout the declarations (not data) of a user-defined table
 */
static void
dumpTable(Archive *fout, TableInfo *tbinfo)
{
	if (tbinfo->dobj.dump)
	{
		char	   *namecopy;

		if (tbinfo->relkind == RELKIND_SEQUENCE)
			dumpSequence(fout, tbinfo);
		else if (!dataOnly)
			dumpTableSchema(fout, tbinfo);

		/* Handle the ACL here */
		namecopy = pg_strdup(fmtId(tbinfo->dobj.name));
		dumpACL(fout, tbinfo->dobj.catId, tbinfo->dobj.dumpId,
				(tbinfo->relkind == RELKIND_SEQUENCE) ? "SEQUENCE" :
				"TABLE",
				namecopy, NULL, tbinfo->dobj.name,
				tbinfo->dobj.namespace->dobj.name, tbinfo->rolname,
				tbinfo->relacl);

		/*
		 * Handle column ACLs, if any.	Note: we pull these with a separate
		 * query rather than trying to fetch them during getTableAttrs, so
		 * that we won't miss ACLs on system columns.
		 */
		if (g_fout->remoteVersion >= 80400)
		{
			PQExpBuffer query = createPQExpBuffer();
			PGresult   *res;
			int			i;

			appendPQExpBuffer(query,
					   "SELECT attname, attacl FROM pg_catalog.pg_attribute "
							  "WHERE attrelid = '%u' AND NOT attisdropped AND attacl IS NOT NULL "
							  "ORDER BY attnum",
							  tbinfo->dobj.catId.oid);
			res = PQexec(g_conn, query->data);
			check_sql_result(res, g_conn, query->data, PGRES_TUPLES_OK);

			for (i = 0; i < PQntuples(res); i++)
			{
				char	   *attname = PQgetvalue(res, i, 0);
				char	   *attacl = PQgetvalue(res, i, 1);
				char	   *attnamecopy;
				char	   *acltag;

				attnamecopy = pg_strdup(fmtId(attname));
				acltag = pg_malloc(strlen(tbinfo->dobj.name) + strlen(attname) + 2);
				sprintf(acltag, "%s.%s", tbinfo->dobj.name, attname);
				/* Column's GRANT type is always TABLE */
				dumpACL(fout, tbinfo->dobj.catId, tbinfo->dobj.dumpId, "TABLE",
						namecopy, attnamecopy, acltag,
						tbinfo->dobj.namespace->dobj.name, tbinfo->rolname,
						attacl);
				free(attnamecopy);
				free(acltag);
			}
			PQclear(res);
			destroyPQExpBuffer(query);
		}

		free(namecopy);
	}
}

/*
 * dumpTableSchema
 *	  write the declaration (not data) of one user-defined table or view
 */
static void
dumpTableSchema(Archive *fout, TableInfo *tbinfo)
{
	PQExpBuffer query = createPQExpBuffer();
	PQExpBuffer q = createPQExpBuffer();
	PQExpBuffer delq = createPQExpBuffer();
	PQExpBuffer labelq = createPQExpBuffer();
	PGresult   *res;
	int			numParents;
	TableInfo **parents;
	int			actual_atts;	/* number of attrs in this CREATE statment */
	const char *reltypename;
	char	   *storage;
	char	   *srvname;
	char	   *ftoptions;
	int			j,
				k;

	/* Make sure we are in proper schema */
	selectSourceSchema(tbinfo->dobj.namespace->dobj.name);

	if (binary_upgrade)
		binary_upgrade_set_type_oids_by_rel_oid(q,
												tbinfo->dobj.catId.oid);

	/* Is it a table or a view? */
	if (tbinfo->relkind == RELKIND_VIEW)
	{
		char	   *viewdef;

		reltypename = "VIEW";

		/* Fetch the view definition */
		if (g_fout->remoteVersion >= 70300)
		{
			/* Beginning in 7.3, viewname is not unique; rely on OID */
			appendPQExpBuffer(query,
							  "SELECT pg_catalog.pg_get_viewdef('%u'::pg_catalog.oid) AS viewdef",
							  tbinfo->dobj.catId.oid);
		}
		else
		{
			appendPQExpBuffer(query, "SELECT definition AS viewdef "
							  "FROM pg_views WHERE viewname = ");
			appendStringLiteralAH(query, tbinfo->dobj.name, fout);
			appendPQExpBuffer(query, ";");
		}

		res = PQexec(g_conn, query->data);
		check_sql_result(res, g_conn, query->data, PGRES_TUPLES_OK);

		if (PQntuples(res) != 1)
		{
			if (PQntuples(res) < 1)
				write_msg(NULL, "query to obtain definition of view \"%s\" returned no data\n",
						  tbinfo->dobj.name);
			else
				write_msg(NULL, "query to obtain definition of view \"%s\" returned more than one definition\n",
						  tbinfo->dobj.name);
			exit_nicely();
		}

		viewdef = PQgetvalue(res, 0, 0);

		if (strlen(viewdef) == 0)
		{
			write_msg(NULL, "definition of view \"%s\" appears to be empty (length zero)\n",
					  tbinfo->dobj.name);
			exit_nicely();
		}

		/*
		 * DROP must be fully qualified in case same name appears in
		 * pg_catalog
		 */
		appendPQExpBuffer(delq, "DROP VIEW %s.",
						  fmtId(tbinfo->dobj.namespace->dobj.name));
		appendPQExpBuffer(delq, "%s;\n",
						  fmtId(tbinfo->dobj.name));

		if (binary_upgrade)
			binary_upgrade_set_pg_class_oids(q, tbinfo->dobj.catId.oid, false);

		appendPQExpBuffer(q, "CREATE VIEW %s AS\n    %s\n",
						  fmtId(tbinfo->dobj.name), viewdef);

		appendPQExpBuffer(labelq, "VIEW %s",
						  fmtId(tbinfo->dobj.name));

		PQclear(res);
	}
	else
	{
		if (tbinfo->relkind == RELKIND_FOREIGN_TABLE)
		{
			int			i_srvname;
			int			i_ftoptions;

			reltypename = "FOREIGN TABLE";

			/* retrieve name of foreign server and generic options */
			appendPQExpBuffer(query,
							  "SELECT fs.srvname, "
							  "pg_catalog.array_to_string(ARRAY("
							  "SELECT pg_catalog.quote_ident(option_name) || "
							  "' ' || pg_catalog.quote_literal(option_value) "
							  "FROM pg_catalog.pg_options_to_table(ftoptions)"
							  "), ', ') AS ftoptions "
							  "FROM pg_catalog.pg_foreign_table ft "
							  "JOIN pg_catalog.pg_foreign_server fs "
							  "ON (fs.oid = ft.ftserver) "
							  "WHERE ft.ftrelid = '%u'",
							  tbinfo->dobj.catId.oid);
			res = PQexec(g_conn, query->data);
			check_sql_result(res, g_conn, query->data, PGRES_TUPLES_OK);
			if (PQntuples(res) != 1)
			{
				write_msg(NULL, ngettext("query returned %d foreign server entry for foreign table \"%s\"\n",
										 "query returned %d foreign server entries for foreign table \"%s\"\n",
										 PQntuples(res)),
						  PQntuples(res), tbinfo->dobj.name);
				exit_nicely();
			}
			i_srvname = PQfnumber(res, "srvname");
			i_ftoptions = PQfnumber(res, "ftoptions");
			srvname = pg_strdup(PQgetvalue(res, 0, i_srvname));
			ftoptions = pg_strdup(PQgetvalue(res, 0, i_ftoptions));
			PQclear(res);
		}
		else
		{
			reltypename = "TABLE";
			srvname = NULL;
			ftoptions = NULL;
		}
		numParents = tbinfo->numParents;
		parents = tbinfo->parents;

		/*
		 * DROP must be fully qualified in case same name appears in
		 * pg_catalog
		 */
		appendPQExpBuffer(delq, "DROP %s %s.", reltypename,
						  fmtId(tbinfo->dobj.namespace->dobj.name));
		appendPQExpBuffer(delq, "%s;\n",
						  fmtId(tbinfo->dobj.name));

		appendPQExpBuffer(labelq, "%s %s", reltypename,
						  fmtId(tbinfo->dobj.name));

		if (binary_upgrade)
			binary_upgrade_set_pg_class_oids(q, tbinfo->dobj.catId.oid, false);

		appendPQExpBuffer(q, "CREATE %s%s %s",
						  tbinfo->relpersistence == RELPERSISTENCE_UNLOGGED ?
						  "UNLOGGED " : "",
						  reltypename,
						  fmtId(tbinfo->dobj.name));

		/*
		 * In case of a binary upgrade, we dump the table normally and attach
		 * it to the type afterward.
		 */
		if (tbinfo->reloftype && !binary_upgrade)
			appendPQExpBuffer(q, " OF %s", tbinfo->reloftype);
		actual_atts = 0;
		for (j = 0; j < tbinfo->numatts; j++)
		{
			/*
			 * Normally, dump if it's one of the table's own attrs, and not
			 * dropped.  But for binary upgrade, dump all the columns.
			 */
			if ((!tbinfo->inhAttrs[j] && !tbinfo->attisdropped[j]) ||
				binary_upgrade)
			{
				/*
				 * Default value --- suppress if inherited (except in
				 * binary-upgrade case, where we're not doing normal
				 * inheritance) or if it's to be printed separately.
				 */
				bool		has_default = (tbinfo->attrdefs[j] != NULL
								&& (!tbinfo->inhAttrDef[j] || binary_upgrade)
										   && !tbinfo->attrdefs[j]->separate);

				/*
				 * Not Null constraint --- suppress if inherited, except in
				 * binary-upgrade case.
				 */
				bool		has_notnull = (tbinfo->notnull[j]
							  && (!tbinfo->inhNotNull[j] || binary_upgrade));

				if (tbinfo->reloftype && !has_default && !has_notnull && !binary_upgrade)
					continue;

				/* Format properly if not first attr */
				if (actual_atts == 0)
					appendPQExpBuffer(q, " (");
				else
					appendPQExpBuffer(q, ",");
				appendPQExpBuffer(q, "\n    ");
				actual_atts++;

				/* Attribute name */
				appendPQExpBuffer(q, "%s ",
								  fmtId(tbinfo->attnames[j]));

				if (tbinfo->attisdropped[j])
				{
					/*
					 * ALTER TABLE DROP COLUMN clears pg_attribute.atttypid,
					 * so we will not have gotten a valid type name; insert
					 * INTEGER as a stopgap.  We'll clean things up later.
					 */
					appendPQExpBuffer(q, "INTEGER /* dummy */");
					/* Skip all the rest, too */
					continue;
				}

				/* Attribute type */
				if (tbinfo->reloftype && !binary_upgrade)
				{
					appendPQExpBuffer(q, "WITH OPTIONS");
				}
				else if (g_fout->remoteVersion >= 70100)
				{
					appendPQExpBuffer(q, "%s",
									  tbinfo->atttypnames[j]);
				}
				else
				{
					/* If no format_type, fake it */
					appendPQExpBuffer(q, "%s",
									  myFormatType(tbinfo->atttypnames[j],
												   tbinfo->atttypmod[j]));
				}

				/* Add collation if not default for the type */
				if (OidIsValid(tbinfo->attcollation[j]))
				{
					CollInfo   *coll;

					coll = findCollationByOid(tbinfo->attcollation[j]);
					if (coll)
					{
						/* always schema-qualify, don't try to be smart */
						appendPQExpBuffer(q, " COLLATE %s.",
									 fmtId(coll->dobj.namespace->dobj.name));
						appendPQExpBuffer(q, "%s",
										  fmtId(coll->dobj.name));
					}
				}

				if (has_default)
					appendPQExpBuffer(q, " DEFAULT %s",
									  tbinfo->attrdefs[j]->adef_expr);

				if (has_notnull)
					appendPQExpBuffer(q, " NOT NULL");
			}
		}

		/*
		 * Add non-inherited CHECK constraints, if any.
		 */
		for (j = 0; j < tbinfo->ncheck; j++)
		{
			ConstraintInfo *constr = &(tbinfo->checkexprs[j]);

			if (constr->separate || !constr->conislocal)
				continue;

			if (actual_atts == 0)
				appendPQExpBuffer(q, " (\n    ");
			else
				appendPQExpBuffer(q, ",\n    ");

			appendPQExpBuffer(q, "CONSTRAINT %s ",
							  fmtId(constr->dobj.name));
			appendPQExpBuffer(q, "%s", constr->condef);

			actual_atts++;
		}

		if (actual_atts)
			appendPQExpBuffer(q, "\n)");
		else if (!(tbinfo->reloftype && !binary_upgrade))
		{
			/*
			 * We must have a parenthesized attribute list, even though empty,
			 * when not using the OF TYPE syntax.
			 */
			appendPQExpBuffer(q, " (\n)");
		}

		if (numParents > 0 && !binary_upgrade)
		{
			appendPQExpBuffer(q, "\nINHERITS (");
			for (k = 0; k < numParents; k++)
			{
				TableInfo  *parentRel = parents[k];

				if (k > 0)
					appendPQExpBuffer(q, ", ");
				if (parentRel->dobj.namespace != tbinfo->dobj.namespace)
					appendPQExpBuffer(q, "%s.",
								fmtId(parentRel->dobj.namespace->dobj.name));
				appendPQExpBuffer(q, "%s",
								  fmtId(parentRel->dobj.name));
			}
			appendPQExpBuffer(q, ")");
		}

		if (tbinfo->relkind == RELKIND_FOREIGN_TABLE)
			appendPQExpBuffer(q, "\nSERVER %s", fmtId(srvname));

		if ((tbinfo->reloptions && strlen(tbinfo->reloptions) > 0) ||
		  (tbinfo->toast_reloptions && strlen(tbinfo->toast_reloptions) > 0))
		{
			bool		addcomma = false;

			appendPQExpBuffer(q, "\nWITH (");
			if (tbinfo->reloptions && strlen(tbinfo->reloptions) > 0)
			{
				addcomma = true;
				appendPQExpBuffer(q, "%s", tbinfo->reloptions);
			}
			if (tbinfo->toast_reloptions && strlen(tbinfo->toast_reloptions) > 0)
			{
				appendPQExpBuffer(q, "%s%s", addcomma ? ", " : "",
								  tbinfo->toast_reloptions);
			}
			appendPQExpBuffer(q, ")");
		}

		/* Dump generic options if any */
		if (ftoptions && ftoptions[0])
			appendPQExpBuffer(q, "\nOPTIONS (%s)", ftoptions);

		appendPQExpBuffer(q, ";\n");

		/*
		 * To create binary-compatible heap files, we have to ensure the same
		 * physical column order, including dropped columns, as in the
		 * original.  Therefore, we create dropped columns above and drop them
		 * here, also updating their attlen/attalign values so that the
		 * dropped column can be skipped properly.	(We do not bother with
		 * restoring the original attbyval setting.)  Also, inheritance
		 * relationships are set up by doing ALTER INHERIT rather than using
		 * an INHERITS clause --- the latter would possibly mess up the column
		 * order.  That also means we have to take care about setting
		 * attislocal correctly, plus fix up any inherited CHECK constraints.
		 * Analogously, we set up typed tables using ALTER TABLE / OF here.
		 */
		if (binary_upgrade && tbinfo->relkind == RELKIND_RELATION)
		{
			for (j = 0; j < tbinfo->numatts; j++)
			{
				if (tbinfo->attisdropped[j])
				{
					appendPQExpBuffer(q, "\n-- For binary upgrade, recreate dropped column.\n");
					appendPQExpBuffer(q, "UPDATE pg_catalog.pg_attribute\n"
									  "SET attlen = %d, "
									  "attalign = '%c', attbyval = false\n"
									  "WHERE attname = ",
									  tbinfo->attlen[j],
									  tbinfo->attalign[j]);
					appendStringLiteralAH(q, tbinfo->attnames[j], fout);
					appendPQExpBuffer(q, "\n  AND attrelid = ");
					appendStringLiteralAH(q, fmtId(tbinfo->dobj.name), fout);
					appendPQExpBuffer(q, "::pg_catalog.regclass;\n");

					appendPQExpBuffer(q, "ALTER TABLE ONLY %s ",
									  fmtId(tbinfo->dobj.name));
					appendPQExpBuffer(q, "DROP COLUMN %s;\n",
									  fmtId(tbinfo->attnames[j]));
				}
				else if (!tbinfo->attislocal[j])
				{
					appendPQExpBuffer(q, "\n-- For binary upgrade, recreate inherited column.\n");
					appendPQExpBuffer(q, "UPDATE pg_catalog.pg_attribute\n"
									  "SET attislocal = false\n"
									  "WHERE attname = ");
					appendStringLiteralAH(q, tbinfo->attnames[j], fout);
					appendPQExpBuffer(q, "\n  AND attrelid = ");
					appendStringLiteralAH(q, fmtId(tbinfo->dobj.name), fout);
					appendPQExpBuffer(q, "::pg_catalog.regclass;\n");
				}
			}

			for (k = 0; k < tbinfo->ncheck; k++)
			{
				ConstraintInfo *constr = &(tbinfo->checkexprs[k]);

				if (constr->separate || constr->conislocal)
					continue;

				appendPQExpBuffer(q, "\n-- For binary upgrade, set up inherited constraint.\n");
				appendPQExpBuffer(q, "ALTER TABLE ONLY %s ",
								  fmtId(tbinfo->dobj.name));
				appendPQExpBuffer(q, " ADD CONSTRAINT %s ",
								  fmtId(constr->dobj.name));
				appendPQExpBuffer(q, "%s;\n", constr->condef);
				appendPQExpBuffer(q, "UPDATE pg_catalog.pg_constraint\n"
								  "SET conislocal = false\n"
								  "WHERE contype = 'c' AND conname = ");
				appendStringLiteralAH(q, constr->dobj.name, fout);
				appendPQExpBuffer(q, "\n  AND conrelid = ");
				appendStringLiteralAH(q, fmtId(tbinfo->dobj.name), fout);
				appendPQExpBuffer(q, "::pg_catalog.regclass;\n");
			}

			if (numParents > 0)
			{
				appendPQExpBuffer(q, "\n-- For binary upgrade, set up inheritance this way.\n");
				for (k = 0; k < numParents; k++)
				{
					TableInfo  *parentRel = parents[k];

					appendPQExpBuffer(q, "ALTER TABLE ONLY %s INHERIT ",
									  fmtId(tbinfo->dobj.name));
					if (parentRel->dobj.namespace != tbinfo->dobj.namespace)
						appendPQExpBuffer(q, "%s.",
								fmtId(parentRel->dobj.namespace->dobj.name));
					appendPQExpBuffer(q, "%s;\n",
									  fmtId(parentRel->dobj.name));
				}
			}

			if (tbinfo->reloftype)
			{
				appendPQExpBuffer(q, "\n-- For binary upgrade, set up typed tables this way.\n");
				appendPQExpBuffer(q, "ALTER TABLE ONLY %s OF %s;\n",
								  fmtId(tbinfo->dobj.name),
								  tbinfo->reloftype);
			}

			appendPQExpBuffer(q, "\n-- For binary upgrade, set heap's relfrozenxid\n");
			appendPQExpBuffer(q, "UPDATE pg_catalog.pg_class\n"
							  "SET relfrozenxid = '%u'\n"
							  "WHERE oid = ",
							  tbinfo->frozenxid);
			appendStringLiteralAH(q, fmtId(tbinfo->dobj.name), fout);
			appendPQExpBuffer(q, "::pg_catalog.regclass;\n");

			if (tbinfo->toast_oid)
			{
				/* We preserve the toast oids, so we can use it during restore */
				appendPQExpBuffer(q, "\n-- For binary upgrade, set toast's relfrozenxid\n");
				appendPQExpBuffer(q, "UPDATE pg_catalog.pg_class\n"
								  "SET relfrozenxid = '%u'\n"
								  "WHERE oid = '%u';\n",
								  tbinfo->toast_frozenxid, tbinfo->toast_oid);
			}
		}

		/* Loop dumping statistics and storage statements */
		for (j = 0; j < tbinfo->numatts; j++)
		{
			/*
			 * Dump per-column statistics information. We only issue an ALTER
			 * TABLE statement if the attstattarget entry for this column is
			 * non-negative (i.e. it's not the default value)
			 */
			if (tbinfo->attstattarget[j] >= 0 &&
				!tbinfo->attisdropped[j])
			{
				appendPQExpBuffer(q, "ALTER TABLE ONLY %s ",
								  fmtId(tbinfo->dobj.name));
				appendPQExpBuffer(q, "ALTER COLUMN %s ",
								  fmtId(tbinfo->attnames[j]));
				appendPQExpBuffer(q, "SET STATISTICS %d;\n",
								  tbinfo->attstattarget[j]);
			}

			/*
			 * Dump per-column storage information.  The statement is only
			 * dumped if the storage has been changed from the type's default.
			 */
			if (!tbinfo->attisdropped[j] && tbinfo->attstorage[j] != tbinfo->typstorage[j])
			{
				switch (tbinfo->attstorage[j])
				{
					case 'p':
						storage = "PLAIN";
						break;
					case 'e':
						storage = "EXTERNAL";
						break;
					case 'm':
						storage = "MAIN";
						break;
					case 'x':
						storage = "EXTENDED";
						break;
					default:
						storage = NULL;
				}

				/*
				 * Only dump the statement if it's a storage type we recognize
				 */
				if (storage != NULL)
				{
					appendPQExpBuffer(q, "ALTER TABLE ONLY %s ",
									  fmtId(tbinfo->dobj.name));
					appendPQExpBuffer(q, "ALTER COLUMN %s ",
									  fmtId(tbinfo->attnames[j]));
					appendPQExpBuffer(q, "SET STORAGE %s;\n",
									  storage);
				}
			}

			/*
			 * Dump per-column attributes.
			 */
			if (tbinfo->attoptions[j] && tbinfo->attoptions[j][0] != '\0')
			{
				appendPQExpBuffer(q, "ALTER TABLE ONLY %s ",
								  fmtId(tbinfo->dobj.name));
				appendPQExpBuffer(q, "ALTER COLUMN %s ",
								  fmtId(tbinfo->attnames[j]));
				appendPQExpBuffer(q, "SET (%s);\n",
								  tbinfo->attoptions[j]);
			}

			/*
			 * Dump per-column fdw options.
			 */
			if (tbinfo->relkind == RELKIND_FOREIGN_TABLE &&
				tbinfo->attfdwoptions[j] &&
				tbinfo->attfdwoptions[j][0] != '\0')
			{
				appendPQExpBuffer(q, "ALTER FOREIGN TABLE %s ",
								  fmtId(tbinfo->dobj.name));
				appendPQExpBuffer(q, "ALTER COLUMN %s ",
								  fmtId(tbinfo->attnames[j]));
				appendPQExpBuffer(q, "OPTIONS (%s);\n",
								  tbinfo->attfdwoptions[j]);
			}
		}
	}

	if (binary_upgrade)
		binary_upgrade_extension_member(q, &tbinfo->dobj, labelq->data);

	ArchiveEntry(fout, tbinfo->dobj.catId, tbinfo->dobj.dumpId,
				 tbinfo->dobj.name,
				 tbinfo->dobj.namespace->dobj.name,
			(tbinfo->relkind == RELKIND_VIEW) ? NULL : tbinfo->reltablespace,
				 tbinfo->rolname,
				 0,
			   (strcmp(reltypename, "TABLE") == 0) ? tbinfo->hasoids : false,
				 reltypename, SECTION_PRE_DATA,
				 q->data, delq->data, NULL,
				 tbinfo->dobj.dependencies, tbinfo->dobj.nDeps,
				 NULL, NULL);


	/* Dump Table Comments */
	dumpTableComment(fout, tbinfo, reltypename);

	/* Dump Table Security Labels */
	dumpTableSecLabel(fout, tbinfo, reltypename);

	/* Dump comments on inlined table constraints */
	for (j = 0; j < tbinfo->ncheck; j++)
	{
		ConstraintInfo *constr = &(tbinfo->checkexprs[j]);

		if (constr->separate || !constr->conislocal)
			continue;

		dumpTableConstraintComment(fout, constr);
	}

	destroyPQExpBuffer(query);
	destroyPQExpBuffer(q);
	destroyPQExpBuffer(delq);
	destroyPQExpBuffer(labelq);
}

/*
 * dumpAttrDef --- dump an attribute's default-value declaration
 */
static void
dumpAttrDef(Archive *fout, AttrDefInfo *adinfo)
{
	TableInfo  *tbinfo = adinfo->adtable;
	int			adnum = adinfo->adnum;
	PQExpBuffer q;
	PQExpBuffer delq;

	/* Only print it if "separate" mode is selected */
	if (!tbinfo->dobj.dump || !adinfo->separate || dataOnly)
		return;

	/* Don't print inherited defaults, either, except for binary upgrade */
	if (tbinfo->inhAttrDef[adnum - 1] && !binary_upgrade)
		return;

	q = createPQExpBuffer();
	delq = createPQExpBuffer();

	appendPQExpBuffer(q, "ALTER TABLE %s ",
					  fmtId(tbinfo->dobj.name));
	appendPQExpBuffer(q, "ALTER COLUMN %s SET DEFAULT %s;\n",
					  fmtId(tbinfo->attnames[adnum - 1]),
					  adinfo->adef_expr);

	/*
	 * DROP must be fully qualified in case same name appears in pg_catalog
	 */
	appendPQExpBuffer(delq, "ALTER TABLE %s.",
					  fmtId(tbinfo->dobj.namespace->dobj.name));
	appendPQExpBuffer(delq, "%s ",
					  fmtId(tbinfo->dobj.name));
	appendPQExpBuffer(delq, "ALTER COLUMN %s DROP DEFAULT;\n",
					  fmtId(tbinfo->attnames[adnum - 1]));

	ArchiveEntry(fout, adinfo->dobj.catId, adinfo->dobj.dumpId,
				 tbinfo->attnames[adnum - 1],
				 tbinfo->dobj.namespace->dobj.name,
				 NULL,
				 tbinfo->rolname,
				 0,
				 false, "DEFAULT", SECTION_PRE_DATA,
				 q->data, delq->data, NULL,
				 adinfo->dobj.dependencies, adinfo->dobj.nDeps,
				 NULL, NULL);

	destroyPQExpBuffer(q);
	destroyPQExpBuffer(delq);
}

/*
 * getAttrName: extract the correct name for an attribute
 *
 * The array tblInfo->attnames[] only provides names of user attributes;
 * if a system attribute number is supplied, we have to fake it.
 * We also do a little bit of bounds checking for safety's sake.
 */
static const char *
getAttrName(int attrnum, TableInfo *tblInfo)
{
	if (attrnum > 0 && attrnum <= tblInfo->numatts)
		return tblInfo->attnames[attrnum - 1];
	switch (attrnum)
	{
		case SelfItemPointerAttributeNumber:
			return "ctid";
		case ObjectIdAttributeNumber:
			return "oid";
		case MinTransactionIdAttributeNumber:
			return "xmin";
		case MinCommandIdAttributeNumber:
			return "cmin";
		case MaxTransactionIdAttributeNumber:
			return "xmax";
		case MaxCommandIdAttributeNumber:
			return "cmax";
		case TableOidAttributeNumber:
			return "tableoid";
	}
	write_msg(NULL, "invalid column number %d for table \"%s\"\n",
			  attrnum, tblInfo->dobj.name);
	exit_nicely();
	return NULL;				/* keep compiler quiet */
}

/*
 * dumpIndex
 *	  write out to fout a user-defined index
 */
static void
dumpIndex(Archive *fout, IndxInfo *indxinfo)
{
	TableInfo  *tbinfo = indxinfo->indextable;
	PQExpBuffer q;
	PQExpBuffer delq;
	PQExpBuffer labelq;

	if (dataOnly)
		return;

	q = createPQExpBuffer();
	delq = createPQExpBuffer();
	labelq = createPQExpBuffer();

	appendPQExpBuffer(labelq, "INDEX %s",
					  fmtId(indxinfo->dobj.name));

	/*
	 * If there's an associated constraint, don't dump the index per se, but
	 * do dump any comment for it.	(This is safe because dependency ordering
	 * will have ensured the constraint is emitted first.)
	 */
	if (indxinfo->indexconstraint == 0)
	{
		if (binary_upgrade)
			binary_upgrade_set_pg_class_oids(q, indxinfo->dobj.catId.oid, true);

		/* Plain secondary index */
		appendPQExpBuffer(q, "%s;\n", indxinfo->indexdef);

		/* If the index is clustered, we need to record that. */
		if (indxinfo->indisclustered)
		{
			appendPQExpBuffer(q, "\nALTER TABLE %s CLUSTER",
							  fmtId(tbinfo->dobj.name));
			appendPQExpBuffer(q, " ON %s;\n",
							  fmtId(indxinfo->dobj.name));
		}

		/*
		 * DROP must be fully qualified in case same name appears in
		 * pg_catalog
		 */
		appendPQExpBuffer(delq, "DROP INDEX %s.",
						  fmtId(tbinfo->dobj.namespace->dobj.name));
		appendPQExpBuffer(delq, "%s;\n",
						  fmtId(indxinfo->dobj.name));

		ArchiveEntry(fout, indxinfo->dobj.catId, indxinfo->dobj.dumpId,
					 indxinfo->dobj.name,
					 tbinfo->dobj.namespace->dobj.name,
					 indxinfo->tablespace,
					 tbinfo->rolname, indxinfo->relpages, false,
					 "INDEX", SECTION_POST_DATA,
					 q->data, delq->data, NULL,
					 indxinfo->dobj.dependencies, indxinfo->dobj.nDeps,
					 NULL, NULL);
	}

	/* Dump Index Comments */
	dumpComment(fout, labelq->data,
				tbinfo->dobj.namespace->dobj.name,
				tbinfo->rolname,
				indxinfo->dobj.catId, 0, indxinfo->dobj.dumpId);

	destroyPQExpBuffer(q);
	destroyPQExpBuffer(delq);
	destroyPQExpBuffer(labelq);
}

/*
 * dumpConstraint
 *	  write out to fout a user-defined constraint
 */
static void
dumpConstraint(Archive *fout, ConstraintInfo *coninfo)
{
	TableInfo  *tbinfo = coninfo->contable;
	PQExpBuffer q;
	PQExpBuffer delq;

	/* Skip if not to be dumped */
	if (!coninfo->dobj.dump || dataOnly)
		return;

	q = createPQExpBuffer();
	delq = createPQExpBuffer();

	if (coninfo->contype == 'p' ||
		coninfo->contype == 'u' ||
		coninfo->contype == 'x')
	{
		/* Index-related constraint */
		IndxInfo   *indxinfo;
		int			k;

		indxinfo = (IndxInfo *) findObjectByDumpId(coninfo->conindex);

		if (indxinfo == NULL)
		{
			write_msg(NULL, "missing index for constraint \"%s\"\n",
					  coninfo->dobj.name);
			exit_nicely();
		}

		if (binary_upgrade)
			binary_upgrade_set_pg_class_oids(q, indxinfo->dobj.catId.oid, true);

		appendPQExpBuffer(q, "ALTER TABLE ONLY %s\n",
						  fmtId(tbinfo->dobj.name));
		appendPQExpBuffer(q, "    ADD CONSTRAINT %s ",
						  fmtId(coninfo->dobj.name));

		if (coninfo->condef)
		{
			/* pg_get_constraintdef should have provided everything */
			appendPQExpBuffer(q, "%s;\n", coninfo->condef);
		}
		else
		{
			appendPQExpBuffer(q, "%s (",
						 coninfo->contype == 'p' ? "PRIMARY KEY" : "UNIQUE");
			for (k = 0; k < indxinfo->indnkeys; k++)
			{
				int			indkey = (int) indxinfo->indkeys[k];
				const char *attname;

				if (indkey == InvalidAttrNumber)
					break;
				attname = getAttrName(indkey, tbinfo);

				appendPQExpBuffer(q, "%s%s",
								  (k == 0) ? "" : ", ",
								  fmtId(attname));
			}

			appendPQExpBuffer(q, ")");

			if (indxinfo->options && strlen(indxinfo->options) > 0)
				appendPQExpBuffer(q, " WITH (%s)", indxinfo->options);

			if (coninfo->condeferrable)
			{
				appendPQExpBuffer(q, " DEFERRABLE");
				if (coninfo->condeferred)
					appendPQExpBuffer(q, " INITIALLY DEFERRED");
			}

			appendPQExpBuffer(q, ";\n");
		}

		/* If the index is clustered, we need to record that. */
		if (indxinfo->indisclustered)
		{
			appendPQExpBuffer(q, "\nALTER TABLE %s CLUSTER",
							  fmtId(tbinfo->dobj.name));
			appendPQExpBuffer(q, " ON %s;\n",
							  fmtId(indxinfo->dobj.name));
		}

		/*
		 * DROP must be fully qualified in case same name appears in
		 * pg_catalog
		 */
		appendPQExpBuffer(delq, "ALTER TABLE ONLY %s.",
						  fmtId(tbinfo->dobj.namespace->dobj.name));
		appendPQExpBuffer(delq, "%s ",
						  fmtId(tbinfo->dobj.name));
		appendPQExpBuffer(delq, "DROP CONSTRAINT %s;\n",
						  fmtId(coninfo->dobj.name));

		ArchiveEntry(fout, coninfo->dobj.catId, coninfo->dobj.dumpId,
					 coninfo->dobj.name,
					 tbinfo->dobj.namespace->dobj.name,
					 indxinfo->tablespace,
					 tbinfo->rolname, 0, false,
					 "CONSTRAINT", SECTION_POST_DATA,
					 q->data, delq->data, NULL,
					 coninfo->dobj.dependencies, coninfo->dobj.nDeps,
					 NULL, NULL);
	}
	else if (coninfo->contype == 'f')
	{
		/*
		 * XXX Potentially wrap in a 'SET CONSTRAINTS OFF' block so that the
		 * current table data is not processed
		 */
		appendPQExpBuffer(q, "ALTER TABLE ONLY %s\n",
						  fmtId(tbinfo->dobj.name));
		appendPQExpBuffer(q, "    ADD CONSTRAINT %s %s;\n",
						  fmtId(coninfo->dobj.name),
						  coninfo->condef);

		/*
		 * DROP must be fully qualified in case same name appears in
		 * pg_catalog
		 */
		appendPQExpBuffer(delq, "ALTER TABLE ONLY %s.",
						  fmtId(tbinfo->dobj.namespace->dobj.name));
		appendPQExpBuffer(delq, "%s ",
						  fmtId(tbinfo->dobj.name));
		appendPQExpBuffer(delq, "DROP CONSTRAINT %s;\n",
						  fmtId(coninfo->dobj.name));

		ArchiveEntry(fout, coninfo->dobj.catId, coninfo->dobj.dumpId,
					 coninfo->dobj.name,
					 tbinfo->dobj.namespace->dobj.name,
					 NULL,
					 tbinfo->rolname, 0, false,
					 "FK CONSTRAINT", SECTION_POST_DATA,
					 q->data, delq->data, NULL,
					 coninfo->dobj.dependencies, coninfo->dobj.nDeps,
					 NULL, NULL);
	}
	else if (coninfo->contype == 'c' && tbinfo)
	{
		/* CHECK constraint on a table */

		/* Ignore if not to be dumped separately */
		if (coninfo->separate)
		{
			/* not ONLY since we want it to propagate to children */
			appendPQExpBuffer(q, "ALTER TABLE %s\n",
							  fmtId(tbinfo->dobj.name));
			appendPQExpBuffer(q, "    ADD CONSTRAINT %s %s;\n",
							  fmtId(coninfo->dobj.name),
							  coninfo->condef);

			/*
			 * DROP must be fully qualified in case same name appears in
			 * pg_catalog
			 */
			appendPQExpBuffer(delq, "ALTER TABLE %s.",
							  fmtId(tbinfo->dobj.namespace->dobj.name));
			appendPQExpBuffer(delq, "%s ",
							  fmtId(tbinfo->dobj.name));
			appendPQExpBuffer(delq, "DROP CONSTRAINT %s;\n",
							  fmtId(coninfo->dobj.name));

			ArchiveEntry(fout, coninfo->dobj.catId, coninfo->dobj.dumpId,
						 coninfo->dobj.name,
						 tbinfo->dobj.namespace->dobj.name,
						 NULL,
						 tbinfo->rolname, 0, false,
						 "CHECK CONSTRAINT", SECTION_POST_DATA,
						 q->data, delq->data, NULL,
						 coninfo->dobj.dependencies, coninfo->dobj.nDeps,
						 NULL, NULL);
		}
	}
	else if (coninfo->contype == 'c' && tbinfo == NULL)
	{
		/* CHECK constraint on a domain */
		TypeInfo   *tyinfo = coninfo->condomain;

		/* Ignore if not to be dumped separately */
		if (coninfo->separate)
		{
			appendPQExpBuffer(q, "ALTER DOMAIN %s\n",
							  fmtId(tyinfo->dobj.name));
			appendPQExpBuffer(q, "    ADD CONSTRAINT %s %s;\n",
							  fmtId(coninfo->dobj.name),
							  coninfo->condef);

			/*
			 * DROP must be fully qualified in case same name appears in
			 * pg_catalog
			 */
			appendPQExpBuffer(delq, "ALTER DOMAIN %s.",
							  fmtId(tyinfo->dobj.namespace->dobj.name));
			appendPQExpBuffer(delq, "%s ",
							  fmtId(tyinfo->dobj.name));
			appendPQExpBuffer(delq, "DROP CONSTRAINT %s;\n",
							  fmtId(coninfo->dobj.name));

			ArchiveEntry(fout, coninfo->dobj.catId, coninfo->dobj.dumpId,
						 coninfo->dobj.name,
						 tyinfo->dobj.namespace->dobj.name,
						 NULL,
						 tyinfo->rolname, 0, false,
						 "CHECK CONSTRAINT", SECTION_POST_DATA,
						 q->data, delq->data, NULL,
						 coninfo->dobj.dependencies, coninfo->dobj.nDeps,
						 NULL, NULL);
		}
	}
	else
	{
		write_msg(NULL, "unrecognized constraint type: %c\n", coninfo->contype);
		exit_nicely();
	}

	/* Dump Constraint Comments --- only works for table constraints */
	if (tbinfo && coninfo->separate)
		dumpTableConstraintComment(fout, coninfo);

	destroyPQExpBuffer(q);
	destroyPQExpBuffer(delq);
}

/*
 * dumpTableConstraintComment --- dump a constraint's comment if any
 *
 * This is split out because we need the function in two different places
 * depending on whether the constraint is dumped as part of CREATE TABLE
 * or as a separate ALTER command.
 */
static void
dumpTableConstraintComment(Archive *fout, ConstraintInfo *coninfo)
{
	TableInfo  *tbinfo = coninfo->contable;
	PQExpBuffer labelq = createPQExpBuffer();

	appendPQExpBuffer(labelq, "CONSTRAINT %s ",
					  fmtId(coninfo->dobj.name));
	appendPQExpBuffer(labelq, "ON %s",
					  fmtId(tbinfo->dobj.name));
	dumpComment(fout, labelq->data,
				tbinfo->dobj.namespace->dobj.name,
				tbinfo->rolname,
				coninfo->dobj.catId, 0,
			 coninfo->separate ? coninfo->dobj.dumpId : tbinfo->dobj.dumpId);

	destroyPQExpBuffer(labelq);
}

/*
 * findLastBuiltInOid -
 * find the last built in oid
 *
 * For 7.1 and 7.2, we do this by retrieving datlastsysoid from the
 * pg_database entry for the current database
 */
static Oid
findLastBuiltinOid_V71(const char *dbname)
{
	PGresult   *res;
	int			ntups;
	Oid			last_oid;
	PQExpBuffer query = createPQExpBuffer();

	resetPQExpBuffer(query);
	appendPQExpBuffer(query, "SELECT datlastsysoid from pg_database where datname = ");
	appendStringLiteralAH(query, dbname, g_fout);

	res = PQexec(g_conn, query->data);
	check_sql_result(res, g_conn, query->data, PGRES_TUPLES_OK);

	ntups = PQntuples(res);
	if (ntups < 1)
	{
		write_msg(NULL, "missing pg_database entry for this database\n");
		exit_nicely();
	}
	if (ntups > 1)
	{
		write_msg(NULL, "found more than one pg_database entry for this database\n");
		exit_nicely();
	}
	last_oid = atooid(PQgetvalue(res, 0, PQfnumber(res, "datlastsysoid")));
	PQclear(res);
	destroyPQExpBuffer(query);
	return last_oid;
}

/*
 * findLastBuiltInOid -
 * find the last built in oid
 *
 * For 7.0, we do this by assuming that the last thing that initdb does is to
 * create the pg_indexes view.	This sucks in general, but seeing that 7.0.x
 * initdb won't be changing anymore, it'll do.
 */
static Oid
findLastBuiltinOid_V70(void)
{
	PGresult   *res;
	int			ntups;
	int			last_oid;

	res = PQexec(g_conn,
				 "SELECT oid FROM pg_class WHERE relname = 'pg_indexes'");
	check_sql_result(res, g_conn,
					 "SELECT oid FROM pg_class WHERE relname = 'pg_indexes'",
					 PGRES_TUPLES_OK);
	ntups = PQntuples(res);
	if (ntups < 1)
	{
		write_msg(NULL, "could not find entry for pg_indexes in pg_class\n");
		exit_nicely();
	}
	if (ntups > 1)
	{
		write_msg(NULL, "found more than one entry for pg_indexes in pg_class\n");
		exit_nicely();
	}
	last_oid = atooid(PQgetvalue(res, 0, PQfnumber(res, "oid")));
	PQclear(res);
	return last_oid;
}

static void
dumpSequence(Archive *fout, TableInfo *tbinfo)
{
	PGresult   *res;
	char	   *startv,
			   *last,
			   *incby,
			   *maxv = NULL,
			   *minv = NULL,
			   *cache;
	char		bufm[100],
				bufx[100];
	bool		cycled,
				called;
	PQExpBuffer query = createPQExpBuffer();
	PQExpBuffer delqry = createPQExpBuffer();
	PQExpBuffer labelq = createPQExpBuffer();

	/* Make sure we are in proper schema */
	selectSourceSchema(tbinfo->dobj.namespace->dobj.name);

	snprintf(bufm, sizeof(bufm), INT64_FORMAT, SEQ_MINVALUE);
	snprintf(bufx, sizeof(bufx), INT64_FORMAT, SEQ_MAXVALUE);

	if (g_fout->remoteVersion >= 80400)
	{
		appendPQExpBuffer(query,
						  "SELECT sequence_name, "
						  "start_value, last_value, increment_by, "
				   "CASE WHEN increment_by > 0 AND max_value = %s THEN NULL "
				   "     WHEN increment_by < 0 AND max_value = -1 THEN NULL "
						  "     ELSE max_value "
						  "END AS max_value, "
					"CASE WHEN increment_by > 0 AND min_value = 1 THEN NULL "
				   "     WHEN increment_by < 0 AND min_value = %s THEN NULL "
						  "     ELSE min_value "
						  "END AS min_value, "
						  "cache_value, is_cycled, is_called from %s",
						  bufx, bufm,
						  fmtId(tbinfo->dobj.name));
	}
	else
	{
		appendPQExpBuffer(query,
						  "SELECT sequence_name, "
						  "0 AS start_value, last_value, increment_by, "
				   "CASE WHEN increment_by > 0 AND max_value = %s THEN NULL "
				   "     WHEN increment_by < 0 AND max_value = -1 THEN NULL "
						  "     ELSE max_value "
						  "END AS max_value, "
					"CASE WHEN increment_by > 0 AND min_value = 1 THEN NULL "
				   "     WHEN increment_by < 0 AND min_value = %s THEN NULL "
						  "     ELSE min_value "
						  "END AS min_value, "
						  "cache_value, is_cycled, is_called from %s",
						  bufx, bufm,
						  fmtId(tbinfo->dobj.name));
	}

	res = PQexec(g_conn, query->data);
	check_sql_result(res, g_conn, query->data, PGRES_TUPLES_OK);

	if (PQntuples(res) != 1)
	{
		write_msg(NULL, ngettext("query to get data of sequence \"%s\" returned %d row (expected 1)\n",
								 "query to get data of sequence \"%s\" returned %d rows (expected 1)\n",
								 PQntuples(res)),
				  tbinfo->dobj.name, PQntuples(res));
		exit_nicely();
	}

	/* Disable this check: it fails if sequence has been renamed */
#ifdef NOT_USED
	if (strcmp(PQgetvalue(res, 0, 0), tbinfo->dobj.name) != 0)
	{
		write_msg(NULL, "query to get data of sequence \"%s\" returned name \"%s\"\n",
				  tbinfo->dobj.name, PQgetvalue(res, 0, 0));
		exit_nicely();
	}
#endif

	startv = PQgetvalue(res, 0, 1);
	last = PQgetvalue(res, 0, 2);
	incby = PQgetvalue(res, 0, 3);
	if (!PQgetisnull(res, 0, 4))
		maxv = PQgetvalue(res, 0, 4);
	if (!PQgetisnull(res, 0, 5))
		minv = PQgetvalue(res, 0, 5);
	cache = PQgetvalue(res, 0, 6);
	cycled = (strcmp(PQgetvalue(res, 0, 7), "t") == 0);
	called = (strcmp(PQgetvalue(res, 0, 8), "t") == 0);

	/*
	 * The logic we use for restoring sequences is as follows:
	 *
	 * Add a CREATE SEQUENCE statement as part of a "schema" dump (use
	 * last_val for start if called is false, else use min_val for start_val).
	 * Also, if the sequence is owned by a column, add an ALTER SEQUENCE OWNED
	 * BY command for it.
	 *
	 * Add a 'SETVAL(seq, last_val, iscalled)' as part of a "data" dump.
	 */
	if (!dataOnly)
	{
		/*
		 * DROP must be fully qualified in case same name appears in
		 * pg_catalog
		 */
		appendPQExpBuffer(delqry, "DROP SEQUENCE %s.",
						  fmtId(tbinfo->dobj.namespace->dobj.name));
		appendPQExpBuffer(delqry, "%s;\n",
						  fmtId(tbinfo->dobj.name));

		resetPQExpBuffer(query);

		if (binary_upgrade)
		{
			binary_upgrade_set_pg_class_oids(query, tbinfo->dobj.catId.oid, false);
			binary_upgrade_set_type_oids_by_rel_oid(query, tbinfo->dobj.catId.oid);
		}

		appendPQExpBuffer(query,
						  "CREATE SEQUENCE %s\n",
						  fmtId(tbinfo->dobj.name));

		if (g_fout->remoteVersion >= 80400)
			appendPQExpBuffer(query, "    START WITH %s\n", startv);
		else
		{
			/*
			 * Versions before 8.4 did not remember the true start value.  If
			 * is_called is false then the sequence has never been incremented
			 * so we can use last_val.	Otherwise punt and let it default.
			 */
			if (!called)
				appendPQExpBuffer(query, "    START WITH %s\n", last);
		}

		appendPQExpBuffer(query, "    INCREMENT BY %s\n", incby);

		if (minv)
			appendPQExpBuffer(query, "    MINVALUE %s\n", minv);
		else
			appendPQExpBuffer(query, "    NO MINVALUE\n");

		if (maxv)
			appendPQExpBuffer(query, "    MAXVALUE %s\n", maxv);
		else
			appendPQExpBuffer(query, "    NO MAXVALUE\n");

		appendPQExpBuffer(query,
						  "    CACHE %s%s",
						  cache, (cycled ? "\n    CYCLE" : ""));

		appendPQExpBuffer(query, ";\n");

		appendPQExpBuffer(labelq, "SEQUENCE %s", fmtId(tbinfo->dobj.name));

		/* binary_upgrade:	no need to clear TOAST table oid */

		if (binary_upgrade)
			binary_upgrade_extension_member(query, &tbinfo->dobj,
											labelq->data);

		ArchiveEntry(fout, tbinfo->dobj.catId, tbinfo->dobj.dumpId,
					 tbinfo->dobj.name,
					 tbinfo->dobj.namespace->dobj.name,
					 NULL,
					 tbinfo->rolname, 0,
					 false, "SEQUENCE", SECTION_PRE_DATA,
					 query->data, delqry->data, NULL,
					 tbinfo->dobj.dependencies, tbinfo->dobj.nDeps,
					 NULL, NULL);

		/*
		 * If the sequence is owned by a table column, emit the ALTER for it
		 * as a separate TOC entry immediately following the sequence's own
		 * entry.  It's OK to do this rather than using full sorting logic,
		 * because the dependency that tells us it's owned will have forced
		 * the table to be created first.  We can't just include the ALTER in
		 * the TOC entry because it will fail if we haven't reassigned the
		 * sequence owner to match the table's owner.
		 *
		 * We need not schema-qualify the table reference because both
		 * sequence and table must be in the same schema.
		 */
		if (OidIsValid(tbinfo->owning_tab))
		{
			TableInfo  *owning_tab = findTableByOid(tbinfo->owning_tab);

			if (owning_tab && owning_tab->dobj.dump)
			{
				resetPQExpBuffer(query);
				appendPQExpBuffer(query, "ALTER SEQUENCE %s",
								  fmtId(tbinfo->dobj.name));
				appendPQExpBuffer(query, " OWNED BY %s",
								  fmtId(owning_tab->dobj.name));
				appendPQExpBuffer(query, ".%s;\n",
						fmtId(owning_tab->attnames[tbinfo->owning_col - 1]));

				ArchiveEntry(fout, nilCatalogId, createDumpId(),
							 tbinfo->dobj.name,
							 tbinfo->dobj.namespace->dobj.name,
							 NULL,
							 tbinfo->rolname, 0,
							 false, "SEQUENCE OWNED BY", SECTION_PRE_DATA,
							 query->data, "", NULL,
							 &(tbinfo->dobj.dumpId), 1,
							 NULL, NULL);
			}
		}

		/* Dump Sequence Comments and Security Labels */
		dumpComment(fout, labelq->data,
					tbinfo->dobj.namespace->dobj.name, tbinfo->rolname,
					tbinfo->dobj.catId, 0, tbinfo->dobj.dumpId);
		dumpSecLabel(fout, labelq->data,
					 tbinfo->dobj.namespace->dobj.name, tbinfo->rolname,
					 tbinfo->dobj.catId, 0, tbinfo->dobj.dumpId);
	}

	if (!schemaOnly)
	{
		resetPQExpBuffer(query);
		appendPQExpBuffer(query, "SELECT pg_catalog.setval(");
		appendStringLiteralAH(query, fmtId(tbinfo->dobj.name), fout);
		appendPQExpBuffer(query, ", %s, %s);\n",
						  last, (called ? "true" : "false"));

		ArchiveEntry(fout, nilCatalogId, createDumpId(),
					 tbinfo->dobj.name,
					 tbinfo->dobj.namespace->dobj.name,
					 NULL,
					 tbinfo->rolname,
					 0,
					 false, "SEQUENCE SET", SECTION_PRE_DATA,
					 query->data, "", NULL,
					 &(tbinfo->dobj.dumpId), 1,
					 NULL, NULL);
	}

	PQclear(res);

	destroyPQExpBuffer(query);
	destroyPQExpBuffer(delqry);
	destroyPQExpBuffer(labelq);
}

static void
dumpTrigger(Archive *fout, TriggerInfo *tginfo)
{
	TableInfo  *tbinfo = tginfo->tgtable;
	PQExpBuffer query;
	PQExpBuffer delqry;
	PQExpBuffer labelq;
	char	   *tgargs;
	size_t		lentgargs;
	const char *p;
	int			findx;

	if (dataOnly)
		return;

	query = createPQExpBuffer();
	delqry = createPQExpBuffer();
	labelq = createPQExpBuffer();

	/*
	 * DROP must be fully qualified in case same name appears in pg_catalog
	 */
	appendPQExpBuffer(delqry, "DROP TRIGGER %s ",
					  fmtId(tginfo->dobj.name));
	appendPQExpBuffer(delqry, "ON %s.",
					  fmtId(tbinfo->dobj.namespace->dobj.name));
	appendPQExpBuffer(delqry, "%s;\n",
					  fmtId(tbinfo->dobj.name));

	if (tginfo->tgdef)
	{
		appendPQExpBuffer(query, "%s;\n", tginfo->tgdef);
	}
	else
	{
		if (tginfo->tgisconstraint)
		{
			appendPQExpBuffer(query, "CREATE CONSTRAINT TRIGGER ");
			appendPQExpBufferStr(query, fmtId(tginfo->tgconstrname));
		}
		else
		{
			appendPQExpBuffer(query, "CREATE TRIGGER ");
			appendPQExpBufferStr(query, fmtId(tginfo->dobj.name));
		}
		appendPQExpBuffer(query, "\n    ");

		/* Trigger type */
		if (TRIGGER_FOR_BEFORE(tginfo->tgtype))
			appendPQExpBuffer(query, "BEFORE");
		else if (TRIGGER_FOR_AFTER(tginfo->tgtype))
			appendPQExpBuffer(query, "AFTER");
		else if (TRIGGER_FOR_INSTEAD(tginfo->tgtype))
			appendPQExpBuffer(query, "INSTEAD OF");
		else
		{
			write_msg(NULL, "unexpected tgtype value: %d\n", tginfo->tgtype);
			exit_nicely();
		}

		findx = 0;
		if (TRIGGER_FOR_INSERT(tginfo->tgtype))
		{
			appendPQExpBuffer(query, " INSERT");
			findx++;
		}
		if (TRIGGER_FOR_DELETE(tginfo->tgtype))
		{
			if (findx > 0)
				appendPQExpBuffer(query, " OR DELETE");
			else
				appendPQExpBuffer(query, " DELETE");
			findx++;
		}
		if (TRIGGER_FOR_UPDATE(tginfo->tgtype))
		{
			if (findx > 0)
				appendPQExpBuffer(query, " OR UPDATE");
			else
				appendPQExpBuffer(query, " UPDATE");
			findx++;
		}
		if (TRIGGER_FOR_TRUNCATE(tginfo->tgtype))
		{
			if (findx > 0)
				appendPQExpBuffer(query, " OR TRUNCATE");
			else
				appendPQExpBuffer(query, " TRUNCATE");
			findx++;
		}
		appendPQExpBuffer(query, " ON %s\n",
						  fmtId(tbinfo->dobj.name));

		if (tginfo->tgisconstraint)
		{
			if (OidIsValid(tginfo->tgconstrrelid))
			{
				/* If we are using regclass, name is already quoted */
				if (g_fout->remoteVersion >= 70300)
					appendPQExpBuffer(query, "    FROM %s\n    ",
									  tginfo->tgconstrrelname);
				else
					appendPQExpBuffer(query, "    FROM %s\n    ",
									  fmtId(tginfo->tgconstrrelname));
			}
			if (!tginfo->tgdeferrable)
				appendPQExpBuffer(query, "NOT ");
			appendPQExpBuffer(query, "DEFERRABLE INITIALLY ");
			if (tginfo->tginitdeferred)
				appendPQExpBuffer(query, "DEFERRED\n");
			else
				appendPQExpBuffer(query, "IMMEDIATE\n");
		}

		if (TRIGGER_FOR_ROW(tginfo->tgtype))
			appendPQExpBuffer(query, "    FOR EACH ROW\n    ");
		else
			appendPQExpBuffer(query, "    FOR EACH STATEMENT\n    ");

		/* In 7.3, result of regproc is already quoted */
		if (g_fout->remoteVersion >= 70300)
			appendPQExpBuffer(query, "EXECUTE PROCEDURE %s(",
							  tginfo->tgfname);
		else
			appendPQExpBuffer(query, "EXECUTE PROCEDURE %s(",
							  fmtId(tginfo->tgfname));

		tgargs = (char *) PQunescapeBytea((unsigned char *) tginfo->tgargs,
										  &lentgargs);
		p = tgargs;
		for (findx = 0; findx < tginfo->tgnargs; findx++)
		{
			/* find the embedded null that terminates this trigger argument */
			size_t		tlen = strlen(p);

			if (p + tlen >= tgargs + lentgargs)
			{
				/* hm, not found before end of bytea value... */
				write_msg(NULL, "invalid argument string (%s) for trigger \"%s\" on table \"%s\"\n",
						  tginfo->tgargs,
						  tginfo->dobj.name,
						  tbinfo->dobj.name);
				exit_nicely();
			}

			if (findx > 0)
				appendPQExpBuffer(query, ", ");
			appendStringLiteralAH(query, p, fout);
			p += tlen + 1;
		}
		free(tgargs);
		appendPQExpBuffer(query, ");\n");
	}

	if (tginfo->tgenabled != 't' && tginfo->tgenabled != 'O')
	{
		appendPQExpBuffer(query, "\nALTER TABLE %s ",
						  fmtId(tbinfo->dobj.name));
		switch (tginfo->tgenabled)
		{
			case 'D':
			case 'f':
				appendPQExpBuffer(query, "DISABLE");
				break;
			case 'A':
				appendPQExpBuffer(query, "ENABLE ALWAYS");
				break;
			case 'R':
				appendPQExpBuffer(query, "ENABLE REPLICA");
				break;
			default:
				appendPQExpBuffer(query, "ENABLE");
				break;
		}
		appendPQExpBuffer(query, " TRIGGER %s;\n",
						  fmtId(tginfo->dobj.name));
	}

	appendPQExpBuffer(labelq, "TRIGGER %s ",
					  fmtId(tginfo->dobj.name));
	appendPQExpBuffer(labelq, "ON %s",
					  fmtId(tbinfo->dobj.name));

	ArchiveEntry(fout, tginfo->dobj.catId, tginfo->dobj.dumpId,
				 tginfo->dobj.name,
				 tbinfo->dobj.namespace->dobj.name,
				 NULL,
				 tbinfo->rolname, 0, false,
				 "TRIGGER", SECTION_POST_DATA,
				 query->data, delqry->data, NULL,
				 tginfo->dobj.dependencies, tginfo->dobj.nDeps,
				 NULL, NULL);

	dumpComment(fout, labelq->data,
				tbinfo->dobj.namespace->dobj.name, tbinfo->rolname,
				tginfo->dobj.catId, 0, tginfo->dobj.dumpId);

	destroyPQExpBuffer(query);
	destroyPQExpBuffer(delqry);
	destroyPQExpBuffer(labelq);
}

/*
 * dumpRule
 *		Dump a rule
 */
static void
dumpRule(Archive *fout, RuleInfo *rinfo)
{
	TableInfo  *tbinfo = rinfo->ruletable;
	PQExpBuffer query;
	PQExpBuffer cmd;
	PQExpBuffer delcmd;
	PQExpBuffer labelq;
	PGresult   *res;

	/* Skip if not to be dumped */
	if (!rinfo->dobj.dump || dataOnly)
		return;

	/*
	 * If it is an ON SELECT rule that is created implicitly by CREATE VIEW,
	 * we do not want to dump it as a separate object.
	 */
	if (!rinfo->separate)
		return;

	/*
	 * Make sure we are in proper schema.
	 */
	selectSourceSchema(tbinfo->dobj.namespace->dobj.name);

	query = createPQExpBuffer();
	cmd = createPQExpBuffer();
	delcmd = createPQExpBuffer();
	labelq = createPQExpBuffer();

	if (g_fout->remoteVersion >= 70300)
	{
		appendPQExpBuffer(query,
						  "SELECT pg_catalog.pg_get_ruledef('%u'::pg_catalog.oid) AS definition",
						  rinfo->dobj.catId.oid);
	}
	else
	{
		/* Rule name was unique before 7.3 ... */
		appendPQExpBuffer(query,
						  "SELECT pg_get_ruledef('%s') AS definition",
						  rinfo->dobj.name);
	}

	res = PQexec(g_conn, query->data);
	check_sql_result(res, g_conn, query->data, PGRES_TUPLES_OK);

	if (PQntuples(res) != 1)
	{
		write_msg(NULL, "query to get rule \"%s\" for table \"%s\" failed: wrong number of rows returned\n",
				  rinfo->dobj.name, tbinfo->dobj.name);
		exit_nicely();
	}

	printfPQExpBuffer(cmd, "%s\n", PQgetvalue(res, 0, 0));

	/*
	 * Add the command to alter the rules replication firing semantics if it
	 * differs from the default.
	 */
	if (rinfo->ev_enabled != 'O')
	{
		appendPQExpBuffer(cmd, "ALTER TABLE %s.",
						  fmtId(tbinfo->dobj.namespace->dobj.name));
		appendPQExpBuffer(cmd, "%s ",
						  fmtId(tbinfo->dobj.name));
		switch (rinfo->ev_enabled)
		{
			case 'A':
				appendPQExpBuffer(cmd, "ENABLE ALWAYS RULE %s;\n",
								  fmtId(rinfo->dobj.name));
				break;
			case 'R':
				appendPQExpBuffer(cmd, "ENABLE REPLICA RULE %s;\n",
								  fmtId(rinfo->dobj.name));
				break;
			case 'D':
				appendPQExpBuffer(cmd, "DISABLE RULE %s;\n",
								  fmtId(rinfo->dobj.name));
				break;
		}
	}

	/*
	 * DROP must be fully qualified in case same name appears in pg_catalog
	 */
	appendPQExpBuffer(delcmd, "DROP RULE %s ",
					  fmtId(rinfo->dobj.name));
	appendPQExpBuffer(delcmd, "ON %s.",
					  fmtId(tbinfo->dobj.namespace->dobj.name));
	appendPQExpBuffer(delcmd, "%s;\n",
					  fmtId(tbinfo->dobj.name));

	appendPQExpBuffer(labelq, "RULE %s",
					  fmtId(rinfo->dobj.name));
	appendPQExpBuffer(labelq, " ON %s",
					  fmtId(tbinfo->dobj.name));

	ArchiveEntry(fout, rinfo->dobj.catId, rinfo->dobj.dumpId,
				 rinfo->dobj.name,
				 tbinfo->dobj.namespace->dobj.name,
				 NULL,
				 tbinfo->rolname, 0, false,
				 "RULE", SECTION_POST_DATA,
				 cmd->data, delcmd->data, NULL,
				 rinfo->dobj.dependencies, rinfo->dobj.nDeps,
				 NULL, NULL);

	/* Dump rule comments */
	dumpComment(fout, labelq->data,
				tbinfo->dobj.namespace->dobj.name,
				tbinfo->rolname,
				rinfo->dobj.catId, 0, rinfo->dobj.dumpId);

	PQclear(res);

	destroyPQExpBuffer(query);
	destroyPQExpBuffer(cmd);
	destroyPQExpBuffer(delcmd);
	destroyPQExpBuffer(labelq);
}

/*
 * getExtensionMembership --- obtain extension membership data
 */
void
getExtensionMembership(ExtensionInfo extinfo[], int numExtensions)
{
	PQExpBuffer query;
	PGresult   *res;
	int			ntups,
				i;
	int			i_classid,
				i_objid,
				i_refclassid,
				i_refobjid;
	DumpableObject *dobj,
			   *refdobj;

	/* Nothing to do if no extensions */
	if (numExtensions == 0)
		return;

	/* Make sure we are in proper schema */
	selectSourceSchema("pg_catalog");

	query = createPQExpBuffer();

	/* refclassid constraint is redundant but may speed the search */
	appendPQExpBuffer(query, "SELECT "
					  "classid, objid, refclassid, refobjid "
					  "FROM pg_depend "
					  "WHERE refclassid = 'pg_extension'::regclass "
					  "AND deptype = 'e' "
					  "ORDER BY 3,4");

	res = PQexec(g_conn, query->data);
	check_sql_result(res, g_conn, query->data, PGRES_TUPLES_OK);

	ntups = PQntuples(res);

	i_classid = PQfnumber(res, "classid");
	i_objid = PQfnumber(res, "objid");
	i_refclassid = PQfnumber(res, "refclassid");
	i_refobjid = PQfnumber(res, "refobjid");

	/*
	 * Since we ordered the SELECT by referenced ID, we can expect that
	 * multiple entries for the same extension will appear together; this
	 * saves on searches.
	 */
	refdobj = NULL;

	for (i = 0; i < ntups; i++)
	{
		CatalogId	objId;
		CatalogId	refobjId;

		objId.tableoid = atooid(PQgetvalue(res, i, i_classid));
		objId.oid = atooid(PQgetvalue(res, i, i_objid));
		refobjId.tableoid = atooid(PQgetvalue(res, i, i_refclassid));
		refobjId.oid = atooid(PQgetvalue(res, i, i_refobjid));

		if (refdobj == NULL ||
			refdobj->catId.tableoid != refobjId.tableoid ||
			refdobj->catId.oid != refobjId.oid)
			refdobj = findObjectByCatalogId(refobjId);

		/*
		 * Failure to find objects mentioned in pg_depend is not unexpected,
		 * since for example we don't collect info about TOAST tables.
		 */
		if (refdobj == NULL)
		{
#ifdef NOT_USED
			fprintf(stderr, "no referenced object %u %u\n",
					refobjId.tableoid, refobjId.oid);
#endif
			continue;
		}

		dobj = findObjectByCatalogId(objId);

		if (dobj == NULL)
		{
#ifdef NOT_USED
			fprintf(stderr, "no referencing object %u %u\n",
					objId.tableoid, objId.oid);
#endif
			continue;
		}

		/* Record dependency so that getDependencies needn't repeat this */
		addObjectDependency(dobj, refdobj->dumpId);

		dobj->ext_member = true;

		/*
		 * Normally, mark the member object as not to be dumped.  But in
		 * binary upgrades, we still dump the members individually, since the
		 * idea is to exactly reproduce the database contents rather than
		 * replace the extension contents with something different.
		 */
		if (!binary_upgrade)
			dobj->dump = false;
		else
			dobj->dump = refdobj->dump;
	}

	PQclear(res);

	/*
	 * Now identify extension configuration tables and create TableDataInfo
	 * objects for them, ensuring their data will be dumped even though the
	 * tables themselves won't be.
	 *
	 * Note that we create TableDataInfo objects even in schemaOnly mode, ie,
	 * user data in a configuration table is treated like schema data. This
	 * seems appropriate since system data in a config table would get
	 * reloaded by CREATE EXTENSION.
	 */
	for (i = 0; i < numExtensions; i++)
	{
		char	   *extconfig = extinfo[i].extconfig;
		char	   *extcondition = extinfo[i].extcondition;
		char	  **extconfigarray = NULL;
		char	  **extconditionarray = NULL;
		int			nconfigitems;
		int			nconditionitems;

		if (parsePGArray(extconfig, &extconfigarray, &nconfigitems) &&
		  parsePGArray(extcondition, &extconditionarray, &nconditionitems) &&
			nconfigitems == nconditionitems)
		{
			int			j;

			for (j = 0; j < nconfigitems; j++)
			{
				TableInfo  *configtbl;

				configtbl = findTableByOid(atooid(extconfigarray[j]));
				if (configtbl && configtbl->dataObj == NULL)
				{
					/*
					 * Note: config tables are dumped without OIDs regardless
					 * of the --oids setting.  This is because row filtering
					 * conditions aren't compatible with dumping OIDs.
					 */
					makeTableDataInfo(configtbl, false);
					if (strlen(extconditionarray[j]) > 0)
						configtbl->dataObj->filtercond = pg_strdup(extconditionarray[j]);
				}
			}
		}
		if (extconfigarray)
			free(extconfigarray);
		if (extconditionarray)
			free(extconditionarray);
	}

	destroyPQExpBuffer(query);
}

/*
 * getDependencies --- obtain available dependency data
 */
static void
getDependencies(void)
{
	PQExpBuffer query;
	PGresult   *res;
	int			ntups,
				i;
	int			i_classid,
				i_objid,
				i_refclassid,
				i_refobjid,
				i_deptype;
	DumpableObject *dobj,
			   *refdobj;

	/* No dependency info available before 7.3 */
	if (g_fout->remoteVersion < 70300)
		return;

	if (g_verbose)
		write_msg(NULL, "reading dependency data\n");

	/* Make sure we are in proper schema */
	selectSourceSchema("pg_catalog");

	query = createPQExpBuffer();

	/*
	 * PIN dependencies aren't interesting, and EXTENSION dependencies were
	 * already processed by getExtensionMembership.
	 */
	appendPQExpBuffer(query, "SELECT "
					  "classid, objid, refclassid, refobjid, deptype "
					  "FROM pg_depend "
					  "WHERE deptype != 'p' AND deptype != 'e' "
					  "ORDER BY 1,2");

	res = PQexec(g_conn, query->data);
	check_sql_result(res, g_conn, query->data, PGRES_TUPLES_OK);

	ntups = PQntuples(res);

	i_classid = PQfnumber(res, "classid");
	i_objid = PQfnumber(res, "objid");
	i_refclassid = PQfnumber(res, "refclassid");
	i_refobjid = PQfnumber(res, "refobjid");
	i_deptype = PQfnumber(res, "deptype");

	/*
	 * Since we ordered the SELECT by referencing ID, we can expect that
	 * multiple entries for the same object will appear together; this saves
	 * on searches.
	 */
	dobj = NULL;

	for (i = 0; i < ntups; i++)
	{
		CatalogId	objId;
		CatalogId	refobjId;
		char		deptype;

		objId.tableoid = atooid(PQgetvalue(res, i, i_classid));
		objId.oid = atooid(PQgetvalue(res, i, i_objid));
		refobjId.tableoid = atooid(PQgetvalue(res, i, i_refclassid));
		refobjId.oid = atooid(PQgetvalue(res, i, i_refobjid));
		deptype = *(PQgetvalue(res, i, i_deptype));

		if (dobj == NULL ||
			dobj->catId.tableoid != objId.tableoid ||
			dobj->catId.oid != objId.oid)
			dobj = findObjectByCatalogId(objId);

		/*
		 * Failure to find objects mentioned in pg_depend is not unexpected,
		 * since for example we don't collect info about TOAST tables.
		 */
		if (dobj == NULL)
		{
#ifdef NOT_USED
			fprintf(stderr, "no referencing object %u %u\n",
					objId.tableoid, objId.oid);
#endif
			continue;
		}

		refdobj = findObjectByCatalogId(refobjId);

		if (refdobj == NULL)
		{
#ifdef NOT_USED
			fprintf(stderr, "no referenced object %u %u\n",
					refobjId.tableoid, refobjId.oid);
#endif
			continue;
		}

		/*
		 * Ordinarily, table rowtypes have implicit dependencies on their
		 * tables.	However, for a composite type the implicit dependency goes
		 * the other way in pg_depend; which is the right thing for DROP but
		 * it doesn't produce the dependency ordering we need. So in that one
		 * case, we reverse the direction of the dependency.
		 */
		if (deptype == 'i' &&
			dobj->objType == DO_TABLE &&
			refdobj->objType == DO_TYPE)
			addObjectDependency(refdobj, dobj->dumpId);
		else
			/* normal case */
			addObjectDependency(dobj, refdobj->dumpId);
	}

	PQclear(res);

	destroyPQExpBuffer(query);
}

static void
selectSourceSchema(const char *schemaName)
{
	selectSourceSchemaOnConnection(g_conn, schemaName);
}

/*
 * This function lets a DataDumper function select a schema on an
 * ArchiveHandle. These functions can be called from a threaded program for
 * parallel dump/restore and must therefore not access global variables (read
 * only access to g_fout->remoteVersion is okay however).
 */
static void
selectSourceSchemaOnAH(ArchiveHandle *AH, const char *schemaName)
{
	if (!schemaName || *schemaName == '\0' ||
		(AH->currSchema && strcmp(AH->currSchema, schemaName) == 0))
		return;					/* no need to do anything */

	selectSourceSchemaOnConnection(AH->connection, schemaName);

	if (AH->currSchema)
		free(AH->currSchema);
	if (!(AH->currSchema = strdup(schemaName)))
		die_horribly(AH, NULL, "out of memory\n");
}

/*
 * selectSourceSchema - make the specified schema the active search path
 * in the source database.
 *
 * NB: pg_catalog is explicitly searched after the specified schema;
 * so user names are only qualified if they are cross-schema references,
 * and system names are only qualified if they conflict with a user name
 * in the current schema.
 *
 * Whenever the selected schema is not pg_catalog, be careful to qualify
 * references to system catalogs and types in our emitted commands!
 */
static void
selectSourceSchemaOnConnection(PGconn *conn, const char *schemaName)
{
	static char *curSchemaName = NULL;
	PQExpBuffer query;

	/* Not relevant if fetching from pre-7.3 DB */
	if (g_fout->remoteVersion < 70300)
		return;
	/* Ignore null schema names */
	if (schemaName == NULL || *schemaName == '\0')
		return;
	/* Optimize away repeated selection of same schema */
	if (curSchemaName && strcmp(curSchemaName, schemaName) == 0)
		return;

	query = createPQExpBuffer();
	appendPQExpBuffer(query, "SET search_path = %s",
					  fmtId(schemaName));
	if (strcmp(schemaName, "pg_catalog") != 0)
		appendPQExpBuffer(query, ", pg_catalog");

	do_sql_command(conn, query->data);

	destroyPQExpBuffer(query);
	if (curSchemaName)
		free(curSchemaName);
	curSchemaName = pg_strdup(schemaName);
}

/*
 * getFormattedTypeName - retrieve a nicely-formatted type name for the
 * given type name.
 *
 * NB: in 7.3 and up the result may depend on the currently-selected
 * schema; this is why we don't try to cache the names.
 */
static char *
getFormattedTypeName(Oid oid, OidOptions opts)
{
	char	   *result;
	PQExpBuffer query;
	PGresult   *res;
	int			ntups;

	if (oid == 0)
	{
		if ((opts & zeroAsOpaque) != 0)
			return pg_strdup(g_opaque_type);
		else if ((opts & zeroAsAny) != 0)
			return pg_strdup("'any'");
		else if ((opts & zeroAsStar) != 0)
			return pg_strdup("*");
		else if ((opts & zeroAsNone) != 0)
			return pg_strdup("NONE");
	}

	query = createPQExpBuffer();
	if (g_fout->remoteVersion >= 70300)
	{
		appendPQExpBuffer(query, "SELECT pg_catalog.format_type('%u'::pg_catalog.oid, NULL)",
						  oid);
	}
	else if (g_fout->remoteVersion >= 70100)
	{
		appendPQExpBuffer(query, "SELECT format_type('%u'::oid, NULL)",
						  oid);
	}
	else
	{
		appendPQExpBuffer(query, "SELECT typname "
						  "FROM pg_type "
						  "WHERE oid = '%u'::oid",
						  oid);
	}

	res = PQexec(g_conn, query->data);
	check_sql_result(res, g_conn, query->data, PGRES_TUPLES_OK);

	/* Expecting a single result only */
	ntups = PQntuples(res);
	if (ntups != 1)
	{
		write_msg(NULL, ngettext("query returned %d row instead of one: %s\n",
							   "query returned %d rows instead of one: %s\n",
								 ntups),
				  ntups, query->data);
		exit_nicely();
	}

	if (g_fout->remoteVersion >= 70100)
	{
		/* already quoted */
		result = pg_strdup(PQgetvalue(res, 0, 0));
	}
	else
	{
		/* may need to quote it */
		result = pg_strdup(fmtId(PQgetvalue(res, 0, 0)));
	}

	PQclear(res);
	destroyPQExpBuffer(query);

	return result;
}

/*
 * myFormatType --- local implementation of format_type for use with 7.0.
 */
static char *
myFormatType(const char *typname, int32 typmod)
{
	char	   *result;
	bool		isarray = false;
	PQExpBuffer buf = createPQExpBuffer();

	/* Handle array types */
	if (typname[0] == '_')
	{
		isarray = true;
		typname++;
	}

	/* Show lengths on bpchar and varchar */
	if (!strcmp(typname, "bpchar"))
	{
		int			len = (typmod - VARHDRSZ);

		appendPQExpBuffer(buf, "character");
		if (len > 1)
			appendPQExpBuffer(buf, "(%d)",
							  typmod - VARHDRSZ);
	}
	else if (!strcmp(typname, "varchar"))
	{
		appendPQExpBuffer(buf, "character varying");
		if (typmod != -1)
			appendPQExpBuffer(buf, "(%d)",
							  typmod - VARHDRSZ);
	}
	else if (!strcmp(typname, "numeric"))
	{
		appendPQExpBuffer(buf, "numeric");
		if (typmod != -1)
		{
			int32		tmp_typmod;
			int			precision;
			int			scale;

			tmp_typmod = typmod - VARHDRSZ;
			precision = (tmp_typmod >> 16) & 0xffff;
			scale = tmp_typmod & 0xffff;
			appendPQExpBuffer(buf, "(%d,%d)",
							  precision, scale);
		}
	}

	/*
	 * char is an internal single-byte data type; Let's make sure we force it
	 * through with quotes. - thomas 1998-12-13
	 */
	else if (strcmp(typname, "char") == 0)
		appendPQExpBuffer(buf, "\"char\"");
	else
		appendPQExpBuffer(buf, "%s", fmtId(typname));

	/* Append array qualifier for array types */
	if (isarray)
		appendPQExpBuffer(buf, "[]");

	result = pg_strdup(buf->data);
	destroyPQExpBuffer(buf);

	return result;
}

/*
 * Return a column list clause for the given relation.
 *
 * Special case: if there are no undropped columns in the relation, return
 * "", not an invalid "()" column list.
 */
static const char *
fmtCopyColumnList(const TableInfo *ti)
{
	static PQExpBuffer q = NULL;
	int			numatts = ti->numatts;
	char	  **attnames = ti->attnames;
	bool	   *attisdropped = ti->attisdropped;
	bool		needComma;
	int			i;

	if (q)						/* first time through? */
		resetPQExpBuffer(q);
	else
		q = createPQExpBuffer();

	appendPQExpBuffer(q, "(");
	needComma = false;
	for (i = 0; i < numatts; i++)
	{
		if (attisdropped[i])
			continue;
		if (needComma)
			appendPQExpBuffer(q, ", ");
		appendPQExpBuffer(q, "%s", fmtId(attnames[i]));
		needComma = true;
	}

	if (!needComma)
		return "";				/* no undropped columns */

	appendPQExpBuffer(q, ")");
	return q->data;
}

/*
 * Convenience subroutine to execute a SQL command and check for
 * COMMAND_OK status.
 */
static void
do_sql_command(PGconn *conn, const char *query)
{
	PGresult   *res;

	res = PQexec(conn, query);
	check_sql_result(res, conn, query, PGRES_COMMAND_OK);
	PQclear(res);
}

/*
 * Convenience subroutine to verify a SQL command succeeded,
 * and exit with a useful error message if not.
 */
static void
check_sql_result(PGresult *res, PGconn *conn, const char *query,
				 ExecStatusType expected)
{
	const char *err;

	if (res && PQresultStatus(res) == expected)
		return;					/* A-OK */

	write_msg(NULL, "SQL command failed\n");
	if (res)
		err = PQresultErrorMessage(res);
	else
		err = PQerrorMessage(conn);
	write_msg(NULL, "Error message from server: %s", err);
	write_msg(NULL, "The command was: %s\n", query);
	exit_nicely();
}
<|MERGE_RESOLUTION|>--- conflicted
+++ resolved
@@ -4454,16 +4454,10 @@
 			tblinfo[i].owning_tab = atooid(PQgetvalue(res, i, i_owning_tab));
 			tblinfo[i].owning_col = atoi(PQgetvalue(res, i, i_owning_col));
 		}
-<<<<<<< HEAD
-		tblinfo[i].reltablespace = strdup(PQgetvalue(res, i, i_reltablespace));
-		tblinfo[i].reloptions = strdup(PQgetvalue(res, i, i_reloptions));
-		tblinfo[i].toast_reloptions = strdup(PQgetvalue(res, i, i_toastreloptions));
-		tblinfo[i].relpages = atoi(PQgetvalue(res, i, i_relpages));
-=======
 		tblinfo[i].reltablespace = pg_strdup(PQgetvalue(res, i, i_reltablespace));
 		tblinfo[i].reloptions = pg_strdup(PQgetvalue(res, i, i_reloptions));
 		tblinfo[i].toast_reloptions = pg_strdup(PQgetvalue(res, i, i_toastreloptions));
->>>>>>> 0f443351
+		tblinfo[i].relpages = atoi(PQgetvalue(res, i, i_relpages));
 
 		/* other fields were zeroed above */
 
