/*-------------------------------------------------------------------------
 *
 * pg_dump.c
 *	  pg_dump is a utility for dumping out a postgres database
 *	  into a script file.
 *
 * Portions Copyright (c) 1996-2012, PostgreSQL Global Development Group
 * Portions Copyright (c) 1994, Regents of the University of California
 *
 *	pg_dump will read the system catalogs in a database and dump out a
 *	script that reproduces the schema in terms of SQL that is understood
 *	by PostgreSQL
 *
 *	Note that pg_dump runs in a transaction-snapshot mode transaction,
 *	so it sees a consistent snapshot of the database including system
 *	catalogs. However, it relies in part on various specialized backend
 *	functions like pg_get_indexdef(), and those things tend to run on
 *	SnapshotNow time, ie they look at the currently committed state.  So
 *	it is possible to get 'cache lookup failed' error if someone
 *	performs DDL changes while a dump is happening. The window for this
 *	sort of thing is from the acquisition of the transaction snapshot to
 *	getSchemaData() (when pg_dump acquires AccessShareLock on every
 *	table it intends to dump). It isn't very large, but it can happen.
 *
 *	http://archives.postgresql.org/pgsql-bugs/2010-02/msg00187.php
 *
 * IDENTIFICATION
 *	  src/bin/pg_dump/pg_dump.c
 *
 *-------------------------------------------------------------------------
 */

#include "postgres_fe.h"

#include <unistd.h>
#include <ctype.h>
#ifdef ENABLE_NLS
#include <locale.h>
#endif
#ifdef HAVE_TERMIOS_H
#include <termios.h>
#endif

#include "getopt_long.h"

#include "access/attnum.h"
#include "access/sysattr.h"
#include "access/transam.h"
#include "catalog/pg_cast.h"
#include "catalog/pg_class.h"
#include "catalog/pg_default_acl.h"
#include "catalog/pg_largeobject.h"
#include "catalog/pg_largeobject_metadata.h"
#include "catalog/pg_proc.h"
#include "catalog/pg_trigger.h"
#include "catalog/pg_type.h"
#include "libpq/libpq-fs.h"

#include "pg_backup_archiver.h"
#include "pg_backup_db.h"
#include "dumpmem.h"
#include "dumputils.h"

extern char *optarg;
extern int	optind,
			opterr;


typedef struct
{
	const char *descr;			/* comment for an object */
	Oid			classoid;		/* object class (catalog OID) */
	Oid			objoid;			/* object OID */
	int			objsubid;		/* subobject (table column #) */
} CommentItem;

typedef struct
{
	const char *provider;		/* label provider of this security label */
	const char *label;			/* security label for an object */
	Oid			classoid;		/* object class (catalog OID) */
	Oid			objoid;			/* object OID */
	int			objsubid;		/* subobject (table column #) */
} SecLabelItem;

/* global decls */
bool		g_verbose;			/* User wants verbose narration of our
								 * activities. */

/* various user-settable parameters */
bool		schemaOnly;
bool		dataOnly;
int         dumpSections; /* bitmask of chosen sections */
bool		aclsSkip;
const char *lockWaitTimeout;

/* subquery used to convert user ID (eg, datdba) to user name */
static const char *username_subquery;

/* obsolete as of 7.3: */
static Oid	g_last_builtin_oid; /* value of the last builtin oid */

/*
 * Object inclusion/exclusion lists
 *
 * The string lists record the patterns given by command-line switches,
 * which we then convert to lists of OIDs of matching objects.
 */
static SimpleStringList schema_include_patterns = {NULL, NULL};
static SimpleOidList schema_include_oids = {NULL, NULL};
static SimpleStringList schema_exclude_patterns = {NULL, NULL};
static SimpleOidList schema_exclude_oids = {NULL, NULL};

static SimpleStringList table_include_patterns = {NULL, NULL};
static SimpleOidList table_include_oids = {NULL, NULL};
static SimpleStringList table_exclude_patterns = {NULL, NULL};
static SimpleOidList table_exclude_oids = {NULL, NULL};
static SimpleStringList tabledata_exclude_patterns = {NULL, NULL};
static SimpleOidList tabledata_exclude_oids = {NULL, NULL};

/* default, if no "inclusion" switches appear, is to dump everything */
static bool include_everything = true;

char		g_opaque_type[10];	/* name for the opaque type */

/* placeholders for the delimiters for comments */
char		g_comment_start[10];
char		g_comment_end[10];

static const CatalogId nilCatalogId = {0, 0};

/* these are to avoid passing around info for findNamespace() */
static NamespaceInfo *g_namespaces;
static int	g_numNamespaces;

/* flags for various command-line long options */
static int	binary_upgrade = 0;
static int	disable_dollar_quoting = 0;
static int	dump_inserts = 0;
static int	column_inserts = 0;
static int	no_security_labels = 0;
static int  no_synchronized_snapshots = 0;
static int	no_unlogged_table_data = 0;
static int	serializable_deferrable = 0;


static void help(const char *progname);
static void pgdump_cleanup_at_exit(int code, void *arg);
static void setup_connection(Archive *AH, const char *dumpencoding,
				 char *use_role);
static ArchiveFormat parseArchiveFormat(const char *format, ArchiveMode *mode);
static void expand_schema_name_patterns(Archive *fout,
							SimpleStringList *patterns,
							SimpleOidList *oids);
static void expand_table_name_patterns(Archive *fout,
						   SimpleStringList *patterns,
						   SimpleOidList *oids);
static NamespaceInfo *findNamespace(Archive *fout, Oid nsoid, Oid objoid);
static void dumpTableData(Archive *fout, TableDataInfo *tdinfo);
static void guessConstraintInheritance(TableInfo *tblinfo, int numTables);
static void dumpComment(Archive *fout, const char *target,
			const char *namespace, const char *owner,
			CatalogId catalogId, int subid, DumpId dumpId);
static int findComments(Archive *fout, Oid classoid, Oid objoid,
			 CommentItem **items);
static int	collectComments(Archive *fout, CommentItem **items);
static void dumpSecLabel(Archive *fout, const char *target,
			 const char *namespace, const char *owner,
			 CatalogId catalogId, int subid, DumpId dumpId);
static int findSecLabels(Archive *fout, Oid classoid, Oid objoid,
			  SecLabelItem **items);
static int	collectSecLabels(Archive *fout, SecLabelItem **items);
static void dumpDumpableObject(Archive *fout, DumpableObject *dobj);
static void dumpNamespace(Archive *fout, NamespaceInfo *nspinfo);
static void dumpExtension(Archive *fout, ExtensionInfo *extinfo);
static void dumpType(Archive *fout, TypeInfo *tyinfo);
static void dumpBaseType(Archive *fout, TypeInfo *tyinfo);
static void dumpEnumType(Archive *fout, TypeInfo *tyinfo);
static void dumpRangeType(Archive *fout, TypeInfo *tyinfo);
static void dumpDomain(Archive *fout, TypeInfo *tyinfo);
static void dumpCompositeType(Archive *fout, TypeInfo *tyinfo);
static void dumpCompositeTypeColComments(Archive *fout, TypeInfo *tyinfo);
static void dumpShellType(Archive *fout, ShellTypeInfo *stinfo);
static void dumpProcLang(Archive *fout, ProcLangInfo *plang);
static void dumpFunc(Archive *fout, FuncInfo *finfo);
static void dumpCast(Archive *fout, CastInfo *cast);
static void dumpOpr(Archive *fout, OprInfo *oprinfo);
static void dumpOpclass(Archive *fout, OpclassInfo *opcinfo);
static void dumpOpfamily(Archive *fout, OpfamilyInfo *opfinfo);
static void dumpCollation(Archive *fout, CollInfo *convinfo);
static void dumpConversion(Archive *fout, ConvInfo *convinfo);
static void dumpRule(Archive *fout, RuleInfo *rinfo);
static void dumpAgg(Archive *fout, AggInfo *agginfo);
static void dumpTrigger(Archive *fout, TriggerInfo *tginfo);
static void dumpTable(Archive *fout, TableInfo *tbinfo);
static void dumpTableSchema(Archive *fout, TableInfo *tbinfo);
static void dumpAttrDef(Archive *fout, AttrDefInfo *adinfo);
static void dumpSequence(Archive *fout, TableInfo *tbinfo);
static void dumpIndex(Archive *fout, IndxInfo *indxinfo);
static void dumpConstraint(Archive *fout, ConstraintInfo *coninfo);
static void dumpTableConstraintComment(Archive *fout, ConstraintInfo *coninfo);
static void dumpTSParser(Archive *fout, TSParserInfo *prsinfo);
static void dumpTSDictionary(Archive *fout, TSDictInfo *dictinfo);
static void dumpTSTemplate(Archive *fout, TSTemplateInfo *tmplinfo);
static void dumpTSConfig(Archive *fout, TSConfigInfo *cfginfo);
static void dumpForeignDataWrapper(Archive *fout, FdwInfo *fdwinfo);
static void dumpForeignServer(Archive *fout, ForeignServerInfo *srvinfo);
static void dumpUserMappings(Archive *fout,
				 const char *servername, const char *namespace,
				 const char *owner, CatalogId catalogId, DumpId dumpId);
static void dumpDefaultACL(Archive *fout, DefaultACLInfo *daclinfo);

static void dumpACL(Archive *fout, CatalogId objCatId, DumpId objDumpId,
		const char *type, const char *name, const char *subname,
		const char *tag, const char *nspname, const char *owner,
		const char *acls);

static void getDependencies(Archive *fout);
static void getDomainConstraints(Archive *fout, TypeInfo *tyinfo);
static void getTableData(TableInfo *tblinfo, int numTables, bool oids);
static void makeTableDataInfo(TableInfo *tbinfo, bool oids);
static void getTableDataFKConstraints(void);
static char *format_function_arguments(FuncInfo *finfo, char *funcargs);
static char *format_function_arguments_old(Archive *fout,
							  FuncInfo *finfo, int nallargs,
							  char **allargtypes,
							  char **argmodes,
							  char **argnames);
<<<<<<< HEAD
static char *format_function_signature(FuncInfo *finfo, bool honor_quotes);
static const char *convertRegProcReference(const char *proc);
static const char *convertOperatorReference(const char *opr);
static const char *convertTSFunction(Oid funcOid);
static Oid	findLastBuiltinOid_V71(const char *);
static Oid	findLastBuiltinOid_V70(void);
static void selectSourceSchema(const char *schemaName);
static void selectSourceSchemaOnAH(ArchiveHandle *AH, const char *schemaName);
static void selectSourceSchemaOnConnection(PGconn *conn, const char *schemaName);
static char *getFormattedTypeName(Oid oid, OidOptions opts);
static char *myFormatType(const char *typname, int32 typmod);
static void getBlobs(Archive *AH);
static void dumpBlob(Archive *AH, BlobInfo *binfo);
static int	dumpBlobs(Archive *AH, void *arg);
=======
static char *format_function_signature(Archive *fout,
									   FuncInfo *finfo, bool honor_quotes);
static const char *convertRegProcReference(Archive *fout,
										   const char *proc);
static const char *convertOperatorReference(Archive *fout, const char *opr);
static const char *convertTSFunction(Archive *fout, Oid funcOid);
static Oid	findLastBuiltinOid_V71(Archive *fout, const char *);
static Oid	findLastBuiltinOid_V70(Archive *fout);
static void selectSourceSchema(Archive *fout, const char *schemaName);
static char *getFormattedTypeName(Archive *fout, Oid oid, OidOptions opts);
static char *myFormatType(const char *typname, int32 typmod);
static const char *fmtQualifiedId(Archive *fout,
								  const char *schema, const char *id);
static void getBlobs(Archive *fout);
static void dumpBlob(Archive *fout, BlobInfo *binfo);
static int	dumpBlobs(Archive *fout, void *arg);
>>>>>>> 759c95c4
static void dumpDatabase(Archive *AH);
static void dumpEncoding(Archive *AH);
static void dumpStdStrings(Archive *AH);
static void binary_upgrade_set_type_oids_by_type_oid(Archive *fout,
								PQExpBuffer upgrade_buffer, Oid pg_type_oid);
static bool binary_upgrade_set_type_oids_by_rel_oid(Archive *fout,
								 PQExpBuffer upgrade_buffer, Oid pg_rel_oid);
static void binary_upgrade_set_pg_class_oids(Archive *fout,
								 PQExpBuffer upgrade_buffer,
								 Oid pg_class_oid, bool is_index);
static void binary_upgrade_extension_member(PQExpBuffer upgrade_buffer,
								DumpableObject *dobj,
								const char *objlabel);
static const char *getAttrName(int attrnum, TableInfo *tblInfo);
<<<<<<< HEAD
static const char *fmtCopyColumnList(const TableInfo *ti, PQExpBuffer buffer);
static void do_sql_command(PGconn *conn, const char *query);
static void check_sql_result(PGresult *res, PGconn *conn, const char *query,
				 ExecStatusType expected);
static void SetupConnection(Archive *AHX, const char *dumpencoding,
							const char *use_role);
static char *get_synchronized_snapshot(ArchiveHandle *AH);
=======
static const char *fmtCopyColumnList(const TableInfo *ti);
static PGresult *ExecuteSqlQueryForSingleRow(Archive *fout, char *query);
>>>>>>> 759c95c4

int
main(int argc, char **argv)
{
	int			c;
	const char *filename = NULL;
	const char *format = "p";
	const char *dbname = NULL;
	const char *pghost = NULL;
	const char *pgport = NULL;
	const char *username = NULL;
	const char *dumpencoding = NULL;
	bool		oids = false;
	TableInfo  *tblinfo;
	int			numTables;
	DumpableObject **dobjs;
	int			numObjs;
	int			i;
	int			numWorkers = 1;
	enum trivalue prompt_password = TRI_DEFAULT;
	int			compressLevel = -1;
	int			plainText = 0;
	int			outputClean = 0;
	int			outputCreateDB = 0;
	bool		outputBlobs = false;
	int			outputNoOwner = 0;
	char	   *outputSuperuser = NULL;
	char	   *use_role = NULL;
	int			my_version;
	int			optindex;
	RestoreOptions *ropt;
	ArchiveFormat archiveFormat = archUnknown;
	ArchiveMode archiveMode;
	Archive    *fout;				/* the script file */

	static int	disable_triggers = 0;
	static int	outputNoTablespaces = 0;
	static int	use_setsessauth = 0;

	static struct option long_options[] = {
		{"data-only", no_argument, NULL, 'a'},
		{"blobs", no_argument, NULL, 'b'},
		{"clean", no_argument, NULL, 'c'},
		{"create", no_argument, NULL, 'C'},
		{"file", required_argument, NULL, 'f'},
		{"format", required_argument, NULL, 'F'},
		{"host", required_argument, NULL, 'h'},
		{"ignore-version", no_argument, NULL, 'i'},
		{"jobs", 1, NULL, 'j'},
		{"no-reconnect", no_argument, NULL, 'R'},
		{"oids", no_argument, NULL, 'o'},
		{"no-owner", no_argument, NULL, 'O'},
		{"port", required_argument, NULL, 'p'},
		{"schema", required_argument, NULL, 'n'},
		{"exclude-schema", required_argument, NULL, 'N'},
		{"schema-only", no_argument, NULL, 's'},
		{"superuser", required_argument, NULL, 'S'},
		{"table", required_argument, NULL, 't'},
		{"exclude-table", required_argument, NULL, 'T'},
		{"no-password", no_argument, NULL, 'w'},
		{"password", no_argument, NULL, 'W'},
		{"username", required_argument, NULL, 'U'},
		{"verbose", no_argument, NULL, 'v'},
		{"no-privileges", no_argument, NULL, 'x'},
		{"no-acl", no_argument, NULL, 'x'},
		{"compress", required_argument, NULL, 'Z'},
		{"encoding", required_argument, NULL, 'E'},
		{"help", no_argument, NULL, '?'},
		{"version", no_argument, NULL, 'V'},

		/*
		 * the following options don't have an equivalent short option letter
		 */
		{"attribute-inserts", no_argument, &column_inserts, 1},
		{"binary-upgrade", no_argument, &binary_upgrade, 1},
		{"column-inserts", no_argument, &column_inserts, 1},
		{"disable-dollar-quoting", no_argument, &disable_dollar_quoting, 1},
		{"disable-triggers", no_argument, &disable_triggers, 1},
		{"exclude-table-data", required_argument, NULL, 4},
		{"inserts", no_argument, &dump_inserts, 1},
		{"lock-wait-timeout", required_argument, NULL, 2},
		{"no-tablespaces", no_argument, &outputNoTablespaces, 1},
		{"quote-all-identifiers", no_argument, &quote_all_identifiers, 1},
		{"role", required_argument, NULL, 3},
		{"section", required_argument, NULL, 5},
		{"serializable-deferrable", no_argument, &serializable_deferrable, 1},
		{"use-set-session-authorization", no_argument, &use_setsessauth, 1},
		{"no-security-labels", no_argument, &no_security_labels, 1},
		{"no-synchronized-snapshots", no_argument, &no_synchronized_snapshots, 1},
		{"no-unlogged-table-data", no_argument, &no_unlogged_table_data, 1},

		{NULL, 0, NULL, 0}
	};

	set_pglocale_pgservice(argv[0], PG_TEXTDOMAIN("pg_dump"));

	g_verbose = false;

	strcpy(g_comment_start, "-- ");
	g_comment_end[0] = '\0';
	strcpy(g_opaque_type, "opaque");

	dataOnly = schemaOnly = false;
	dumpSections = DUMP_UNSECTIONED;
	lockWaitTimeout = NULL;

	progname = get_progname(argv[0]);

	/* Set default options based on progname */
	if (strcmp(progname, "pg_backup") == 0)
		format = "c";

	if (argc > 1)
	{
		if (strcmp(argv[1], "--help") == 0 || strcmp(argv[1], "-?") == 0)
		{
			help(progname);
			exit_nicely(0);
		}
		if (strcmp(argv[1], "--version") == 0 || strcmp(argv[1], "-V") == 0)
		{
			puts("pg_dump (PostgreSQL) " PG_VERSION);
			exit_nicely(0);
		}
	}

	while ((c = getopt_long(argc, argv, "abcCE:f:F:h:ij:n:N:oOp:RsS:t:T:U:vwWxZ:",
							long_options, &optindex)) != -1)
	{
		switch (c)
		{
			case 'a':			/* Dump data only */
				dataOnly = true;
				break;

			case 'b':			/* Dump blobs */
				outputBlobs = true;
				break;

			case 'c':			/* clean (i.e., drop) schema prior to create */
				outputClean = 1;
				break;

			case 'C':			/* Create DB */
				outputCreateDB = 1;
				break;

			case 'E':			/* Dump encoding */
				dumpencoding = optarg;
				break;

			case 'f':
				filename = optarg;
				break;

			case 'F':
				format = optarg;
				break;

			case 'h':			/* server host */
				pghost = optarg;
				break;

			case 'i':
				/* ignored, deprecated option */
				break;

			case 'j':			/* number of dump jobs */
				numWorkers = atoi(optarg);
				break;

			case 'n':			/* include schema(s) */
				simple_string_list_append(&schema_include_patterns, optarg);
				include_everything = false;
				break;

			case 'N':			/* exclude schema(s) */
				simple_string_list_append(&schema_exclude_patterns, optarg);
				break;

			case 'o':			/* Dump oids */
				oids = true;
				break;

			case 'O':			/* Don't reconnect to match owner */
				outputNoOwner = 1;
				break;

			case 'p':			/* server port */
				pgport = optarg;
				break;

			case 'R':
				/* no-op, still accepted for backwards compatibility */
				break;

			case 's':			/* dump schema only */
				schemaOnly = true;
				break;

			case 'S':			/* Username for superuser in plain text output */
				outputSuperuser = pg_strdup(optarg);
				break;

			case 't':			/* include table(s) */
				simple_string_list_append(&table_include_patterns, optarg);
				include_everything = false;
				break;

			case 'T':			/* exclude table(s) */
				simple_string_list_append(&table_exclude_patterns, optarg);
				break;

			case 'U':
				username = optarg;
				break;

			case 'v':			/* verbose */
				g_verbose = true;
				break;

			case 'w':
				prompt_password = TRI_NO;
				break;

			case 'W':
				prompt_password = TRI_YES;
				break;

			case 'x':			/* skip ACL dump */
				aclsSkip = true;
				break;

			case 'Z':			/* Compression Level */
				compressLevel = atoi(optarg);
				break;

			case 0:
				/* This covers the long options. */
				break;

			case 2:				/* lock-wait-timeout */
				lockWaitTimeout = optarg;
				break;

			case 3:				/* SET ROLE */
				use_role = optarg;
				break;

			case 4:			/* exclude table(s) data */
				simple_string_list_append(&tabledata_exclude_patterns, optarg);
				break;

			case 5:				/* section */
				set_section(optarg, &dumpSections);
				break;

			default:
				fprintf(stderr, _("Try \"%s --help\" for more information.\n"), progname);
				exit_nicely(1);
		}
	}

	/* Get database name from command line */
	if (optind < argc)
		dbname = argv[optind++];

	/* Complain if any arguments remain */
	if (optind < argc)
	{
		fprintf(stderr, _("%s: too many command-line arguments (first is \"%s\")\n"),
				progname, argv[optind]);
		fprintf(stderr, _("Try \"%s --help\" for more information.\n"),
				progname);
		exit_nicely(1);
	}

	/* --column-inserts implies --inserts */
	if (column_inserts)
		dump_inserts = 1;

	if (dataOnly && schemaOnly)
		exit_horribly(NULL, "options -s/--schema-only and -a/--data-only cannot be used together\n");

	if ((dataOnly || schemaOnly) && dumpSections != DUMP_UNSECTIONED)
		exit_horribly(NULL, "options -s/--schema-only and -a/--data-only cannot be used with --section\n");

	if (dataOnly)
		dumpSections = DUMP_DATA;
	else if (schemaOnly)
		dumpSections = DUMP_PRE_DATA | DUMP_POST_DATA;
	else if ( dumpSections != DUMP_UNSECTIONED)
	{
		dataOnly = dumpSections == DUMP_DATA;
		schemaOnly = !(dumpSections & DUMP_DATA);
	}

	if (dataOnly && outputClean)
		exit_horribly(NULL, "options -c/--clean and -a/--data-only cannot be used together\n");

	if (dump_inserts && oids)
	{
		write_msg(NULL, "options --inserts/--column-inserts and -o/--oids cannot be used together\n");
		write_msg(NULL, "(The INSERT command cannot set OIDs.)\n");
		exit_nicely(1);
	}

	/* Identify archive format to emit */
	archiveFormat = parseArchiveFormat(format, &archiveMode);

	/* archiveFormat specific setup */
	if (archiveFormat == archNull)
		plainText = 1;

	/* Custom and directory formats are compressed by default, others not */
	if (compressLevel == -1)
	{
		if (archiveFormat == archCustom || archiveFormat == archDirectory)
			compressLevel = Z_DEFAULT_COMPRESSION;
		else
			compressLevel = 0;
	}

	/*
	 * On Windows we can only have at most MAXIMUM_WAIT_OBJECTS (= 64 usually)
	 * parallel jobs because that's the maximum limit for the
	 * WaitForMultipleObjects() call.
	 */
	if (numWorkers <= 0
#ifdef WIN32
			|| numWorkers > MAXIMUM_WAIT_OBJECTS
#endif
		)
	{
		write_msg(NULL, _("%s: invalid number of parallel jobs\n"), progname);
		exit(1);
	}

	/* Parallel backup only in the directory archive format so far */
	if (archiveFormat != archDirectory && numWorkers > 1) {
		write_msg(NULL, "parallel backup only supported by the directory format\n");
		exit(1);
	}

	/* Open the output file */
	fout = CreateArchive(filename, archiveFormat, compressLevel, archiveMode);
	on_exit_nicely(pgdump_cleanup_at_exit, fout);

	if (fout == NULL)
		exit_horribly(NULL, "could not open output file \"%s\" for writing\n", filename);

	/* Let the archiver know how noisy to be */
	fout->verbose = g_verbose;

	my_version = parse_version(PG_VERSION);
	if (my_version < 0)
		exit_horribly(NULL, "could not parse version string \"%s\"\n", PG_VERSION);

	/*
	 * We allow the server to be back to 7.0, and up to any minor release of
	 * our own major version.  (See also version check in pg_dumpall.c.)
	 */
	fout->minRemoteVersion = 70000;
	fout->maxRemoteVersion = (my_version / 100) * 100 + 99;

	g_fout->numWorkers = numWorkers;

	/*
	 * Open the database using the Archiver, so it knows about it. Errors mean
	 * death.
	 */
<<<<<<< HEAD
	g_conn = ConnectDatabase(g_fout, dbname, pghost, pgport,
							 username, prompt_password);

	/* Find the last built-in OID, if needed */
	if (g_fout->remoteVersion < 70300)
	{
		if (g_fout->remoteVersion >= 70100)
			g_last_builtin_oid = findLastBuiltinOid_V71(PQdb(g_conn));
		else
			g_last_builtin_oid = findLastBuiltinOid_V70();
		if (g_verbose)
			write_msg(NULL, "last built-in OID is %u\n", g_last_builtin_oid);
	}
=======
	ConnectDatabase(fout, dbname, pghost, pgport, username, prompt_password);
	setup_connection(fout, dumpencoding, use_role);
>>>>>>> 759c95c4

	/*
	 * Disable security label support if server version < v9.1.x (prevents
	 * access to nonexistent pg_seclabel catalog)
	 */
	if (fout->remoteVersion < 90100)
		no_security_labels = 1;

<<<<<<< HEAD
=======
	/*
	 * Start transaction-snapshot mode transaction to dump consistent data.
	 */
	ExecuteSqlStatement(fout, "BEGIN");
	if (fout->remoteVersion >= 90100)
	{
		if (serializable_deferrable)
			ExecuteSqlStatement(fout,
								"SET TRANSACTION ISOLATION LEVEL "
								"SERIALIZABLE, READ ONLY, DEFERRABLE");
		else
			ExecuteSqlStatement(fout,
						   		"SET TRANSACTION ISOLATION LEVEL "
								"REPEATABLE READ");
	}
	else
		ExecuteSqlStatement(fout,
							"SET TRANSACTION ISOLATION LEVEL SERIALIZABLE");

>>>>>>> 759c95c4
	/* Select the appropriate subquery to convert user IDs to names */
	if (fout->remoteVersion >= 80100)
		username_subquery = "SELECT rolname FROM pg_catalog.pg_roles WHERE oid =";
	else if (fout->remoteVersion >= 70300)
		username_subquery = "SELECT usename FROM pg_catalog.pg_user WHERE usesysid =";
	else
		username_subquery = "SELECT usename FROM pg_user WHERE usesysid =";

<<<<<<< HEAD
	if (numWorkers > 1)
	{
		/* check the version for the synchronized snapshots feature */
		if (g_fout->remoteVersion < 90200 && !no_synchronized_snapshots)
		{
			write_msg(NULL, "No synchronized snapshots available in this version\n"
						 "You might have to run with --no-synchronized-snapshots\n");
			exit(1);
		} else if (g_fout->remoteVersion >= 90200 && no_synchronized_snapshots)
			write_msg(NULL, "Ignoring --no-synchronized-snapshots\n");
=======
	/* Find the last built-in OID, if needed */
	if (fout->remoteVersion < 70300)
	{
		if (fout->remoteVersion >= 70100)
			g_last_builtin_oid = findLastBuiltinOid_V71(fout,
				PQdb(GetConnection(fout)));
		else
			g_last_builtin_oid = findLastBuiltinOid_V70(fout);
		if (g_verbose)
			write_msg(NULL, "last built-in OID is %u\n", g_last_builtin_oid);
>>>>>>> 759c95c4
	}

	SetupConnection(g_fout, dumpencoding, use_role);

	/* Expand schema selection patterns into OID lists */
	if (schema_include_patterns.head != NULL)
	{
		expand_schema_name_patterns(fout, &schema_include_patterns,
									&schema_include_oids);
		if (schema_include_oids.head == NULL)
			exit_horribly(NULL, "No matching schemas were found\n");
	}
	expand_schema_name_patterns(fout, &schema_exclude_patterns,
								&schema_exclude_oids);
	/* non-matching exclusion patterns aren't an error */

	/* Expand table selection patterns into OID lists */
	if (table_include_patterns.head != NULL)
	{
		expand_table_name_patterns(fout, &table_include_patterns,
								   &table_include_oids);
		if (table_include_oids.head == NULL)
			exit_horribly(NULL, "No matching tables were found\n");
	}
	expand_table_name_patterns(fout, &table_exclude_patterns,
							   &table_exclude_oids);

	expand_table_name_patterns(fout, &tabledata_exclude_patterns,
							   &tabledata_exclude_oids);

	/* non-matching exclusion patterns aren't an error */

	/*
	 * Dumping blobs is now default unless we saw an inclusion switch or -s
	 * ... but even if we did see one of these, -b turns it back on.
	 */
	if (include_everything && !schemaOnly)
		outputBlobs = true;

	/*
	 * Now scan the database and create DumpableObject structs for all the
	 * objects we intend to dump.
	 */
	tblinfo = getSchemaData(fout, &numTables);

	if (fout->remoteVersion < 80400)
		guessConstraintInheritance(tblinfo, numTables);

	if (!schemaOnly)
	{
		getTableData(tblinfo, numTables, oids);
		if (dataOnly)
			getTableDataFKConstraints();
	}

	if (outputBlobs)
		getBlobs(fout);

	/*
	 * Collect dependency data to assist in ordering the objects.
	 */
	getDependencies(fout);

	/*
	 * Sort the objects into a safe dump order (no forward references).
	 *
	 * In 7.3 or later, we can rely on dependency information to help us
	 * determine a safe order, so the initial sort is mostly for cosmetic
	 * purposes: we sort by name to ensure that logically identical schemas
	 * will dump identically.  Before 7.3 we don't have dependencies and we
	 * use OID ordering as an (unreliable) guide to creation order.
	 */
	getDumpableObjects(&dobjs, &numObjs);

	if (fout->remoteVersion >= 70300)
		sortDumpableObjectsByTypeName(dobjs, numObjs);
	else
		sortDumpableObjectsByTypeOid(dobjs, numObjs);

	/* If we do a parallel dump, we want the largest tables to go first */
	if (archiveFormat == archDirectory && numWorkers > 1)
		sortDataAndIndexObjectsBySize(dobjs, numObjs);

	sortDumpableObjects(dobjs, numObjs);

	/*
	 * Create archive TOC entries for all the objects to be dumped, in a safe
	 * order.
	 */

	/* First the special ENCODING and STDSTRINGS entries. */
	dumpEncoding(fout);
	dumpStdStrings(fout);

	/* The database item is always next, unless we don't want it at all */
	if (include_everything && !dataOnly)
		dumpDatabase(fout);

	/* Now the rearrangeable objects. */
	for (i = 0; i < numObjs; i++)
		dumpDumpableObject(fout, dobjs[i]);

	/*
	 * And finally we can do the actual output.
	 */
	if (plainText)
	{
		ropt = NewRestoreOptions();
		ropt->filename = filename;
		ropt->dropSchema = outputClean;
		ropt->aclsSkip = aclsSkip;
		ropt->superuser = outputSuperuser;
		ropt->createDB = outputCreateDB;
		ropt->noOwner = outputNoOwner;
		ropt->noTablespace = outputNoTablespaces;
		ropt->disable_triggers = disable_triggers;
		ropt->use_setsessauth = use_setsessauth;
		ropt->dataOnly = dataOnly;

		if (compressLevel == -1)
			ropt->compression = 0;
		else
			ropt->compression = compressLevel;

		ropt->suppressDumpWarnings = true;		/* We've already shown them */

		RestoreArchive(fout, ropt);
	}

	CloseArchive(fout);

	exit_nicely(0);
}


static void
help(const char *progname)
{
	printf(_("%s dumps a database as a text file or to other formats.\n\n"), progname);
	printf(_("Usage:\n"));
	printf(_("  %s [OPTION]... [DBNAME]\n"), progname);

	printf(_("\nGeneral options:\n"));
	printf(_("  -f, --file=FILENAME         output file or directory name\n"));
	printf(_("  -F, --format=c|d|t|p        output file format (custom, directory, tar,\n"
			 "                              plain text (default))\n"));
	printf(_("  -j, --jobs=NUM              use this many parallel jobs to dump\n"));
	printf(_("  -v, --verbose               verbose mode\n"));
	printf(_("  -Z, --compress=0-9          compression level for compressed formats\n"));
	printf(_("  --lock-wait-timeout=TIMEOUT fail after waiting TIMEOUT for a table lock\n"));
	printf(_("  --help                      show this help, then exit\n"));
	printf(_("  --version                   output version information, then exit\n"));

	printf(_("\nOptions controlling the output content:\n"));
	printf(_("  -a, --data-only             dump only the data, not the schema\n"));
	printf(_("  -b, --blobs                 include large objects in dump\n"));
	printf(_("  -c, --clean                 clean (drop) database objects before recreating\n"));
	printf(_("  -C, --create                include commands to create database in dump\n"));
	printf(_("  -E, --encoding=ENCODING     dump the data in encoding ENCODING\n"));
	printf(_("  -n, --schema=SCHEMA         dump the named schema(s) only\n"));
	printf(_("  -N, --exclude-schema=SCHEMA do NOT dump the named schema(s)\n"));
	printf(_("  -o, --oids                  include OIDs in dump\n"));
	printf(_("  -O, --no-owner              skip restoration of object ownership in\n"
			 "                              plain-text format\n"));
	printf(_("  -s, --schema-only           dump only the schema, no data\n"));
	printf(_("  -S, --superuser=NAME        superuser user name to use in plain-text format\n"));
	printf(_("  -t, --table=TABLE           dump the named table(s) only\n"));
	printf(_("  -T, --exclude-table=TABLE   do NOT dump the named table(s)\n"));
	printf(_("  -x, --no-privileges         do not dump privileges (grant/revoke)\n"));
	printf(_("  --binary-upgrade            for use by upgrade utilities only\n"));
	printf(_("  --column-inserts            dump data as INSERT commands with column names\n"));
	printf(_("  --disable-dollar-quoting    disable dollar quoting, use SQL standard quoting\n"));
	printf(_("  --disable-triggers          disable triggers during data-only restore\n"));
	printf(_("  --exclude-table-data=TABLE  do NOT dump data for the named table(s)\n"));
	printf(_("  --inserts                   dump data as INSERT commands, rather than COPY\n"));
	printf(_("  --no-security-labels        do not dump security label assignments\n"));
	printf(_("  --no-synchronized-snapshots parallel processes should not use synchronized snapshots\n"));
	printf(_("  --no-tablespaces            do not dump tablespace assignments\n"));
	printf(_("  --no-unlogged-table-data    do not dump unlogged table data\n"));
	printf(_("  --quote-all-identifiers     quote all identifiers, even if not key words\n"));
	printf(_("  --section=SECTION           dump named section (pre-data, data or post-data)\n"));
	printf(_("  --serializable-deferrable   wait until the dump can run without anomalies\n"));
	printf(_("  --use-set-session-authorization\n"
			 "                              use SET SESSION AUTHORIZATION commands instead of\n"
	"                              ALTER OWNER commands to set ownership\n"));

	printf(_("\nConnection options:\n"));
	printf(_("  -h, --host=HOSTNAME      database server host or socket directory\n"));
	printf(_("  -p, --port=PORT          database server port number\n"));
	printf(_("  -U, --username=NAME      connect as specified database user\n"));
	printf(_("  -w, --no-password        never prompt for password\n"));
	printf(_("  -W, --password           force password prompt (should happen automatically)\n"));
	printf(_("  --role=ROLENAME          do SET ROLE before dump\n"));

	printf(_("\nIf no database name is supplied, then the PGDATABASE environment\n"
			 "variable value is used.\n\n"));
	printf(_("Report bugs to <pgsql-bugs@postgresql.org>.\n"));
}

static void
pgdump_cleanup_at_exit(int code, void *arg)
{
	Archive	   *AH = (Archive *) arg;

	DisconnectDatabase(AH);
}

static void
setup_connection(Archive *AH, const char *dumpencoding, char *use_role)
{
	PGconn	   *conn = GetConnection(AH);
	const char *std_strings;

	/* Set the client encoding if requested */
	if (dumpencoding)
	{
		if (PQsetClientEncoding(conn, dumpencoding) < 0)
			exit_horribly(NULL, "invalid client encoding \"%s\" specified\n",
						  dumpencoding);
	}

	/*
	 * Get the active encoding and the standard_conforming_strings setting, so
	 * we know how to escape strings.
	 */
	AH->encoding = PQclientEncoding(conn);

	std_strings = PQparameterStatus(conn, "standard_conforming_strings");
	AH->std_strings = (std_strings && strcmp(std_strings, "on") == 0);

	/* Set the role if requested */
	if (use_role && AH->remoteVersion >= 80100)
	{
		PQExpBuffer query = createPQExpBuffer();

		appendPQExpBuffer(query, "SET ROLE %s", fmtId(use_role));
		ExecuteSqlStatement(AH, query->data);
		destroyPQExpBuffer(query);
	}

	/* Set the datestyle to ISO to ensure the dump's portability */
	ExecuteSqlStatement(AH, "SET DATESTYLE = ISO");

	/* Likewise, avoid using sql_standard intervalstyle */
	if (AH->remoteVersion >= 80400)
		ExecuteSqlStatement(AH, "SET INTERVALSTYLE = POSTGRES");

	/*
	 * If supported, set extra_float_digits so that we can dump float data
	 * exactly (given correctly implemented float I/O code, anyway)
	 */
	if (AH->remoteVersion >= 90000)
		ExecuteSqlStatement(AH, "SET extra_float_digits TO 3");
	else if (AH->remoteVersion >= 70400)
		ExecuteSqlStatement(AH, "SET extra_float_digits TO 2");

	/*
	 * If synchronized scanning is supported, disable it, to prevent
	 * unpredictable changes in row ordering across a dump and reload.
	 */
	if (AH->remoteVersion >= 80300)
		ExecuteSqlStatement(AH, "SET synchronize_seqscans TO off");

	/*
	 * Disable timeouts if supported.
	 */
	if (AH->remoteVersion >= 70300)
		ExecuteSqlStatement(AH, "SET statement_timeout = 0");

	/*
	 * Quote all identifiers, if requested.
	 */
	if (quote_all_identifiers && AH->remoteVersion >= 90100)
		ExecuteSqlStatement(AH, "SET quote_all_identifiers = true");
}

/*
 * Initialize the connection for a new worker process.
 */
void
_SetupWorker(Archive *AHX, RestoreOptions *ropt)
{
	SetupConnection(AHX, NULL, NULL);
}

static void
SetupConnection(Archive *AHX, const char *dumpencoding, const char *use_role)
{
	ArchiveHandle *AH = (ArchiveHandle *) AHX;
	const char *std_strings;
	PGconn *conn = AH->connection;

	/*
	 * Set the client encoding if requested. If dumpencoding == NULL then
	 * either it hasn't been requested or we're a cloned connection and then this
	 * has already been set in CloneArchive according to the original
	 * connection encoding.
	 */
	if (dumpencoding)
	{
		if (PQsetClientEncoding(AH->connection, dumpencoding) < 0)
		{
			write_msg(NULL, "invalid client encoding \"%s\" specified\n",
					  dumpencoding);
			exit(1);
		}
	}

	/*
	 * Get the active encoding and the standard_conforming_strings setting, so
	 * we know how to escape strings.
	 */
	AHX->encoding = PQclientEncoding(conn);

	std_strings = PQparameterStatus(conn, "standard_conforming_strings");
	AHX->std_strings = (std_strings && strcmp(std_strings, "on") == 0);

	/* Set the role if requested */
	if (!use_role && AH->use_role)
		use_role = AH->use_role;

	if (use_role && AHX->remoteVersion >= 80100)
	{
		PQExpBuffer query = createPQExpBuffer();

		appendPQExpBuffer(query, "SET ROLE %s", fmtId(use_role));
		do_sql_command(conn, query->data);
		destroyPQExpBuffer(query);

		/* save this for later use on parallel connections */
		if (!AH->use_role)
			AH->use_role = strdup(use_role);
	}

	/* Set the datestyle to ISO to ensure the dump's portability */
	do_sql_command(conn, "SET DATESTYLE = ISO");

	/* Likewise, avoid using sql_standard intervalstyle */
	if (AHX->remoteVersion >= 80400)
		do_sql_command(conn, "SET INTERVALSTYLE = POSTGRES");

	/*
	 * If supported, set extra_float_digits so that we can dump float data
	 * exactly (given correctly implemented float I/O code, anyway)
	 */
	if (AHX->remoteVersion >= 80500)
		do_sql_command(conn, "SET extra_float_digits TO 3");
	else if (AHX->remoteVersion >= 70400)
		do_sql_command(conn, "SET extra_float_digits TO 2");

	/*
	 * If synchronized scanning is supported, disable it, to prevent
	 * unpredictable changes in row ordering across a dump and reload.
	 */
	if (AHX->remoteVersion >= 80300)
		do_sql_command(conn, "SET synchronize_seqscans TO off");

	/*
	 * Quote all identifiers, if requested.
	 */
	if (quote_all_identifiers && AHX->remoteVersion >= 90100)
		do_sql_command(conn, "SET quote_all_identifiers = true");

	/*
	 * Disable timeouts if supported.
	 */
	if (AHX->remoteVersion >= 70300)
		do_sql_command(conn, "SET statement_timeout = 0");

	/*
	 * Quote all identifiers, if requested.
	 */
	if (quote_all_identifiers && AHX->remoteVersion >= 90100)
		do_sql_command(conn, "SET quote_all_identifiers = true");

	/*
	 * Start transaction-snapshot mode transaction to dump consistent data.
	 */
	do_sql_command(conn, "BEGIN");
	if (AHX->remoteVersion >= 90100)
	{
		if (serializable_deferrable)
			do_sql_command(conn,
						   "SET TRANSACTION ISOLATION LEVEL SERIALIZABLE, "
						   "READ ONLY, DEFERRABLE");
		else
			do_sql_command(conn,
						   "SET TRANSACTION ISOLATION LEVEL REPEATABLE READ");
	}
	else
		do_sql_command(conn, "SET TRANSACTION ISOLATION LEVEL SERIALIZABLE");

	if (AHX->numWorkers > 1 && AHX->remoteVersion >= 90200)
	{
		if (AH->is_clone)
		{
			PQExpBuffer query = createPQExpBuffer();
			appendPQExpBuffer(query, "SET TRANSACTION SNAPSHOT ");
			appendStringLiteralConn(query, AH->sync_snapshot_id, conn);
			destroyPQExpBuffer(query);
		}
		else {
			/*
			 * If the version is lower and we don't have synchronized snapshots
			 * yet, we will error out earlier already. So either we have the
			 * feature or the user has given the explicit command not to use it.
			 * Note: If we have it, we always use it, you cannot switch it off
			 * then.
			 */
			if (AHX->remoteVersion >= 90200)
				AH->sync_snapshot_id = get_synchronized_snapshot(AH);
		}
	}
}

static char*
get_synchronized_snapshot(ArchiveHandle *AH)
{
	const char *query = "select pg_export_snapshot()";
	char	   *result;
	int			ntups;
	PGconn	   *conn = AH->connection;
	PGresult   *res = PQexec(conn, query);

	check_sql_result(res, conn, query, PGRES_TUPLES_OK);

	/* Expecting a single result only */
	ntups = PQntuples(res);
	if (ntups != 1)
	{
		write_msg(NULL, ngettext("query returned %d row instead of one: %s\n",
							   "query returned %d rows instead of one: %s\n",
								 ntups),
				  ntups, query);
		exit_nicely();
	}

	result = strdup(PQgetvalue(res, 0, 0));
	PQclear(res);

	return result;
}

static ArchiveFormat
parseArchiveFormat(const char *format, ArchiveMode *mode)
{
	ArchiveFormat archiveFormat;

	*mode = archModeWrite;

	if (pg_strcasecmp(format, "a") == 0 || pg_strcasecmp(format, "append") == 0)
	{
		/* This is used by pg_dumpall, and is not documented */
		archiveFormat = archNull;
		*mode = archModeAppend;
	}
	else if (pg_strcasecmp(format, "c") == 0)
		archiveFormat = archCustom;
	else if (pg_strcasecmp(format, "custom") == 0)
		archiveFormat = archCustom;
	else if (pg_strcasecmp(format, "d") == 0)
		archiveFormat = archDirectory;
	else if (pg_strcasecmp(format, "directory") == 0)
		archiveFormat = archDirectory;
	else if (pg_strcasecmp(format, "f") == 0 || pg_strcasecmp(format, "file") == 0)

		/*
		 * Dump files into the current directory; for demonstration only, not
		 * documented.
		 */
		archiveFormat = archFiles;
	else if (pg_strcasecmp(format, "p") == 0)
		archiveFormat = archNull;
	else if (pg_strcasecmp(format, "plain") == 0)
		archiveFormat = archNull;
	else if (pg_strcasecmp(format, "t") == 0)
		archiveFormat = archTar;
	else if (pg_strcasecmp(format, "tar") == 0)
		archiveFormat = archTar;
	else
		exit_horribly(NULL, "invalid output format \"%s\" specified\n", format);
	return archiveFormat;
}

/*
 * Find the OIDs of all schemas matching the given list of patterns,
 * and append them to the given OID list.
 */
static void
expand_schema_name_patterns(Archive *fout,
							SimpleStringList *patterns,
							SimpleOidList *oids)
{
	PQExpBuffer query;
	PGresult   *res;
	SimpleStringListCell *cell;
	int			i;

	if (patterns->head == NULL)
		return;					/* nothing to do */

	if (fout->remoteVersion < 70300)
		exit_horribly(NULL, "server version must be at least 7.3 to use schema selection switches\n");

	query = createPQExpBuffer();

	/*
	 * We use UNION ALL rather than UNION; this might sometimes result in
	 * duplicate entries in the OID list, but we don't care.
	 */

	for (cell = patterns->head; cell; cell = cell->next)
	{
		if (cell != patterns->head)
			appendPQExpBuffer(query, "UNION ALL\n");
		appendPQExpBuffer(query,
						  "SELECT oid FROM pg_catalog.pg_namespace n\n");
		processSQLNamePattern(GetConnection(fout), query, cell->val, false,
							  false, NULL, "n.nspname", NULL, NULL);
	}

	res = ExecuteSqlQuery(fout, query->data, PGRES_TUPLES_OK);

	for (i = 0; i < PQntuples(res); i++)
	{
		simple_oid_list_append(oids, atooid(PQgetvalue(res, i, 0)));
	}

	PQclear(res);
	destroyPQExpBuffer(query);
}

/*
 * Find the OIDs of all tables matching the given list of patterns,
 * and append them to the given OID list.
 */
static void
expand_table_name_patterns(Archive *fout,
						   SimpleStringList *patterns, SimpleOidList *oids)
{
	PQExpBuffer query;
	PGresult   *res;
	SimpleStringListCell *cell;
	int			i;

	if (patterns->head == NULL)
		return;					/* nothing to do */

	query = createPQExpBuffer();

	/*
	 * We use UNION ALL rather than UNION; this might sometimes result in
	 * duplicate entries in the OID list, but we don't care.
	 */

	for (cell = patterns->head; cell; cell = cell->next)
	{
		if (cell != patterns->head)
			appendPQExpBuffer(query, "UNION ALL\n");
		appendPQExpBuffer(query,
						  "SELECT c.oid"
						  "\nFROM pg_catalog.pg_class c"
		"\n     LEFT JOIN pg_catalog.pg_namespace n ON n.oid = c.relnamespace"
						  "\nWHERE c.relkind in ('%c', '%c', '%c', '%c')\n",
						  RELKIND_RELATION, RELKIND_SEQUENCE, RELKIND_VIEW,
						  RELKIND_FOREIGN_TABLE);
		processSQLNamePattern(GetConnection(fout), query, cell->val, true,
							  false, "n.nspname", "c.relname", NULL,
							  "pg_catalog.pg_table_is_visible(c.oid)");
	}

	res = ExecuteSqlQuery(fout, query->data, PGRES_TUPLES_OK);

	for (i = 0; i < PQntuples(res); i++)
	{
		simple_oid_list_append(oids, atooid(PQgetvalue(res, i, 0)));
	}

	PQclear(res);
	destroyPQExpBuffer(query);
}

/*
 * selectDumpableNamespace: policy-setting subroutine
 *		Mark a namespace as to be dumped or not
 */
static void
selectDumpableNamespace(NamespaceInfo *nsinfo)
{
	/*
	 * If specific tables are being dumped, do not dump any complete
	 * namespaces. If specific namespaces are being dumped, dump just those
	 * namespaces. Otherwise, dump all non-system namespaces.
	 */
	if (table_include_oids.head != NULL)
		nsinfo->dobj.dump = false;
	else if (schema_include_oids.head != NULL)
		nsinfo->dobj.dump = simple_oid_list_member(&schema_include_oids,
												   nsinfo->dobj.catId.oid);
	else if (strncmp(nsinfo->dobj.name, "pg_", 3) == 0 ||
			 strcmp(nsinfo->dobj.name, "information_schema") == 0)
		nsinfo->dobj.dump = false;
	else
		nsinfo->dobj.dump = true;

	/*
	 * In any case, a namespace can be excluded by an exclusion switch
	 */
	if (nsinfo->dobj.dump &&
		simple_oid_list_member(&schema_exclude_oids,
							   nsinfo->dobj.catId.oid))
		nsinfo->dobj.dump = false;
}

/*
 * selectDumpableTable: policy-setting subroutine
 *		Mark a table as to be dumped or not
 */
static void
selectDumpableTable(TableInfo *tbinfo)
{
	/*
	 * If specific tables are being dumped, dump just those tables; else, dump
	 * according to the parent namespace's dump flag.
	 */
	if (table_include_oids.head != NULL)
		tbinfo->dobj.dump = simple_oid_list_member(&table_include_oids,
												   tbinfo->dobj.catId.oid);
	else
		tbinfo->dobj.dump = tbinfo->dobj.namespace->dobj.dump;

	/*
	 * In any case, a table can be excluded by an exclusion switch
	 */
	if (tbinfo->dobj.dump &&
		simple_oid_list_member(&table_exclude_oids,
							   tbinfo->dobj.catId.oid))
		tbinfo->dobj.dump = false;
}

/*
 * selectDumpableType: policy-setting subroutine
 *		Mark a type as to be dumped or not
 *
 * If it's a table's rowtype or an autogenerated array type, we also apply a
 * special type code to facilitate sorting into the desired order.	(We don't
 * want to consider those to be ordinary types because that would bring tables
 * up into the datatype part of the dump order.)  We still set the object's
 * dump flag; that's not going to cause the dummy type to be dumped, but we
 * need it so that casts involving such types will be dumped correctly -- see
 * dumpCast.  This means the flag should be set the same as for the underlying
 * object (the table or base type).
 */
static void
selectDumpableType(TypeInfo *tyinfo)
{
	/* skip complex types, except for standalone composite types */
	if (OidIsValid(tyinfo->typrelid) &&
		tyinfo->typrelkind != RELKIND_COMPOSITE_TYPE)
	{
		TableInfo  *tytable = findTableByOid(tyinfo->typrelid);

		tyinfo->dobj.objType = DO_DUMMY_TYPE;
		if (tytable != NULL)
			tyinfo->dobj.dump = tytable->dobj.dump;
		else
			tyinfo->dobj.dump = false;
		return;
	}

	/* skip auto-generated array types */
	if (tyinfo->isArray)
	{
		tyinfo->dobj.objType = DO_DUMMY_TYPE;
		/*
		 * Fall through to set the dump flag; we assume that the subsequent
		 * rules will do the same thing as they would for the array's base
		 * type.  (We cannot reliably look up the base type here, since
		 * getTypes may not have processed it yet.)
		 */
	}

	/* dump only types in dumpable namespaces */
	if (!tyinfo->dobj.namespace->dobj.dump)
		tyinfo->dobj.dump = false;

	/* skip undefined placeholder types */
	else if (!tyinfo->isDefined)
		tyinfo->dobj.dump = false;

	else
		tyinfo->dobj.dump = true;
}

/*
 * selectDumpableDefaultACL: policy-setting subroutine
 *		Mark a default ACL as to be dumped or not
 *
 * For per-schema default ACLs, dump if the schema is to be dumped.
 * Otherwise dump if we are dumping "everything".  Note that dataOnly
 * and aclsSkip are checked separately.
 */
static void
selectDumpableDefaultACL(DefaultACLInfo *dinfo)
{
	if (dinfo->dobj.namespace)
		dinfo->dobj.dump = dinfo->dobj.namespace->dobj.dump;
	else
		dinfo->dobj.dump = include_everything;
}

/*
 * selectDumpableExtension: policy-setting subroutine
 *		Mark an extension as to be dumped or not
 *
 * Normally, we dump all extensions, or none of them if include_everything
 * is false (i.e., a --schema or --table switch was given).  However, in
 * binary-upgrade mode it's necessary to skip built-in extensions, since we
 * assume those will already be installed in the target database.  We identify
 * such extensions by their having OIDs in the range reserved for initdb.
 */
static void
selectDumpableExtension(ExtensionInfo *extinfo)
{
	if (binary_upgrade && extinfo->dobj.catId.oid < (Oid) FirstNormalObjectId)
		extinfo->dobj.dump = false;
	else
		extinfo->dobj.dump = include_everything;
}

/*
 * selectDumpableObject: policy-setting subroutine
 *		Mark a generic dumpable object as to be dumped or not
 *
 * Use this only for object types without a special-case routine above.
 */
static void
selectDumpableObject(DumpableObject *dobj)
{
	/*
	 * Default policy is to dump if parent namespace is dumpable, or always
	 * for non-namespace-associated items.
	 */
	if (dobj->namespace)
		dobj->dump = dobj->namespace->dobj.dump;
	else
		dobj->dump = true;
}

/*
 *	Dump a table's contents for loading using the COPY command
 *	- this routine is called by the Archiver when it wants the table
 *	  to be dumped.
 */

static int
dumpTableData_copy(Archive *fout, void *dcontext)
{
	/*
	 * This is a data dumper routine, executed in a child for parallel backup, so
	 * it must not access the global g_conn but AH->connection instead.
	 */
	ArchiveHandle *AH = (ArchiveHandle *) fout;
	TableDataInfo *tdinfo = (TableDataInfo *) dcontext;
	TableInfo  *tbinfo = tdinfo->tdtable;
	const char *classname = tbinfo->dobj.name;
	const bool	hasoids = tbinfo->hasoids;
	const bool	oids = tdinfo->oids;
	PQExpBuffer q = createPQExpBuffer();
<<<<<<< HEAD
	/*
	 * Note: can't use getThreadLocalPQExpBuffer() here, we're calling fmtId which
	 * uses it already.
	 */
	PQExpBuffer clistBuf = createPQExpBuffer();
=======
	PGconn	   *conn = GetConnection(fout);
>>>>>>> 759c95c4
	PGresult   *res;
	int			ret;
	char	   *copybuf;
	const char *column_list;

	if (g_verbose)
		write_msg(NULL, "dumping contents of table %s\n", classname);

	/*
	 * Make sure we are in proper schema.  We will qualify the table name
	 * below anyway (in case its name conflicts with a pg_catalog table); but
	 * this ensures reproducible results in case the table contains regproc,
	 * regclass, etc columns.
	 */
<<<<<<< HEAD
	selectSourceSchemaOnAH(AH, tbinfo->dobj.namespace->dobj.name);
=======
	selectSourceSchema(fout, tbinfo->dobj.namespace->dobj.name);
>>>>>>> 759c95c4

	/*
	 * If possible, specify the column list explicitly so that we have no
	 * possibility of retrieving data in the wrong column order.  (The default
	 * column ordering of COPY will not be what we want in certain corner
	 * cases involving ADD COLUMN and inheritance.)
	 */
<<<<<<< HEAD
	if (AH->public.remoteVersion >= 70300)
		column_list = fmtCopyColumnList(tbinfo, clistBuf);
=======
	if (fout->remoteVersion >= 70300)
		column_list = fmtCopyColumnList(tbinfo);
>>>>>>> 759c95c4
	else
		column_list = "";		/* can't select columns in COPY */

	if (oids && hasoids)
	{
		appendPQExpBuffer(q, "COPY %s %s WITH OIDS TO stdout;",
<<<<<<< HEAD
						  fmtQualifiedId(tbinfo->dobj.namespace->dobj.name,
										 classname,
										 AH->public.remoteVersion),
=======
						  fmtQualifiedId(fout,
										 tbinfo->dobj.namespace->dobj.name,
										 classname),
>>>>>>> 759c95c4
						  column_list);
	}
	else if (tdinfo->filtercond)
	{
		/* Note: this syntax is only supported in 8.2 and up */
		appendPQExpBufferStr(q, "COPY (SELECT ");
		/* klugery to get rid of parens in column list */
		if (strlen(column_list) > 2)
		{
			appendPQExpBufferStr(q, column_list + 1);
			q->data[q->len - 1] = ' ';
		}
		else
			appendPQExpBufferStr(q, "* ");
		appendPQExpBuffer(q, "FROM %s %s) TO stdout;",
<<<<<<< HEAD
						  fmtQualifiedId(tbinfo->dobj.namespace->dobj.name,
										 classname,
										 AH->public.remoteVersion),
=======
						  fmtQualifiedId(fout,
										 tbinfo->dobj.namespace->dobj.name,
										 classname),
>>>>>>> 759c95c4
						  tdinfo->filtercond);
	}
	else
	{
		appendPQExpBuffer(q, "COPY %s %s TO stdout;",
<<<<<<< HEAD
						  fmtQualifiedId(tbinfo->dobj.namespace->dobj.name,
										 classname,
										 AH->public.remoteVersion),
						  column_list);
	}
	res = PQexec(AH->connection, q->data);
	check_sql_result(res, AH->connection, q->data, PGRES_COPY_OUT);
=======
						  fmtQualifiedId(fout,
										 tbinfo->dobj.namespace->dobj.name,
										 classname),
						  column_list);
	}
	res = ExecuteSqlQuery(fout, q->data, PGRES_COPY_OUT);
>>>>>>> 759c95c4
	PQclear(res);
	destroyPQExpBuffer(clistBuf);

	for (;;)
	{
<<<<<<< HEAD
		ret = PQgetCopyData(AH->connection, &copybuf, 0);
=======
		ret = PQgetCopyData(conn, &copybuf, 0);
>>>>>>> 759c95c4

		if (ret < 0)
			break;				/* done or error */

		if (copybuf)
		{
			WriteData(fout, copybuf, ret);
			PQfreemem(copybuf);
		}

		/* ----------
		 * THROTTLE:
		 *
		 * There was considerable discussion in late July, 2000 regarding
		 * slowing down pg_dump when backing up large tables. Users with both
		 * slow & fast (multi-processor) machines experienced performance
		 * degradation when doing a backup.
		 *
		 * Initial attempts based on sleeping for a number of ms for each ms
		 * of work were deemed too complex, then a simple 'sleep in each loop'
		 * implementation was suggested. The latter failed because the loop
		 * was too tight. Finally, the following was implemented:
		 *
		 * If throttle is non-zero, then
		 *		See how long since the last sleep.
		 *		Work out how long to sleep (based on ratio).
		 *		If sleep is more than 100ms, then
		 *			sleep
		 *			reset timer
		 *		EndIf
		 * EndIf
		 *
		 * where the throttle value was the number of ms to sleep per ms of
		 * work. The calculation was done in each loop.
		 *
		 * Most of the hard work is done in the backend, and this solution
		 * still did not work particularly well: on slow machines, the ratio
		 * was 50:1, and on medium paced machines, 1:1, and on fast
		 * multi-processor machines, it had little or no effect, for reasons
		 * that were unclear.
		 *
		 * Further discussion ensued, and the proposal was dropped.
		 *
		 * For those people who want this feature, it can be implemented using
		 * gettimeofday in each loop, calculating the time since last sleep,
		 * multiplying that by the sleep ratio, then if the result is more
		 * than a preset 'minimum sleep time' (say 100ms), call the 'select'
		 * function to sleep for a subsecond period ie.
		 *
		 * select(0, NULL, NULL, NULL, &tvi);
		 *
		 * This will return after the interval specified in the structure tvi.
		 * Finally, call gettimeofday again to save the 'last sleep time'.
		 * ----------
		 */
	}
	archprintf(fout, "\\.\n\n\n");

	if (ret == -2)
	{
		/* copy data transfer failed */
		write_msg(NULL, "Dumping the contents of table \"%s\" failed: PQgetCopyData() failed.\n", classname);
<<<<<<< HEAD
		write_msg(NULL, "Error message from server: %s", PQerrorMessage(AH->connection));
=======
		write_msg(NULL, "Error message from server: %s", PQerrorMessage(conn));
>>>>>>> 759c95c4
		write_msg(NULL, "The command was: %s\n", q->data);
		exit_nicely(1);
	}

	/* Check command status and return to normal libpq state */
<<<<<<< HEAD
	res = PQgetResult(AH->connection);
	check_sql_result(res, AH->connection, q->data, PGRES_COMMAND_OK);
=======
	res = PQgetResult(conn);
	if (PQresultStatus(res) != PGRES_COMMAND_OK)
	{
		write_msg(NULL, "Dumping the contents of table \"%s\" failed: PQgetResult() failed.\n", classname);
		write_msg(NULL, "Error message from server: %s", PQerrorMessage(conn));
		write_msg(NULL, "The command was: %s\n", q->data);
		exit_nicely(1);
	}
>>>>>>> 759c95c4
	PQclear(res);

	destroyPQExpBuffer(q);
	return 1;
}

/*
 * Dump table data using INSERT commands.
 *
 * Caution: when we restore from an archive file direct to database, the
 * INSERT commands emitted by this function have to be parsed by
 * pg_backup_db.c's ExecuteInsertCommands(), which will not handle comments,
 * E'' strings, or dollar-quoted strings.  So don't emit anything like that.
 */
static int
dumpTableData_insert(Archive *fout, void *dcontext)
{
	/*
	 * This is a data dumper routine, executed in a child for parallel backup, so
	 * it must not access the global g_conn but AH->connection instead.
	 */
	ArchiveHandle *AH = (ArchiveHandle *) fout;
	TableDataInfo *tdinfo = (TableDataInfo *) dcontext;
	TableInfo  *tbinfo = tdinfo->tdtable;
	const char *classname = tbinfo->dobj.name;
	PQExpBuffer q = createPQExpBuffer();
	PGresult   *res;
	int			tuple;
	int			nfields;
	int			field;

	/*
	 * Make sure we are in proper schema.  We will qualify the table name
	 * below anyway (in case its name conflicts with a pg_catalog table); but
	 * this ensures reproducible results in case the table contains regproc,
	 * regclass, etc columns.
	 */
<<<<<<< HEAD
	selectSourceSchemaOnAH(AH, tbinfo->dobj.namespace->dobj.name);
=======
	selectSourceSchema(fout, tbinfo->dobj.namespace->dobj.name);
>>>>>>> 759c95c4

	if (fout->remoteVersion >= 70100)
	{
		appendPQExpBuffer(q, "DECLARE _pg_dump_cursor CURSOR FOR "
						  "SELECT * FROM ONLY %s",
<<<<<<< HEAD
						  fmtQualifiedId(tbinfo->dobj.namespace->dobj.name,
										 classname,
										 AH->public.remoteVersion));
=======
						  fmtQualifiedId(fout,
										 tbinfo->dobj.namespace->dobj.name,
										 classname));
>>>>>>> 759c95c4
	}
	else
	{
		appendPQExpBuffer(q, "DECLARE _pg_dump_cursor CURSOR FOR "
						  "SELECT * FROM %s",
<<<<<<< HEAD
						  fmtQualifiedId(tbinfo->dobj.namespace->dobj.name,
										 classname,
										 AH->public.remoteVersion));
=======
						  fmtQualifiedId(fout,
										 tbinfo->dobj.namespace->dobj.name,
										 classname));
>>>>>>> 759c95c4
	}
	if (tdinfo->filtercond)
		appendPQExpBuffer(q, " %s", tdinfo->filtercond);

<<<<<<< HEAD
	res = PQexec(AH->connection, q->data);
	check_sql_result(res, AH->connection, q->data, PGRES_COMMAND_OK);
=======
	ExecuteSqlStatement(fout, q->data);
>>>>>>> 759c95c4

	while (1)
	{
<<<<<<< HEAD
		PQclear(res);

		res = PQexec(AH->connection, "FETCH 100 FROM _pg_dump_cursor");
		check_sql_result(res, AH->connection, "FETCH 100 FROM _pg_dump_cursor",
						 PGRES_TUPLES_OK);
=======
		res = ExecuteSqlQuery(fout, "FETCH 100 FROM _pg_dump_cursor",
							  PGRES_TUPLES_OK);
>>>>>>> 759c95c4
		nfields = PQnfields(res);
		for (tuple = 0; tuple < PQntuples(res); tuple++)
		{
			archprintf(fout, "INSERT INTO %s ", fmtId(classname));
			if (nfields == 0)
			{
				/* corner case for zero-column table */
				archprintf(fout, "DEFAULT VALUES;\n");
				continue;
			}
			if (column_inserts)
			{
				resetPQExpBuffer(q);
				appendPQExpBuffer(q, "(");
				for (field = 0; field < nfields; field++)
				{
					if (field > 0)
						appendPQExpBuffer(q, ", ");
					appendPQExpBufferStr(q, fmtId(PQfname(res, field)));
				}
				appendPQExpBuffer(q, ") ");
				archputs(q->data, fout);
			}
			archprintf(fout, "VALUES (");
			for (field = 0; field < nfields; field++)
			{
				if (field > 0)
					archprintf(fout, ", ");
				if (PQgetisnull(res, tuple, field))
				{
					archprintf(fout, "NULL");
					continue;
				}

				/* XXX This code is partially duplicated in ruleutils.c */
				switch (PQftype(res, field))
				{
					case INT2OID:
					case INT4OID:
					case INT8OID:
					case OIDOID:
					case FLOAT4OID:
					case FLOAT8OID:
					case NUMERICOID:
						{
							/*
							 * These types are printed without quotes unless
							 * they contain values that aren't accepted by the
							 * scanner unquoted (e.g., 'NaN').	Note that
							 * strtod() and friends might accept NaN, so we
							 * can't use that to test.
							 *
							 * In reality we only need to defend against
							 * infinity and NaN, so we need not get too crazy
							 * about pattern matching here.
							 */
							const char *s = PQgetvalue(res, tuple, field);

							if (strspn(s, "0123456789 +-eE.") == strlen(s))
								archprintf(fout, "%s", s);
							else
								archprintf(fout, "'%s'", s);
						}
						break;

					case BITOID:
					case VARBITOID:
						archprintf(fout, "B'%s'",
								   PQgetvalue(res, tuple, field));
						break;

					case BOOLOID:
						if (strcmp(PQgetvalue(res, tuple, field), "t") == 0)
							archprintf(fout, "true");
						else
							archprintf(fout, "false");
						break;

					default:
						/* All other types are printed as string literals. */
						resetPQExpBuffer(q);
						appendStringLiteralAH(q,
											  PQgetvalue(res, tuple, field),
											  fout);
						archputs(q->data, fout);
						break;
				}
			}
			archprintf(fout, ");\n");
		}

		if (PQntuples(res) <= 0)
		{
			PQclear(res);
			break;
		}
		PQclear(res);
	}

	archprintf(fout, "\n\n");

<<<<<<< HEAD
	do_sql_command(AH->connection, "CLOSE _pg_dump_cursor");
=======
	ExecuteSqlStatement(fout, "CLOSE _pg_dump_cursor");
>>>>>>> 759c95c4

	destroyPQExpBuffer(q);
	return 1;
}


/*
 * dumpTableData -
 *	  dump the contents of a single table
 *
 * Actually, this just makes an ArchiveEntry for the table contents.
 */
static void
dumpTableData(Archive *fout, TableDataInfo *tdinfo)
{
	TableInfo  *tbinfo = tdinfo->tdtable;
	PQExpBuffer copyBuf = createPQExpBuffer();
	PQExpBuffer clistBuf = createPQExpBuffer();
	DataDumperPtr dumpFn;
	char	   *copyStmt;

	if (!dump_inserts)
	{
		/* Dump/restore using COPY */
		dumpFn = dumpTableData_copy;
		/* must use 2 steps here 'cause fmtId is nonreentrant */
		appendPQExpBuffer(copyBuf, "COPY %s ",
						  fmtId(tbinfo->dobj.name));
		appendPQExpBuffer(copyBuf, "%s %sFROM stdin;\n",
						  fmtCopyColumnList(tbinfo, clistBuf),
					  (tdinfo->oids && tbinfo->hasoids) ? "WITH OIDS " : "");
		copyStmt = copyBuf->data;
	}
	else
	{
		/* Restore using INSERT */
		dumpFn = dumpTableData_insert;
		copyStmt = NULL;
	}

	ArchiveEntry(fout, tdinfo->dobj.catId, tdinfo->dobj.dumpId,
				 tbinfo->dobj.name, tbinfo->dobj.namespace->dobj.name,
				 NULL, tbinfo->rolname, tbinfo->relpages,
				 false, "TABLE DATA", SECTION_DATA,
				 "", "", copyStmt,
				 tdinfo->dobj.dependencies, tdinfo->dobj.nDeps,
				 dumpFn, tdinfo);

	destroyPQExpBuffer(copyBuf);
	destroyPQExpBuffer(clistBuf);
}

/*
 * getTableData -
 *	  set up dumpable objects representing the contents of tables
 */
static void
getTableData(TableInfo *tblinfo, int numTables, bool oids)
{
	int			i;

	for (i = 0; i < numTables; i++)
	{
		if (tblinfo[i].dobj.dump)
			makeTableDataInfo(&(tblinfo[i]), oids);
	}
}

/*
 * Make a dumpable object for the data of this specific table
 *
 * Note: we make a TableDataInfo if and only if we are going to dump the
 * table data; the "dump" flag in such objects isn't used.
 */
static void
makeTableDataInfo(TableInfo *tbinfo, bool oids)
{
	TableDataInfo *tdinfo;

	/*
	 * Nothing to do if we already decided to dump the table.  This will
	 * happen for "config" tables.
	 */
	if (tbinfo->dataObj != NULL)
		return;

	/* Skip VIEWs (no data to dump) */
	if (tbinfo->relkind == RELKIND_VIEW)
		return;
	/* Skip SEQUENCEs (handled elsewhere) */
	if (tbinfo->relkind == RELKIND_SEQUENCE)
		return;
	/* Skip FOREIGN TABLEs (no data to dump) */
	if (tbinfo->relkind == RELKIND_FOREIGN_TABLE)
		return;

	/* Don't dump data in unlogged tables, if so requested */
	if (tbinfo->relpersistence == RELPERSISTENCE_UNLOGGED &&
		no_unlogged_table_data)
		return;

	/* Check that the data is not explicitly excluded */
	if (simple_oid_list_member(&tabledata_exclude_oids,
							   tbinfo->dobj.catId.oid))
		return;

	/* OK, let's dump it */
	tdinfo = (TableDataInfo *) pg_malloc(sizeof(TableDataInfo));

	tdinfo->dobj.objType = DO_TABLE_DATA;

	/*
	 * Note: use tableoid 0 so that this object won't be mistaken for
	 * something that pg_depend entries apply to.
	 */
	tdinfo->dobj.catId.tableoid = 0;
	tdinfo->dobj.catId.oid = tbinfo->dobj.catId.oid;
	AssignDumpId(&tdinfo->dobj);
	tdinfo->dobj.name = tbinfo->dobj.name;
	tdinfo->dobj.namespace = tbinfo->dobj.namespace;
	tdinfo->tdtable = tbinfo;
	tdinfo->oids = oids;
	tdinfo->filtercond = NULL;	/* might get set later */
	addObjectDependency(&tdinfo->dobj, tbinfo->dobj.dumpId);

	tbinfo->dataObj = tdinfo;
}

/*
 * getTableDataFKConstraints -
 *	  add dump-order dependencies reflecting foreign key constraints
 *
 * This code is executed only in a data-only dump --- in schema+data dumps
 * we handle foreign key issues by not creating the FK constraints until
 * after the data is loaded.  In a data-only dump, however, we want to
 * order the table data objects in such a way that a table's referenced
 * tables are restored first.  (In the presence of circular references or
 * self-references this may be impossible; we'll detect and complain about
 * that during the dependency sorting step.)
 */
static void
getTableDataFKConstraints(void)
{
	DumpableObject **dobjs;
	int			numObjs;
	int			i;

	/* Search through all the dumpable objects for FK constraints */
	getDumpableObjects(&dobjs, &numObjs);
	for (i = 0; i < numObjs; i++)
	{
		if (dobjs[i]->objType == DO_FK_CONSTRAINT)
		{
			ConstraintInfo *cinfo = (ConstraintInfo *) dobjs[i];
			TableInfo  *ftable;

			/* Not interesting unless both tables are to be dumped */
			if (cinfo->contable == NULL ||
				cinfo->contable->dataObj == NULL)
				continue;
			ftable = findTableByOid(cinfo->confrelid);
			if (ftable == NULL ||
				ftable->dataObj == NULL)
				continue;

			/*
			 * Okay, make referencing table's TABLE_DATA object depend on the
			 * referenced table's TABLE_DATA object.
			 */
			addObjectDependency(&cinfo->contable->dataObj->dobj,
								ftable->dataObj->dobj.dumpId);
		}
	}
	free(dobjs);
}


/*
 * guessConstraintInheritance:
 *	In pre-8.4 databases, we can't tell for certain which constraints
 *	are inherited.	We assume a CHECK constraint is inherited if its name
 *	matches the name of any constraint in the parent.  Originally this code
 *	tried to compare the expression texts, but that can fail for various
 *	reasons --- for example, if the parent and child tables are in different
 *	schemas, reverse-listing of function calls may produce different text
 *	(schema-qualified or not) depending on search path.
 *
 *	In 8.4 and up we can rely on the conislocal field to decide which
 *	constraints must be dumped; much safer.
 *
 *	This function assumes all conislocal flags were initialized to TRUE.
 *	It clears the flag on anything that seems to be inherited.
 */
static void
guessConstraintInheritance(TableInfo *tblinfo, int numTables)
{
	int			i,
				j,
				k;

	for (i = 0; i < numTables; i++)
	{
		TableInfo  *tbinfo = &(tblinfo[i]);
		int			numParents;
		TableInfo **parents;
		TableInfo  *parent;

		/* Sequences and views never have parents */
		if (tbinfo->relkind == RELKIND_SEQUENCE ||
			tbinfo->relkind == RELKIND_VIEW)
			continue;

		/* Don't bother computing anything for non-target tables, either */
		if (!tbinfo->dobj.dump)
			continue;

		numParents = tbinfo->numParents;
		parents = tbinfo->parents;

		if (numParents == 0)
			continue;			/* nothing to see here, move along */

		/* scan for inherited CHECK constraints */
		for (j = 0; j < tbinfo->ncheck; j++)
		{
			ConstraintInfo *constr;

			constr = &(tbinfo->checkexprs[j]);

			for (k = 0; k < numParents; k++)
			{
				int			l;

				parent = parents[k];
				for (l = 0; l < parent->ncheck; l++)
				{
					ConstraintInfo *pconstr = &(parent->checkexprs[l]);

					if (strcmp(pconstr->dobj.name, constr->dobj.name) == 0)
					{
						constr->conislocal = false;
						break;
					}
				}
				if (!constr->conislocal)
					break;
			}
		}
	}
}


/*
 * dumpDatabase:
 *	dump the database definition
 */
static void
dumpDatabase(Archive *fout)
{
	PQExpBuffer dbQry = createPQExpBuffer();
	PQExpBuffer delQry = createPQExpBuffer();
	PQExpBuffer creaQry = createPQExpBuffer();
	PGconn	   *conn = GetConnection(fout);
	PGresult   *res;
	int			i_tableoid,
				i_oid,
				i_dba,
				i_encoding,
				i_collate,
				i_ctype,
				i_frozenxid,
				i_tablespace;
	CatalogId	dbCatId;
	DumpId		dbDumpId;
	const char *datname,
			   *dba,
			   *encoding,
			   *collate,
			   *ctype,
			   *tablespace;
	uint32		frozenxid;

	datname = PQdb(conn);

	if (g_verbose)
		write_msg(NULL, "saving database definition\n");

	/* Make sure we are in proper schema */
	selectSourceSchema(fout, "pg_catalog");

	/* Get the database owner and parameters from pg_database */
	if (fout->remoteVersion >= 80400)
	{
		appendPQExpBuffer(dbQry, "SELECT tableoid, oid, "
						  "(%s datdba) AS dba, "
						  "pg_encoding_to_char(encoding) AS encoding, "
						  "datcollate, datctype, datfrozenxid, "
						  "(SELECT spcname FROM pg_tablespace t WHERE t.oid = dattablespace) AS tablespace, "
					  "shobj_description(oid, 'pg_database') AS description "

						  "FROM pg_database "
						  "WHERE datname = ",
						  username_subquery);
		appendStringLiteralAH(dbQry, datname, fout);
	}
	else if (fout->remoteVersion >= 80200)
	{
		appendPQExpBuffer(dbQry, "SELECT tableoid, oid, "
						  "(%s datdba) AS dba, "
						  "pg_encoding_to_char(encoding) AS encoding, "
					   "NULL AS datcollate, NULL AS datctype, datfrozenxid, "
						  "(SELECT spcname FROM pg_tablespace t WHERE t.oid = dattablespace) AS tablespace, "
					  "shobj_description(oid, 'pg_database') AS description "

						  "FROM pg_database "
						  "WHERE datname = ",
						  username_subquery);
		appendStringLiteralAH(dbQry, datname, fout);
	}
	else if (fout->remoteVersion >= 80000)
	{
		appendPQExpBuffer(dbQry, "SELECT tableoid, oid, "
						  "(%s datdba) AS dba, "
						  "pg_encoding_to_char(encoding) AS encoding, "
					   "NULL AS datcollate, NULL AS datctype, datfrozenxid, "
						  "(SELECT spcname FROM pg_tablespace t WHERE t.oid = dattablespace) AS tablespace "
						  "FROM pg_database "
						  "WHERE datname = ",
						  username_subquery);
		appendStringLiteralAH(dbQry, datname, fout);
	}
	else if (fout->remoteVersion >= 70100)
	{
		appendPQExpBuffer(dbQry, "SELECT tableoid, oid, "
						  "(%s datdba) AS dba, "
						  "pg_encoding_to_char(encoding) AS encoding, "
						  "NULL AS datcollate, NULL AS datctype, "
						  "0 AS datfrozenxid, "
						  "NULL AS tablespace "
						  "FROM pg_database "
						  "WHERE datname = ",
						  username_subquery);
		appendStringLiteralAH(dbQry, datname, fout);
	}
	else
	{
		appendPQExpBuffer(dbQry, "SELECT "
						  "(SELECT oid FROM pg_class WHERE relname = 'pg_database') AS tableoid, "
						  "oid, "
						  "(%s datdba) AS dba, "
						  "pg_encoding_to_char(encoding) AS encoding, "
						  "NULL AS datcollate, NULL AS datctype, "
						  "0 AS datfrozenxid, "
						  "NULL AS tablespace "
						  "FROM pg_database "
						  "WHERE datname = ",
						  username_subquery);
		appendStringLiteralAH(dbQry, datname, fout);
	}

	res = ExecuteSqlQueryForSingleRow(fout, dbQry->data);

	i_tableoid = PQfnumber(res, "tableoid");
	i_oid = PQfnumber(res, "oid");
	i_dba = PQfnumber(res, "dba");
	i_encoding = PQfnumber(res, "encoding");
	i_collate = PQfnumber(res, "datcollate");
	i_ctype = PQfnumber(res, "datctype");
	i_frozenxid = PQfnumber(res, "datfrozenxid");
	i_tablespace = PQfnumber(res, "tablespace");

	dbCatId.tableoid = atooid(PQgetvalue(res, 0, i_tableoid));
	dbCatId.oid = atooid(PQgetvalue(res, 0, i_oid));
	dba = PQgetvalue(res, 0, i_dba);
	encoding = PQgetvalue(res, 0, i_encoding);
	collate = PQgetvalue(res, 0, i_collate);
	ctype = PQgetvalue(res, 0, i_ctype);
	frozenxid = atooid(PQgetvalue(res, 0, i_frozenxid));
	tablespace = PQgetvalue(res, 0, i_tablespace);

	appendPQExpBuffer(creaQry, "CREATE DATABASE %s WITH TEMPLATE = template0",
					  fmtId(datname));
	if (strlen(encoding) > 0)
	{
		appendPQExpBuffer(creaQry, " ENCODING = ");
		appendStringLiteralAH(creaQry, encoding, fout);
	}
	if (strlen(collate) > 0)
	{
		appendPQExpBuffer(creaQry, " LC_COLLATE = ");
		appendStringLiteralAH(creaQry, collate, fout);
	}
	if (strlen(ctype) > 0)
	{
		appendPQExpBuffer(creaQry, " LC_CTYPE = ");
		appendStringLiteralAH(creaQry, ctype, fout);
	}
	if (strlen(tablespace) > 0 && strcmp(tablespace, "pg_default") != 0)
		appendPQExpBuffer(creaQry, " TABLESPACE = %s",
						  fmtId(tablespace));
	appendPQExpBuffer(creaQry, ";\n");

	if (binary_upgrade)
	{
		appendPQExpBuffer(creaQry, "\n-- For binary upgrade, set datfrozenxid.\n");
		appendPQExpBuffer(creaQry, "UPDATE pg_catalog.pg_database\n"
						  "SET datfrozenxid = '%u'\n"
						  "WHERE	datname = ",
						  frozenxid);
		appendStringLiteralAH(creaQry, datname, fout);
		appendPQExpBuffer(creaQry, ";\n");

	}

	appendPQExpBuffer(delQry, "DROP DATABASE %s;\n",
					  fmtId(datname));

	dbDumpId = createDumpId();

	ArchiveEntry(fout,
				 dbCatId,		/* catalog ID */
				 dbDumpId,		/* dump ID */
				 datname,		/* Name */
				 NULL,			/* Namespace */
				 NULL,			/* Tablespace */
				 dba,			/* Owner */
				 0,				/* relpages */
				 false,			/* with oids */
				 "DATABASE",	/* Desc */
				 SECTION_PRE_DATA,		/* Section */
				 creaQry->data, /* Create */
				 delQry->data,	/* Del */
				 NULL,			/* Copy */
				 NULL,			/* Deps */
				 0,				/* # Deps */
				 NULL,			/* Dumper */
				 NULL);			/* Dumper Arg */

	/*
	 * pg_largeobject and pg_largeobject_metadata come from the old system
	 * intact, so set their relfrozenxids.
	 */
	if (binary_upgrade)
	{
		PGresult   *lo_res;
		PQExpBuffer loFrozenQry = createPQExpBuffer();
		PQExpBuffer loOutQry = createPQExpBuffer();
		int			i_relfrozenxid;

		/*
		 * pg_largeobject
		 */
		appendPQExpBuffer(loFrozenQry, "SELECT relfrozenxid\n"
						  "FROM pg_catalog.pg_class\n"
						  "WHERE oid = %u;\n",
						  LargeObjectRelationId);

		lo_res = ExecuteSqlQueryForSingleRow(fout, loFrozenQry->data);

		i_relfrozenxid = PQfnumber(lo_res, "relfrozenxid");

		appendPQExpBuffer(loOutQry, "\n-- For binary upgrade, set pg_largeobject.relfrozenxid\n");
		appendPQExpBuffer(loOutQry, "UPDATE pg_catalog.pg_class\n"
						  "SET relfrozenxid = '%u'\n"
						  "WHERE oid = %u;\n",
						  atoi(PQgetvalue(lo_res, 0, i_relfrozenxid)),
						  LargeObjectRelationId);
<<<<<<< HEAD
		ArchiveEntry(AH, nilCatalogId, createDumpId(),
					 "pg_largeobject", NULL, NULL, "", 0,
=======
		ArchiveEntry(fout, nilCatalogId, createDumpId(),
					 "pg_largeobject", NULL, NULL, "",
>>>>>>> 759c95c4
					 false, "pg_largeobject", SECTION_PRE_DATA,
					 loOutQry->data, "", NULL,
					 NULL, 0,
					 NULL, NULL);

		PQclear(lo_res);

		/*
		 * pg_largeobject_metadata
		 */
		if (fout->remoteVersion >= 90000)
		{
			resetPQExpBuffer(loFrozenQry);
			resetPQExpBuffer(loOutQry);

			appendPQExpBuffer(loFrozenQry, "SELECT relfrozenxid\n"
							  "FROM pg_catalog.pg_class\n"
							  "WHERE oid = %u;\n",
							  LargeObjectMetadataRelationId);

			lo_res = ExecuteSqlQueryForSingleRow(fout, loFrozenQry->data);

			i_relfrozenxid = PQfnumber(lo_res, "relfrozenxid");

			appendPQExpBuffer(loOutQry, "\n-- For binary upgrade, set pg_largeobject_metadata.relfrozenxid\n");
			appendPQExpBuffer(loOutQry, "UPDATE pg_catalog.pg_class\n"
							  "SET relfrozenxid = '%u'\n"
							  "WHERE oid = %u;\n",
							  atoi(PQgetvalue(lo_res, 0, i_relfrozenxid)),
							  LargeObjectMetadataRelationId);
<<<<<<< HEAD
			ArchiveEntry(AH, nilCatalogId, createDumpId(),
						 "pg_largeobject_metadata", NULL, NULL, "", 0,
=======
			ArchiveEntry(fout, nilCatalogId, createDumpId(),
						 "pg_largeobject_metadata", NULL, NULL, "",
>>>>>>> 759c95c4
						 false, "pg_largeobject_metadata", SECTION_PRE_DATA,
						 loOutQry->data, "", NULL,
						 NULL, 0,
						 NULL, NULL);

			PQclear(lo_res);
		}

		destroyPQExpBuffer(loFrozenQry);
		destroyPQExpBuffer(loOutQry);
	}

	/* Dump DB comment if any */
	if (fout->remoteVersion >= 80200)
	{
		/*
		 * 8.2 keeps comments on shared objects in a shared table, so we
		 * cannot use the dumpComment used for other database objects.
		 */
		char	   *comment = PQgetvalue(res, 0, PQfnumber(res, "description"));

		if (comment && strlen(comment))
		{
			resetPQExpBuffer(dbQry);

			/*
			 * Generates warning when loaded into a differently-named
			 * database.
			 */
			appendPQExpBuffer(dbQry, "COMMENT ON DATABASE %s IS ", fmtId(datname));
			appendStringLiteralAH(dbQry, comment, fout);
			appendPQExpBuffer(dbQry, ";\n");

<<<<<<< HEAD
			ArchiveEntry(AH, dbCatId, createDumpId(), datname, NULL, NULL,
						 dba, 0, false, "COMMENT", SECTION_NONE,
=======
			ArchiveEntry(fout, dbCatId, createDumpId(), datname, NULL, NULL,
						 dba, false, "COMMENT", SECTION_NONE,
>>>>>>> 759c95c4
						 dbQry->data, "", NULL,
						 &dbDumpId, 1, NULL, NULL);
		}
	}
	else
	{
		resetPQExpBuffer(dbQry);
		appendPQExpBuffer(dbQry, "DATABASE %s", fmtId(datname));
		dumpComment(fout, dbQry->data, NULL, "",
					dbCatId, 0, dbDumpId);
	}

	PQclear(res);

	/* Dump shared security label. */
	if (!no_security_labels && fout->remoteVersion >= 90200)
	{
		PQExpBuffer seclabelQry = createPQExpBuffer();

		buildShSecLabelQuery(conn, "pg_database", dbCatId.oid, seclabelQry);
		res = ExecuteSqlQuery(fout, seclabelQry->data, PGRES_TUPLES_OK);
		resetPQExpBuffer(seclabelQry);
		emitShSecLabels(conn, res, seclabelQry, "DATABASE", datname);
		if (strlen(seclabelQry->data))
<<<<<<< HEAD
			ArchiveEntry(AH, dbCatId, createDumpId(), datname, NULL, NULL,
						 dba, 0, false, "SECURITY LABEL", SECTION_NONE,
=======
			ArchiveEntry(fout, dbCatId, createDumpId(), datname, NULL, NULL,
						 dba, false, "SECURITY LABEL", SECTION_NONE,
>>>>>>> 759c95c4
						 seclabelQry->data, "", NULL,
						 &dbDumpId, 1, NULL, NULL);
		destroyPQExpBuffer(seclabelQry);
	}

	destroyPQExpBuffer(dbQry);
	destroyPQExpBuffer(delQry);
	destroyPQExpBuffer(creaQry);
}


/*
 * dumpEncoding: put the correct encoding into the archive
 */
static void
dumpEncoding(Archive *AH)
{
	const char *encname = pg_encoding_to_char(AH->encoding);
	PQExpBuffer qry = createPQExpBuffer();

	if (g_verbose)
		write_msg(NULL, "saving encoding = %s\n", encname);

	appendPQExpBuffer(qry, "SET client_encoding = ");
	appendStringLiteralAH(qry, encname, AH);
	appendPQExpBuffer(qry, ";\n");

	ArchiveEntry(AH, nilCatalogId, createDumpId(),
				 "ENCODING", NULL, NULL, "", 0,
				 false, "ENCODING", SECTION_PRE_DATA,
				 qry->data, "", NULL,
				 NULL, 0,
				 NULL, NULL);

	destroyPQExpBuffer(qry);
}


/*
 * dumpStdStrings: put the correct escape string behavior into the archive
 */
static void
dumpStdStrings(Archive *AH)
{
	const char *stdstrings = AH->std_strings ? "on" : "off";
	PQExpBuffer qry = createPQExpBuffer();

	if (g_verbose)
		write_msg(NULL, "saving standard_conforming_strings = %s\n",
				  stdstrings);

	appendPQExpBuffer(qry, "SET standard_conforming_strings = '%s';\n",
					  stdstrings);

	ArchiveEntry(AH, nilCatalogId, createDumpId(),
				 "STDSTRINGS", NULL, NULL, "", 0,
				 false, "STDSTRINGS", SECTION_PRE_DATA,
				 qry->data, "", NULL,
				 NULL, 0,
				 NULL, NULL);

	destroyPQExpBuffer(qry);
}


/*
 * getBlobs:
 *	Collect schema-level data about large objects
 */
static void
getBlobs(Archive *fout)
{
	PQExpBuffer blobQry = createPQExpBuffer();
	BlobInfo   *binfo;
	DumpableObject *bdata;
	PGresult   *res;
	int			ntups;
	int			i;

	/* Verbose message */
	if (g_verbose)
		write_msg(NULL, "reading large objects\n");

	/* Make sure we are in proper schema */
	selectSourceSchema(fout, "pg_catalog");

	/* Fetch BLOB OIDs, and owner/ACL data if >= 9.0 */
	if (fout->remoteVersion >= 90000)
		appendPQExpBuffer(blobQry,
						  "SELECT oid, (%s lomowner) AS rolname, lomacl"
						  " FROM pg_largeobject_metadata",
						  username_subquery);
	else if (fout->remoteVersion >= 70100)
		appendPQExpBuffer(blobQry,
						  "SELECT DISTINCT loid, NULL::oid, NULL::oid"
						  " FROM pg_largeobject");
	else
		appendPQExpBuffer(blobQry,
						  "SELECT oid, NULL::oid, NULL::oid"
						  " FROM pg_class WHERE relkind = 'l'");

	res = ExecuteSqlQuery(fout, blobQry->data, PGRES_TUPLES_OK);

	ntups = PQntuples(res);
	if (ntups > 0)
	{
		/*
		 * Each large object has its own BLOB archive entry.
		 */
		binfo = (BlobInfo *) pg_malloc(ntups * sizeof(BlobInfo));

		for (i = 0; i < ntups; i++)
		{
			binfo[i].dobj.objType = DO_BLOB;
			binfo[i].dobj.catId.tableoid = LargeObjectRelationId;
			binfo[i].dobj.catId.oid = atooid(PQgetvalue(res, i, 0));
			AssignDumpId(&binfo[i].dobj);

			binfo[i].dobj.name = pg_strdup(PQgetvalue(res, i, 0));
			if (!PQgetisnull(res, i, 1))
				binfo[i].rolname = pg_strdup(PQgetvalue(res, i, 1));
			else
				binfo[i].rolname = "";
			if (!PQgetisnull(res, i, 2))
				binfo[i].blobacl = pg_strdup(PQgetvalue(res, i, 2));
			else
				binfo[i].blobacl = NULL;
		}

		/*
		 * If we have any large objects, a "BLOBS" archive entry is needed.
		 * This is just a placeholder for sorting; it carries no data now.
		 */
		bdata = (DumpableObject *) pg_malloc(sizeof(DumpableObject));
		bdata->objType = DO_BLOB_DATA;
		bdata->catId = nilCatalogId;
		AssignDumpId(bdata);
		bdata->name = pg_strdup("BLOBS");
	}

	PQclear(res);
	destroyPQExpBuffer(blobQry);
}

/*
 * dumpBlob
 *
 * dump the definition (metadata) of the given large object
 */
static void
dumpBlob(Archive *fout, BlobInfo *binfo)
{
	PQExpBuffer cquery = createPQExpBuffer();
	PQExpBuffer dquery = createPQExpBuffer();

	appendPQExpBuffer(cquery,
					  "SELECT pg_catalog.lo_create('%s');\n",
					  binfo->dobj.name);

	appendPQExpBuffer(dquery,
					  "SELECT pg_catalog.lo_unlink('%s');\n",
					  binfo->dobj.name);

	ArchiveEntry(fout, binfo->dobj.catId, binfo->dobj.dumpId,
				 binfo->dobj.name,
				 NULL, NULL,
				 binfo->rolname, 0, false,
				 "BLOB", SECTION_PRE_DATA,
				 cquery->data, dquery->data, NULL,
				 binfo->dobj.dependencies, binfo->dobj.nDeps,
				 NULL, NULL);

	/* set up tag for comment and/or ACL */
	resetPQExpBuffer(cquery);
	appendPQExpBuffer(cquery, "LARGE OBJECT %s", binfo->dobj.name);

	/* Dump comment if any */
	dumpComment(fout, cquery->data,
				NULL, binfo->rolname,
				binfo->dobj.catId, 0, binfo->dobj.dumpId);

	/* Dump security label if any */
	dumpSecLabel(fout, cquery->data,
				 NULL, binfo->rolname,
				 binfo->dobj.catId, 0, binfo->dobj.dumpId);

	/* Dump ACL if any */
	if (binfo->blobacl)
		dumpACL(fout, binfo->dobj.catId, binfo->dobj.dumpId, "LARGE OBJECT",
				binfo->dobj.name, NULL, cquery->data,
				NULL, binfo->rolname, binfo->blobacl);

	destroyPQExpBuffer(cquery);
	destroyPQExpBuffer(dquery);
}

/*
 * dumpBlobs:
 *	dump the data contents of all large objects
 */
static int
<<<<<<< HEAD
dumpBlobs(Archive *AHX, void *arg)
=======
dumpBlobs(Archive *fout, void *arg)
>>>>>>> 759c95c4
{
	/*
	 * This is a data dumper routine, executed in a child for parallel backup,
	 * so it must not access the global g_conn but AH->connection instead.
	 */
	ArchiveHandle *AH = (ArchiveHandle *) AHX;
	const char *blobQry;
	const char *blobFetchQry;
	PGconn	   *conn = GetConnection(fout);
	PGresult   *res;
	char		buf[LOBBUFSIZE];
	int			ntups;
	int			i;
	int			cnt;

	if (g_verbose)
		write_msg(NULL, "saving large objects\n");

	/* Make sure we are in proper schema */
<<<<<<< HEAD
	selectSourceSchemaOnAH(AH, "pg_catalog");
=======
	selectSourceSchema(fout, "pg_catalog");
>>>>>>> 759c95c4

	/*
	 * Currently, we re-fetch all BLOB OIDs using a cursor.  Consider scanning
	 * the already-in-memory dumpable objects instead...
	 */
<<<<<<< HEAD
	if (AH->public.remoteVersion >= 90000)
		blobQry = "DECLARE bloboid CURSOR FOR SELECT oid FROM pg_largeobject_metadata";
	else if (AH->public.remoteVersion >= 70100)
=======
	if (fout->remoteVersion >= 90000)
		blobQry = "DECLARE bloboid CURSOR FOR SELECT oid FROM pg_largeobject_metadata";
	else if (fout->remoteVersion >= 70100)
>>>>>>> 759c95c4
		blobQry = "DECLARE bloboid CURSOR FOR SELECT DISTINCT loid FROM pg_largeobject";
	else
		blobQry = "DECLARE bloboid CURSOR FOR SELECT oid FROM pg_class WHERE relkind = 'l'";

<<<<<<< HEAD
	res = PQexec(AH->connection, blobQry);
	check_sql_result(res, AH->connection, blobQry, PGRES_COMMAND_OK);
=======
	ExecuteSqlStatement(fout, blobQry);
>>>>>>> 759c95c4

	/* Command to fetch from cursor */
	blobFetchQry = "FETCH 1000 IN bloboid";

	do
	{
		/* Do a fetch */
<<<<<<< HEAD
		res = PQexec(AH->connection, blobFetchQry);
		check_sql_result(res, AH->connection, blobFetchQry, PGRES_TUPLES_OK);
=======
		res = ExecuteSqlQuery(fout, blobFetchQry, PGRES_TUPLES_OK);
>>>>>>> 759c95c4

		/* Process the tuples, if any */
		ntups = PQntuples(res);
		for (i = 0; i < ntups; i++)
		{
			Oid			blobOid;
			int			loFd;

			blobOid = atooid(PQgetvalue(res, i, 0));
			/* Open the BLOB */
<<<<<<< HEAD
			loFd = lo_open(AH->connection, blobOid, INV_READ);
			if (loFd == -1)
			{
				write_msg(NULL, "could not open large object %u: %s",
						  blobOid, PQerrorMessage(AH->connection));
				exit_nicely();
			}

			StartBlob(AHX, blobOid);
=======
			loFd = lo_open(conn, blobOid, INV_READ);
			if (loFd == -1)
				exit_horribly(NULL, "could not open large object %u: %s",
							  blobOid, PQerrorMessage(conn));

			StartBlob(fout, blobOid);
>>>>>>> 759c95c4

			/* Now read it in chunks, sending data to archive */
			do
			{
<<<<<<< HEAD
				cnt = lo_read(AH->connection, loFd, buf, LOBBUFSIZE);
				if (cnt < 0)
				{
					write_msg(NULL, "error reading large object %u: %s",
							  blobOid, PQerrorMessage(AH->connection));
					exit_nicely();
				}

				/* we try to avoid writing empty chunks */
				if (cnt > 0)
					WriteData(AHX, buf, cnt);
			} while (cnt > 0);

			lo_close(AH->connection, loFd);

			EndBlob(AHX, blobOid);
=======
				cnt = lo_read(conn, loFd, buf, LOBBUFSIZE);
				if (cnt < 0)
					exit_horribly(NULL, "error reading large object %u: %s",
								  blobOid, PQerrorMessage(conn));

				WriteData(fout, buf, cnt);
			} while (cnt > 0);

			lo_close(conn, loFd);

			EndBlob(fout, blobOid);
>>>>>>> 759c95c4
		}

		PQclear(res);
	} while (ntups > 0);

	PQclear(res);

	return 1;
}

static void
binary_upgrade_set_type_oids_by_type_oid(Archive *fout,
										 PQExpBuffer upgrade_buffer,
										 Oid pg_type_oid)
{
	PQExpBuffer upgrade_query = createPQExpBuffer();
	PGresult   *upgrade_res;
	Oid			pg_type_array_oid;

	appendPQExpBuffer(upgrade_buffer, "\n-- For binary upgrade, must preserve pg_type oid\n");
	appendPQExpBuffer(upgrade_buffer,
	 "SELECT binary_upgrade.set_next_pg_type_oid('%u'::pg_catalog.oid);\n\n",
					  pg_type_oid);

	/* we only support old >= 8.3 for binary upgrades */
	appendPQExpBuffer(upgrade_query,
					  "SELECT typarray "
					  "FROM pg_catalog.pg_type "
					  "WHERE pg_type.oid = '%u'::pg_catalog.oid;",
					  pg_type_oid);

	upgrade_res = ExecuteSqlQueryForSingleRow(fout, upgrade_query->data);

	pg_type_array_oid = atooid(PQgetvalue(upgrade_res, 0, PQfnumber(upgrade_res, "typarray")));

	if (OidIsValid(pg_type_array_oid))
	{
		appendPQExpBuffer(upgrade_buffer,
			   "\n-- For binary upgrade, must preserve pg_type array oid\n");
		appendPQExpBuffer(upgrade_buffer,
						  "SELECT binary_upgrade.set_next_array_pg_type_oid('%u'::pg_catalog.oid);\n\n",
						  pg_type_array_oid);
	}

	PQclear(upgrade_res);
	destroyPQExpBuffer(upgrade_query);
}

static bool
binary_upgrade_set_type_oids_by_rel_oid(Archive *fout,
										PQExpBuffer upgrade_buffer,
										Oid pg_rel_oid)
{
	PQExpBuffer upgrade_query = createPQExpBuffer();
	PGresult   *upgrade_res;
	Oid			pg_type_oid;
	bool		toast_set = false;

	/* we only support old >= 8.3 for binary upgrades */
	appendPQExpBuffer(upgrade_query,
					  "SELECT c.reltype AS crel, t.reltype AS trel "
					  "FROM pg_catalog.pg_class c "
					  "LEFT JOIN pg_catalog.pg_class t ON "
					  "  (c.reltoastrelid = t.oid) "
					  "WHERE c.oid = '%u'::pg_catalog.oid;",
					  pg_rel_oid);

	upgrade_res = ExecuteSqlQueryForSingleRow(fout, upgrade_query->data);

	pg_type_oid = atooid(PQgetvalue(upgrade_res, 0, PQfnumber(upgrade_res, "crel")));

	binary_upgrade_set_type_oids_by_type_oid(fout, upgrade_buffer,
											 pg_type_oid);

	if (!PQgetisnull(upgrade_res, 0, PQfnumber(upgrade_res, "trel")))
	{
		/* Toast tables do not have pg_type array rows */
		Oid			pg_type_toast_oid = atooid(PQgetvalue(upgrade_res, 0,
											PQfnumber(upgrade_res, "trel")));

		appendPQExpBuffer(upgrade_buffer, "\n-- For binary upgrade, must preserve pg_type toast oid\n");
		appendPQExpBuffer(upgrade_buffer,
						  "SELECT binary_upgrade.set_next_toast_pg_type_oid('%u'::pg_catalog.oid);\n\n",
						  pg_type_toast_oid);

		toast_set = true;
	}

	PQclear(upgrade_res);
	destroyPQExpBuffer(upgrade_query);

	return toast_set;
}

static void
binary_upgrade_set_pg_class_oids(Archive *fout,
								 PQExpBuffer upgrade_buffer, Oid pg_class_oid,
								 bool is_index)
{
	PQExpBuffer upgrade_query = createPQExpBuffer();
	PGresult   *upgrade_res;
	Oid			pg_class_reltoastrelid;
	Oid			pg_class_reltoastidxid;

	appendPQExpBuffer(upgrade_query,
					  "SELECT c.reltoastrelid, t.reltoastidxid "
					  "FROM pg_catalog.pg_class c LEFT JOIN "
					  "pg_catalog.pg_class t ON (c.reltoastrelid = t.oid) "
					  "WHERE c.oid = '%u'::pg_catalog.oid;",
					  pg_class_oid);

	upgrade_res = ExecuteSqlQueryForSingleRow(fout, upgrade_query->data);

	pg_class_reltoastrelid = atooid(PQgetvalue(upgrade_res, 0, PQfnumber(upgrade_res, "reltoastrelid")));
	pg_class_reltoastidxid = atooid(PQgetvalue(upgrade_res, 0, PQfnumber(upgrade_res, "reltoastidxid")));

	appendPQExpBuffer(upgrade_buffer,
				   "\n-- For binary upgrade, must preserve pg_class oids\n");

	if (!is_index)
	{
		appendPQExpBuffer(upgrade_buffer,
						  "SELECT binary_upgrade.set_next_heap_pg_class_oid('%u'::pg_catalog.oid);\n",
						  pg_class_oid);
		/* only tables have toast tables, not indexes */
		if (OidIsValid(pg_class_reltoastrelid))
		{
			/*
			 * One complexity is that the table definition might not require
			 * the creation of a TOAST table, and the TOAST table might have
			 * been created long after table creation, when the table was
			 * loaded with wide data.  By setting the TOAST oid we force
			 * creation of the TOAST heap and TOAST index by the backend so we
			 * can cleanly copy the files during binary upgrade.
			 */

			appendPQExpBuffer(upgrade_buffer,
							  "SELECT binary_upgrade.set_next_toast_pg_class_oid('%u'::pg_catalog.oid);\n",
							  pg_class_reltoastrelid);

			/* every toast table has an index */
			appendPQExpBuffer(upgrade_buffer,
							  "SELECT binary_upgrade.set_next_index_pg_class_oid('%u'::pg_catalog.oid);\n",
							  pg_class_reltoastidxid);
		}
	}
	else
		appendPQExpBuffer(upgrade_buffer,
						  "SELECT binary_upgrade.set_next_index_pg_class_oid('%u'::pg_catalog.oid);\n",
						  pg_class_oid);

	appendPQExpBuffer(upgrade_buffer, "\n");

	PQclear(upgrade_res);
	destroyPQExpBuffer(upgrade_query);
}

/*
 * If the DumpableObject is a member of an extension, add a suitable
 * ALTER EXTENSION ADD command to the creation commands in upgrade_buffer.
 */
static void
binary_upgrade_extension_member(PQExpBuffer upgrade_buffer,
								DumpableObject *dobj,
								const char *objlabel)
{
	DumpableObject *extobj = NULL;
	int			i;

	if (!dobj->ext_member)
		return;

	/*
	 * Find the parent extension.  We could avoid this search if we wanted to
	 * add a link field to DumpableObject, but the space costs of that would
	 * be considerable.  We assume that member objects could only have a
	 * direct dependency on their own extension, not any others.
	 */
	for (i = 0; i < dobj->nDeps; i++)
	{
		extobj = findObjectByDumpId(dobj->dependencies[i]);
		if (extobj && extobj->objType == DO_EXTENSION)
			break;
		extobj = NULL;
	}
	if (extobj == NULL)
		exit_horribly(NULL, "could not find parent extension for %s", objlabel);

	appendPQExpBuffer(upgrade_buffer,
	  "\n-- For binary upgrade, handle extension membership the hard way\n");
	appendPQExpBuffer(upgrade_buffer, "ALTER EXTENSION %s ADD %s;\n",
					  fmtId(extobj->name),
					  objlabel);
}

/*
 * getNamespaces:
 *	  read all namespaces in the system catalogs and return them in the
 * NamespaceInfo* structure
 *
 *	numNamespaces is set to the number of namespaces read in
 */
NamespaceInfo *
getNamespaces(Archive *fout, int *numNamespaces)
{
	PGresult   *res;
	int			ntups;
	int			i;
	PQExpBuffer query;
	NamespaceInfo *nsinfo;
	int			i_tableoid;
	int			i_oid;
	int			i_nspname;
	int			i_rolname;
	int			i_nspacl;

	/*
	 * Before 7.3, there are no real namespaces; create two dummy entries, one
	 * for user stuff and one for system stuff.
	 */
	if (fout->remoteVersion < 70300)
	{
		nsinfo = (NamespaceInfo *) pg_malloc(2 * sizeof(NamespaceInfo));

		nsinfo[0].dobj.objType = DO_NAMESPACE;
		nsinfo[0].dobj.catId.tableoid = 0;
		nsinfo[0].dobj.catId.oid = 0;
		AssignDumpId(&nsinfo[0].dobj);
		nsinfo[0].dobj.name = pg_strdup("public");
		nsinfo[0].rolname = pg_strdup("");
		nsinfo[0].nspacl = pg_strdup("");

		selectDumpableNamespace(&nsinfo[0]);

		nsinfo[1].dobj.objType = DO_NAMESPACE;
		nsinfo[1].dobj.catId.tableoid = 0;
		nsinfo[1].dobj.catId.oid = 1;
		AssignDumpId(&nsinfo[1].dobj);
		nsinfo[1].dobj.name = pg_strdup("pg_catalog");
		nsinfo[1].rolname = pg_strdup("");
		nsinfo[1].nspacl = pg_strdup("");

		selectDumpableNamespace(&nsinfo[1]);

		g_namespaces = nsinfo;
		g_numNamespaces = *numNamespaces = 2;

		return nsinfo;
	}

	query = createPQExpBuffer();

	/* Make sure we are in proper schema */
	selectSourceSchema(fout, "pg_catalog");

	/*
	 * we fetch all namespaces including system ones, so that every object we
	 * read in can be linked to a containing namespace.
	 */
	appendPQExpBuffer(query, "SELECT tableoid, oid, nspname, "
					  "(%s nspowner) AS rolname, "
					  "nspacl FROM pg_namespace",
					  username_subquery);

	res = ExecuteSqlQuery(fout, query->data, PGRES_TUPLES_OK);

	ntups = PQntuples(res);

	nsinfo = (NamespaceInfo *) pg_malloc(ntups * sizeof(NamespaceInfo));

	i_tableoid = PQfnumber(res, "tableoid");
	i_oid = PQfnumber(res, "oid");
	i_nspname = PQfnumber(res, "nspname");
	i_rolname = PQfnumber(res, "rolname");
	i_nspacl = PQfnumber(res, "nspacl");

	for (i = 0; i < ntups; i++)
	{
		nsinfo[i].dobj.objType = DO_NAMESPACE;
		nsinfo[i].dobj.catId.tableoid = atooid(PQgetvalue(res, i, i_tableoid));
		nsinfo[i].dobj.catId.oid = atooid(PQgetvalue(res, i, i_oid));
		AssignDumpId(&nsinfo[i].dobj);
		nsinfo[i].dobj.name = pg_strdup(PQgetvalue(res, i, i_nspname));
		nsinfo[i].rolname = pg_strdup(PQgetvalue(res, i, i_rolname));
		nsinfo[i].nspacl = pg_strdup(PQgetvalue(res, i, i_nspacl));

		/* Decide whether to dump this namespace */
		selectDumpableNamespace(&nsinfo[i]);

		if (strlen(nsinfo[i].rolname) == 0)
			write_msg(NULL, "WARNING: owner of schema \"%s\" appears to be invalid\n",
					  nsinfo[i].dobj.name);
	}

	PQclear(res);
	destroyPQExpBuffer(query);

	g_namespaces = nsinfo;
	g_numNamespaces = *numNamespaces = ntups;

	return nsinfo;
}

/*
 * findNamespace:
 *		given a namespace OID and an object OID, look up the info read by
 *		getNamespaces
 *
 * NB: for pre-7.3 source database, we use object OID to guess whether it's
 * a system object or not.	In 7.3 and later there is no guessing.
 */
static NamespaceInfo *
findNamespace(Archive *fout, Oid nsoid, Oid objoid)
{
	int			i;

	if (fout->remoteVersion >= 70300)
	{
		for (i = 0; i < g_numNamespaces; i++)
		{
			NamespaceInfo *nsinfo = &g_namespaces[i];

			if (nsoid == nsinfo->dobj.catId.oid)
				return nsinfo;
		}
		exit_horribly(NULL, "schema with OID %u does not exist\n", nsoid);
	}
	else
	{
		/* This code depends on the layout set up by getNamespaces. */
		if (objoid > g_last_builtin_oid)
			i = 0;				/* user object */
		else
			i = 1;				/* system object */
		return &g_namespaces[i];
	}

	return NULL;				/* keep compiler quiet */
}

/*
 * getExtensions:
 *	  read all extensions in the system catalogs and return them in the
 * ExtensionInfo* structure
 *
 *	numExtensions is set to the number of extensions read in
 */
ExtensionInfo *
getExtensions(Archive *fout, int *numExtensions)
{
	PGresult   *res;
	int			ntups;
	int			i;
	PQExpBuffer query;
	ExtensionInfo *extinfo;
	int			i_tableoid;
	int			i_oid;
	int			i_extname;
	int			i_nspname;
	int			i_extrelocatable;
	int			i_extversion;
	int			i_extconfig;
	int			i_extcondition;

	/*
	 * Before 9.1, there are no extensions.
	 */
	if (fout->remoteVersion < 90100)
	{
		*numExtensions = 0;
		return NULL;
	}

	query = createPQExpBuffer();

	/* Make sure we are in proper schema */
	selectSourceSchema(fout, "pg_catalog");

	appendPQExpBuffer(query, "SELECT x.tableoid, x.oid, "
					  "x.extname, n.nspname, x.extrelocatable, x.extversion, x.extconfig, x.extcondition "
					  "FROM pg_extension x "
					  "JOIN pg_namespace n ON n.oid = x.extnamespace");

	res = ExecuteSqlQuery(fout, query->data, PGRES_TUPLES_OK);

	ntups = PQntuples(res);

	extinfo = (ExtensionInfo *) pg_malloc(ntups * sizeof(ExtensionInfo));

	i_tableoid = PQfnumber(res, "tableoid");
	i_oid = PQfnumber(res, "oid");
	i_extname = PQfnumber(res, "extname");
	i_nspname = PQfnumber(res, "nspname");
	i_extrelocatable = PQfnumber(res, "extrelocatable");
	i_extversion = PQfnumber(res, "extversion");
	i_extconfig = PQfnumber(res, "extconfig");
	i_extcondition = PQfnumber(res, "extcondition");

	for (i = 0; i < ntups; i++)
	{
		extinfo[i].dobj.objType = DO_EXTENSION;
		extinfo[i].dobj.catId.tableoid = atooid(PQgetvalue(res, i, i_tableoid));
		extinfo[i].dobj.catId.oid = atooid(PQgetvalue(res, i, i_oid));
		AssignDumpId(&extinfo[i].dobj);
		extinfo[i].dobj.name = pg_strdup(PQgetvalue(res, i, i_extname));
		extinfo[i].namespace = pg_strdup(PQgetvalue(res, i, i_nspname));
		extinfo[i].relocatable = *(PQgetvalue(res, i, i_extrelocatable)) == 't';
		extinfo[i].extversion = pg_strdup(PQgetvalue(res, i, i_extversion));
		extinfo[i].extconfig = pg_strdup(PQgetvalue(res, i, i_extconfig));
		extinfo[i].extcondition = pg_strdup(PQgetvalue(res, i, i_extcondition));

		/* Decide whether we want to dump it */
		selectDumpableExtension(&(extinfo[i]));
	}

	PQclear(res);
	destroyPQExpBuffer(query);

	*numExtensions = ntups;

	return extinfo;
}

/*
 * getTypes:
 *	  read all types in the system catalogs and return them in the
 * TypeInfo* structure
 *
 *	numTypes is set to the number of types read in
 *
 * NB: this must run after getFuncs() because we assume we can do
 * findFuncByOid().
 */
TypeInfo *
getTypes(Archive *fout, int *numTypes)
{
	PGresult   *res;
	int			ntups;
	int			i;
	PQExpBuffer query = createPQExpBuffer();
	TypeInfo   *tyinfo;
	ShellTypeInfo *stinfo;
	int			i_tableoid;
	int			i_oid;
	int			i_typname;
	int			i_typnamespace;
	int			i_rolname;
	int			i_typinput;
	int			i_typoutput;
	int			i_typelem;
	int			i_typrelid;
	int			i_typrelkind;
	int			i_typtype;
	int			i_typisdefined;
	int			i_isarray;

	/*
	 * we include even the built-in types because those may be used as array
	 * elements by user-defined types
	 *
	 * we filter out the built-in types when we dump out the types
	 *
	 * same approach for undefined (shell) types and array types
	 *
	 * Note: as of 8.3 we can reliably detect whether a type is an
	 * auto-generated array type by checking the element type's typarray.
	 * (Before that the test is capable of generating false positives.) We
	 * still check for name beginning with '_', though, so as to avoid the
	 * cost of the subselect probe for all standard types.	This would have to
	 * be revisited if the backend ever allows renaming of array types.
	 */

	/* Make sure we are in proper schema */
	selectSourceSchema(fout, "pg_catalog");

	if (fout->remoteVersion >= 80300)
	{
		appendPQExpBuffer(query, "SELECT tableoid, oid, typname, "
						  "typnamespace, "
						  "(%s typowner) AS rolname, "
						  "typinput::oid AS typinput, "
						  "typoutput::oid AS typoutput, typelem, typrelid, "
						  "CASE WHEN typrelid = 0 THEN ' '::\"char\" "
						  "ELSE (SELECT relkind FROM pg_class WHERE oid = typrelid) END AS typrelkind, "
						  "typtype, typisdefined, "
						  "typname[0] = '_' AND typelem != 0 AND "
						  "(SELECT typarray FROM pg_type te WHERE oid = pg_type.typelem) = oid AS isarray "
						  "FROM pg_type",
						  username_subquery);
	}
	else if (fout->remoteVersion >= 70300)
	{
		appendPQExpBuffer(query, "SELECT tableoid, oid, typname, "
						  "typnamespace, "
						  "(%s typowner) AS rolname, "
						  "typinput::oid AS typinput, "
						  "typoutput::oid AS typoutput, typelem, typrelid, "
						  "CASE WHEN typrelid = 0 THEN ' '::\"char\" "
						  "ELSE (SELECT relkind FROM pg_class WHERE oid = typrelid) END AS typrelkind, "
						  "typtype, typisdefined, "
						  "typname[0] = '_' AND typelem != 0 AS isarray "
						  "FROM pg_type",
						  username_subquery);
	}
	else if (fout->remoteVersion >= 70100)
	{
		appendPQExpBuffer(query, "SELECT tableoid, oid, typname, "
						  "0::oid AS typnamespace, "
						  "(%s typowner) AS rolname, "
						  "typinput::oid AS typinput, "
						  "typoutput::oid AS typoutput, typelem, typrelid, "
						  "CASE WHEN typrelid = 0 THEN ' '::\"char\" "
						  "ELSE (SELECT relkind FROM pg_class WHERE oid = typrelid) END AS typrelkind, "
						  "typtype, typisdefined, "
						  "typname[0] = '_' AND typelem != 0 AS isarray "
						  "FROM pg_type",
						  username_subquery);
	}
	else
	{
		appendPQExpBuffer(query, "SELECT "
		 "(SELECT oid FROM pg_class WHERE relname = 'pg_type') AS tableoid, "
						  "oid, typname, "
						  "0::oid AS typnamespace, "
						  "(%s typowner) AS rolname, "
						  "typinput::oid AS typinput, "
						  "typoutput::oid AS typoutput, typelem, typrelid, "
						  "CASE WHEN typrelid = 0 THEN ' '::\"char\" "
						  "ELSE (SELECT relkind FROM pg_class WHERE oid = typrelid) END AS typrelkind, "
						  "typtype, typisdefined, "
						  "typname[0] = '_' AND typelem != 0 AS isarray "
						  "FROM pg_type",
						  username_subquery);
	}

	res = ExecuteSqlQuery(fout, query->data, PGRES_TUPLES_OK);

	ntups = PQntuples(res);

	tyinfo = (TypeInfo *) pg_malloc(ntups * sizeof(TypeInfo));

	i_tableoid = PQfnumber(res, "tableoid");
	i_oid = PQfnumber(res, "oid");
	i_typname = PQfnumber(res, "typname");
	i_typnamespace = PQfnumber(res, "typnamespace");
	i_rolname = PQfnumber(res, "rolname");
	i_typinput = PQfnumber(res, "typinput");
	i_typoutput = PQfnumber(res, "typoutput");
	i_typelem = PQfnumber(res, "typelem");
	i_typrelid = PQfnumber(res, "typrelid");
	i_typrelkind = PQfnumber(res, "typrelkind");
	i_typtype = PQfnumber(res, "typtype");
	i_typisdefined = PQfnumber(res, "typisdefined");
	i_isarray = PQfnumber(res, "isarray");

	for (i = 0; i < ntups; i++)
	{
		tyinfo[i].dobj.objType = DO_TYPE;
		tyinfo[i].dobj.catId.tableoid = atooid(PQgetvalue(res, i, i_tableoid));
		tyinfo[i].dobj.catId.oid = atooid(PQgetvalue(res, i, i_oid));
		AssignDumpId(&tyinfo[i].dobj);
		tyinfo[i].dobj.name = pg_strdup(PQgetvalue(res, i, i_typname));
		tyinfo[i].dobj.namespace =
			findNamespace(fout,
						  atooid(PQgetvalue(res, i, i_typnamespace)),
						  tyinfo[i].dobj.catId.oid);
		tyinfo[i].rolname = pg_strdup(PQgetvalue(res, i, i_rolname));
		tyinfo[i].typelem = atooid(PQgetvalue(res, i, i_typelem));
		tyinfo[i].typrelid = atooid(PQgetvalue(res, i, i_typrelid));
		tyinfo[i].typrelkind = *PQgetvalue(res, i, i_typrelkind);
		tyinfo[i].typtype = *PQgetvalue(res, i, i_typtype);
		tyinfo[i].shellType = NULL;

		if (strcmp(PQgetvalue(res, i, i_typisdefined), "t") == 0)
			tyinfo[i].isDefined = true;
		else
			tyinfo[i].isDefined = false;

		if (strcmp(PQgetvalue(res, i, i_isarray), "t") == 0)
			tyinfo[i].isArray = true;
		else
			tyinfo[i].isArray = false;

		/* Decide whether we want to dump it */
		selectDumpableType(&tyinfo[i]);

		/*
		 * If it's a domain, fetch info about its constraints, if any
		 */
		tyinfo[i].nDomChecks = 0;
		tyinfo[i].domChecks = NULL;
		if (tyinfo[i].dobj.dump && tyinfo[i].typtype == TYPTYPE_DOMAIN)
			getDomainConstraints(fout, &(tyinfo[i]));

		/*
		 * If it's a base type, make a DumpableObject representing a shell
		 * definition of the type.	We will need to dump that ahead of the I/O
		 * functions for the type.  Similarly, range types need a shell
		 * definition in case they have a canonicalize function.
		 *
		 * Note: the shell type doesn't have a catId.  You might think it
		 * should copy the base type's catId, but then it might capture the
		 * pg_depend entries for the type, which we don't want.
		 */
		if (tyinfo[i].dobj.dump && (tyinfo[i].typtype == TYPTYPE_BASE ||
									tyinfo[i].typtype == TYPTYPE_RANGE))
		{
			stinfo = (ShellTypeInfo *) pg_malloc(sizeof(ShellTypeInfo));
			stinfo->dobj.objType = DO_SHELL_TYPE;
			stinfo->dobj.catId = nilCatalogId;
			AssignDumpId(&stinfo->dobj);
			stinfo->dobj.name = pg_strdup(tyinfo[i].dobj.name);
			stinfo->dobj.namespace = tyinfo[i].dobj.namespace;
			stinfo->baseType = &(tyinfo[i]);
			tyinfo[i].shellType = stinfo;

			/*
			 * Initially mark the shell type as not to be dumped.  We'll only
			 * dump it if the I/O or canonicalize functions need to be dumped;
			 * this is taken care of while sorting dependencies.
			 */
			stinfo->dobj.dump = false;

			/*
			 * However, if dumping from pre-7.3, there will be no dependency
			 * info so we have to fake it here.  We only need to worry about
			 * typinput and typoutput since the other functions only exist
			 * post-7.3.
			 */
			if (fout->remoteVersion < 70300)
			{
				Oid			typinput;
				Oid			typoutput;
				FuncInfo   *funcInfo;

				typinput = atooid(PQgetvalue(res, i, i_typinput));
				typoutput = atooid(PQgetvalue(res, i, i_typoutput));

				funcInfo = findFuncByOid(typinput);
				if (funcInfo && funcInfo->dobj.dump)
				{
					/* base type depends on function */
					addObjectDependency(&tyinfo[i].dobj,
										funcInfo->dobj.dumpId);
					/* function depends on shell type */
					addObjectDependency(&funcInfo->dobj,
										stinfo->dobj.dumpId);
					/* mark shell type as to be dumped */
					stinfo->dobj.dump = true;
				}

				funcInfo = findFuncByOid(typoutput);
				if (funcInfo && funcInfo->dobj.dump)
				{
					/* base type depends on function */
					addObjectDependency(&tyinfo[i].dobj,
										funcInfo->dobj.dumpId);
					/* function depends on shell type */
					addObjectDependency(&funcInfo->dobj,
										stinfo->dobj.dumpId);
					/* mark shell type as to be dumped */
					stinfo->dobj.dump = true;
				}
			}
		}

		if (strlen(tyinfo[i].rolname) == 0 && tyinfo[i].isDefined)
			write_msg(NULL, "WARNING: owner of data type \"%s\" appears to be invalid\n",
					  tyinfo[i].dobj.name);
	}

	*numTypes = ntups;

	PQclear(res);

	destroyPQExpBuffer(query);

	return tyinfo;
}

/*
 * getOperators:
 *	  read all operators in the system catalogs and return them in the
 * OprInfo* structure
 *
 *	numOprs is set to the number of operators read in
 */
OprInfo *
getOperators(Archive *fout, int *numOprs)
{
	PGresult   *res;
	int			ntups;
	int			i;
	PQExpBuffer query = createPQExpBuffer();
	OprInfo    *oprinfo;
	int			i_tableoid;
	int			i_oid;
	int			i_oprname;
	int			i_oprnamespace;
	int			i_rolname;
	int			i_oprkind;
	int			i_oprcode;

	/*
	 * find all operators, including builtin operators; we filter out
	 * system-defined operators at dump-out time.
	 */

	/* Make sure we are in proper schema */
	selectSourceSchema(fout, "pg_catalog");

	if (fout->remoteVersion >= 70300)
	{
		appendPQExpBuffer(query, "SELECT tableoid, oid, oprname, "
						  "oprnamespace, "
						  "(%s oprowner) AS rolname, "
						  "oprkind, "
						  "oprcode::oid AS oprcode "
						  "FROM pg_operator",
						  username_subquery);
	}
	else if (fout->remoteVersion >= 70100)
	{
		appendPQExpBuffer(query, "SELECT tableoid, oid, oprname, "
						  "0::oid AS oprnamespace, "
						  "(%s oprowner) AS rolname, "
						  "oprkind, "
						  "oprcode::oid AS oprcode "
						  "FROM pg_operator",
						  username_subquery);
	}
	else
	{
		appendPQExpBuffer(query, "SELECT "
						  "(SELECT oid FROM pg_class WHERE relname = 'pg_operator') AS tableoid, "
						  "oid, oprname, "
						  "0::oid AS oprnamespace, "
						  "(%s oprowner) AS rolname, "
						  "oprkind, "
						  "oprcode::oid AS oprcode "
						  "FROM pg_operator",
						  username_subquery);
	}

	res = ExecuteSqlQuery(fout, query->data, PGRES_TUPLES_OK);

	ntups = PQntuples(res);
	*numOprs = ntups;

	oprinfo = (OprInfo *) pg_malloc(ntups * sizeof(OprInfo));

	i_tableoid = PQfnumber(res, "tableoid");
	i_oid = PQfnumber(res, "oid");
	i_oprname = PQfnumber(res, "oprname");
	i_oprnamespace = PQfnumber(res, "oprnamespace");
	i_rolname = PQfnumber(res, "rolname");
	i_oprkind = PQfnumber(res, "oprkind");
	i_oprcode = PQfnumber(res, "oprcode");

	for (i = 0; i < ntups; i++)
	{
		oprinfo[i].dobj.objType = DO_OPERATOR;
		oprinfo[i].dobj.catId.tableoid = atooid(PQgetvalue(res, i, i_tableoid));
		oprinfo[i].dobj.catId.oid = atooid(PQgetvalue(res, i, i_oid));
		AssignDumpId(&oprinfo[i].dobj);
		oprinfo[i].dobj.name = pg_strdup(PQgetvalue(res, i, i_oprname));
		oprinfo[i].dobj.namespace =
			findNamespace(fout,
						  atooid(PQgetvalue(res, i, i_oprnamespace)),
						  oprinfo[i].dobj.catId.oid);
		oprinfo[i].rolname = pg_strdup(PQgetvalue(res, i, i_rolname));
		oprinfo[i].oprkind = (PQgetvalue(res, i, i_oprkind))[0];
		oprinfo[i].oprcode = atooid(PQgetvalue(res, i, i_oprcode));

		/* Decide whether we want to dump it */
		selectDumpableObject(&(oprinfo[i].dobj));

		if (strlen(oprinfo[i].rolname) == 0)
			write_msg(NULL, "WARNING: owner of operator \"%s\" appears to be invalid\n",
					  oprinfo[i].dobj.name);
	}

	PQclear(res);

	destroyPQExpBuffer(query);

	return oprinfo;
}

/*
 * getCollations:
 *	  read all collations in the system catalogs and return them in the
 * CollInfo* structure
 *
 *	numCollations is set to the number of collations read in
 */
CollInfo *
getCollations(Archive *fout, int *numCollations)
{
	PGresult   *res;
	int			ntups;
	int			i;
	PQExpBuffer query = createPQExpBuffer();
	CollInfo   *collinfo;
	int			i_tableoid;
	int			i_oid;
	int			i_collname;
	int			i_collnamespace;
	int			i_rolname;

	/* Collations didn't exist pre-9.1 */
	if (fout->remoteVersion < 90100)
	{
		*numCollations = 0;
		return NULL;
	}

	/*
	 * find all collations, including builtin collations; we filter out
	 * system-defined collations at dump-out time.
	 */

	/* Make sure we are in proper schema */
	selectSourceSchema(fout, "pg_catalog");

	appendPQExpBuffer(query, "SELECT tableoid, oid, collname, "
					  "collnamespace, "
					  "(%s collowner) AS rolname "
					  "FROM pg_collation",
					  username_subquery);

	res = ExecuteSqlQuery(fout, query->data, PGRES_TUPLES_OK);

	ntups = PQntuples(res);
	*numCollations = ntups;

	collinfo = (CollInfo *) pg_malloc(ntups * sizeof(CollInfo));

	i_tableoid = PQfnumber(res, "tableoid");
	i_oid = PQfnumber(res, "oid");
	i_collname = PQfnumber(res, "collname");
	i_collnamespace = PQfnumber(res, "collnamespace");
	i_rolname = PQfnumber(res, "rolname");

	for (i = 0; i < ntups; i++)
	{
		collinfo[i].dobj.objType = DO_COLLATION;
		collinfo[i].dobj.catId.tableoid = atooid(PQgetvalue(res, i, i_tableoid));
		collinfo[i].dobj.catId.oid = atooid(PQgetvalue(res, i, i_oid));
		AssignDumpId(&collinfo[i].dobj);
		collinfo[i].dobj.name = pg_strdup(PQgetvalue(res, i, i_collname));
		collinfo[i].dobj.namespace =
			findNamespace(fout,
						  atooid(PQgetvalue(res, i, i_collnamespace)),
						  collinfo[i].dobj.catId.oid);
		collinfo[i].rolname = pg_strdup(PQgetvalue(res, i, i_rolname));

		/* Decide whether we want to dump it */
		selectDumpableObject(&(collinfo[i].dobj));
	}

	PQclear(res);

	destroyPQExpBuffer(query);

	return collinfo;
}

/*
 * getConversions:
 *	  read all conversions in the system catalogs and return them in the
 * ConvInfo* structure
 *
 *	numConversions is set to the number of conversions read in
 */
ConvInfo *
getConversions(Archive *fout, int *numConversions)
{
	PGresult   *res;
	int			ntups;
	int			i;
	PQExpBuffer query = createPQExpBuffer();
	ConvInfo   *convinfo;
	int			i_tableoid;
	int			i_oid;
	int			i_conname;
	int			i_connamespace;
	int			i_rolname;

	/* Conversions didn't exist pre-7.3 */
	if (fout->remoteVersion < 70300)
	{
		*numConversions = 0;
		return NULL;
	}

	/*
	 * find all conversions, including builtin conversions; we filter out
	 * system-defined conversions at dump-out time.
	 */

	/* Make sure we are in proper schema */
	selectSourceSchema(fout, "pg_catalog");

	appendPQExpBuffer(query, "SELECT tableoid, oid, conname, "
					  "connamespace, "
					  "(%s conowner) AS rolname "
					  "FROM pg_conversion",
					  username_subquery);

	res = ExecuteSqlQuery(fout, query->data, PGRES_TUPLES_OK);

	ntups = PQntuples(res);
	*numConversions = ntups;

	convinfo = (ConvInfo *) pg_malloc(ntups * sizeof(ConvInfo));

	i_tableoid = PQfnumber(res, "tableoid");
	i_oid = PQfnumber(res, "oid");
	i_conname = PQfnumber(res, "conname");
	i_connamespace = PQfnumber(res, "connamespace");
	i_rolname = PQfnumber(res, "rolname");

	for (i = 0; i < ntups; i++)
	{
		convinfo[i].dobj.objType = DO_CONVERSION;
		convinfo[i].dobj.catId.tableoid = atooid(PQgetvalue(res, i, i_tableoid));
		convinfo[i].dobj.catId.oid = atooid(PQgetvalue(res, i, i_oid));
		AssignDumpId(&convinfo[i].dobj);
		convinfo[i].dobj.name = pg_strdup(PQgetvalue(res, i, i_conname));
		convinfo[i].dobj.namespace =
			findNamespace(fout,
						  atooid(PQgetvalue(res, i, i_connamespace)),
						  convinfo[i].dobj.catId.oid);
		convinfo[i].rolname = pg_strdup(PQgetvalue(res, i, i_rolname));

		/* Decide whether we want to dump it */
		selectDumpableObject(&(convinfo[i].dobj));
	}

	PQclear(res);

	destroyPQExpBuffer(query);

	return convinfo;
}

/*
 * getOpclasses:
 *	  read all opclasses in the system catalogs and return them in the
 * OpclassInfo* structure
 *
 *	numOpclasses is set to the number of opclasses read in
 */
OpclassInfo *
getOpclasses(Archive *fout, int *numOpclasses)
{
	PGresult   *res;
	int			ntups;
	int			i;
	PQExpBuffer query = createPQExpBuffer();
	OpclassInfo *opcinfo;
	int			i_tableoid;
	int			i_oid;
	int			i_opcname;
	int			i_opcnamespace;
	int			i_rolname;

	/*
	 * find all opclasses, including builtin opclasses; we filter out
	 * system-defined opclasses at dump-out time.
	 */

	/* Make sure we are in proper schema */
	selectSourceSchema(fout, "pg_catalog");

	if (fout->remoteVersion >= 70300)
	{
		appendPQExpBuffer(query, "SELECT tableoid, oid, opcname, "
						  "opcnamespace, "
						  "(%s opcowner) AS rolname "
						  "FROM pg_opclass",
						  username_subquery);
	}
	else if (fout->remoteVersion >= 70100)
	{
		appendPQExpBuffer(query, "SELECT tableoid, oid, opcname, "
						  "0::oid AS opcnamespace, "
						  "''::name AS rolname "
						  "FROM pg_opclass");
	}
	else
	{
		appendPQExpBuffer(query, "SELECT "
						  "(SELECT oid FROM pg_class WHERE relname = 'pg_opclass') AS tableoid, "
						  "oid, opcname, "
						  "0::oid AS opcnamespace, "
						  "''::name AS rolname "
						  "FROM pg_opclass");
	}

	res = ExecuteSqlQuery(fout, query->data, PGRES_TUPLES_OK);

	ntups = PQntuples(res);
	*numOpclasses = ntups;

	opcinfo = (OpclassInfo *) pg_malloc(ntups * sizeof(OpclassInfo));

	i_tableoid = PQfnumber(res, "tableoid");
	i_oid = PQfnumber(res, "oid");
	i_opcname = PQfnumber(res, "opcname");
	i_opcnamespace = PQfnumber(res, "opcnamespace");
	i_rolname = PQfnumber(res, "rolname");

	for (i = 0; i < ntups; i++)
	{
		opcinfo[i].dobj.objType = DO_OPCLASS;
		opcinfo[i].dobj.catId.tableoid = atooid(PQgetvalue(res, i, i_tableoid));
		opcinfo[i].dobj.catId.oid = atooid(PQgetvalue(res, i, i_oid));
		AssignDumpId(&opcinfo[i].dobj);
		opcinfo[i].dobj.name = pg_strdup(PQgetvalue(res, i, i_opcname));
		opcinfo[i].dobj.namespace =
			findNamespace(fout,
						  atooid(PQgetvalue(res, i, i_opcnamespace)),
						  opcinfo[i].dobj.catId.oid);
		opcinfo[i].rolname = pg_strdup(PQgetvalue(res, i, i_rolname));

		/* Decide whether we want to dump it */
		selectDumpableObject(&(opcinfo[i].dobj));

		if (fout->remoteVersion >= 70300)
		{
			if (strlen(opcinfo[i].rolname) == 0)
				write_msg(NULL, "WARNING: owner of operator class \"%s\" appears to be invalid\n",
						  opcinfo[i].dobj.name);
		}
	}

	PQclear(res);

	destroyPQExpBuffer(query);

	return opcinfo;
}

/*
 * getOpfamilies:
 *	  read all opfamilies in the system catalogs and return them in the
 * OpfamilyInfo* structure
 *
 *	numOpfamilies is set to the number of opfamilies read in
 */
OpfamilyInfo *
getOpfamilies(Archive *fout, int *numOpfamilies)
{
	PGresult   *res;
	int			ntups;
	int			i;
	PQExpBuffer query;
	OpfamilyInfo *opfinfo;
	int			i_tableoid;
	int			i_oid;
	int			i_opfname;
	int			i_opfnamespace;
	int			i_rolname;

	/* Before 8.3, there is no separate concept of opfamilies */
	if (fout->remoteVersion < 80300)
	{
		*numOpfamilies = 0;
		return NULL;
	}

	query = createPQExpBuffer();

	/*
	 * find all opfamilies, including builtin opfamilies; we filter out
	 * system-defined opfamilies at dump-out time.
	 */

	/* Make sure we are in proper schema */
	selectSourceSchema(fout, "pg_catalog");

	appendPQExpBuffer(query, "SELECT tableoid, oid, opfname, "
					  "opfnamespace, "
					  "(%s opfowner) AS rolname "
					  "FROM pg_opfamily",
					  username_subquery);

	res = ExecuteSqlQuery(fout, query->data, PGRES_TUPLES_OK);

	ntups = PQntuples(res);
	*numOpfamilies = ntups;

	opfinfo = (OpfamilyInfo *) pg_malloc(ntups * sizeof(OpfamilyInfo));

	i_tableoid = PQfnumber(res, "tableoid");
	i_oid = PQfnumber(res, "oid");
	i_opfname = PQfnumber(res, "opfname");
	i_opfnamespace = PQfnumber(res, "opfnamespace");
	i_rolname = PQfnumber(res, "rolname");

	for (i = 0; i < ntups; i++)
	{
		opfinfo[i].dobj.objType = DO_OPFAMILY;
		opfinfo[i].dobj.catId.tableoid = atooid(PQgetvalue(res, i, i_tableoid));
		opfinfo[i].dobj.catId.oid = atooid(PQgetvalue(res, i, i_oid));
		AssignDumpId(&opfinfo[i].dobj);
		opfinfo[i].dobj.name = pg_strdup(PQgetvalue(res, i, i_opfname));
		opfinfo[i].dobj.namespace =
			findNamespace(fout,
						  atooid(PQgetvalue(res, i, i_opfnamespace)),
						  opfinfo[i].dobj.catId.oid);
		opfinfo[i].rolname = pg_strdup(PQgetvalue(res, i, i_rolname));

		/* Decide whether we want to dump it */
		selectDumpableObject(&(opfinfo[i].dobj));

		if (fout->remoteVersion >= 70300)
		{
			if (strlen(opfinfo[i].rolname) == 0)
				write_msg(NULL, "WARNING: owner of operator family \"%s\" appears to be invalid\n",
						  opfinfo[i].dobj.name);
		}
	}

	PQclear(res);

	destroyPQExpBuffer(query);

	return opfinfo;
}

/*
 * getAggregates:
 *	  read all the user-defined aggregates in the system catalogs and
 * return them in the AggInfo* structure
 *
 * numAggs is set to the number of aggregates read in
 */
AggInfo *
getAggregates(Archive *fout, int *numAggs)
{
	PGresult   *res;
	int			ntups;
	int			i;
	PQExpBuffer query = createPQExpBuffer();
	AggInfo    *agginfo;
	int			i_tableoid;
	int			i_oid;
	int			i_aggname;
	int			i_aggnamespace;
	int			i_pronargs;
	int			i_proargtypes;
	int			i_rolname;
	int			i_aggacl;

	/* Make sure we are in proper schema */
	selectSourceSchema(fout, "pg_catalog");

	/*
	 * Find all user-defined aggregates.  See comment in getFuncs() for the
	 * rationale behind the filtering logic.
	 */

	if (fout->remoteVersion >= 80200)
	{
		appendPQExpBuffer(query, "SELECT tableoid, oid, proname AS aggname, "
						  "pronamespace AS aggnamespace, "
						  "pronargs, proargtypes, "
						  "(%s proowner) AS rolname, "
						  "proacl AS aggacl "
						  "FROM pg_proc p "
						  "WHERE proisagg AND ("
						  "pronamespace != "
						  "(SELECT oid FROM pg_namespace "
						  "WHERE nspname = 'pg_catalog')",
						  username_subquery);
		if (binary_upgrade && fout->remoteVersion >= 90100)
			appendPQExpBuffer(query,
							  " OR EXISTS(SELECT 1 FROM pg_depend WHERE "
							  "classid = 'pg_proc'::regclass AND "
							  "objid = p.oid AND "
							  "refclassid = 'pg_extension'::regclass AND "
							  "deptype = 'e')");
		appendPQExpBuffer(query, ")");
	}
	else if (fout->remoteVersion >= 70300)
	{
		appendPQExpBuffer(query, "SELECT tableoid, oid, proname AS aggname, "
						  "pronamespace AS aggnamespace, "
						  "CASE WHEN proargtypes[0] = 'pg_catalog.\"any\"'::pg_catalog.regtype THEN 0 ELSE 1 END AS pronargs, "
						  "proargtypes, "
						  "(%s proowner) AS rolname, "
						  "proacl AS aggacl "
						  "FROM pg_proc "
						  "WHERE proisagg "
						  "AND pronamespace != "
			   "(SELECT oid FROM pg_namespace WHERE nspname = 'pg_catalog')",
						  username_subquery);
	}
	else if (fout->remoteVersion >= 70100)
	{
		appendPQExpBuffer(query, "SELECT tableoid, oid, aggname, "
						  "0::oid AS aggnamespace, "
				  "CASE WHEN aggbasetype = 0 THEN 0 ELSE 1 END AS pronargs, "
						  "aggbasetype AS proargtypes, "
						  "(%s aggowner) AS rolname, "
						  "'{=X}' AS aggacl "
						  "FROM pg_aggregate "
						  "where oid > '%u'::oid",
						  username_subquery,
						  g_last_builtin_oid);
	}
	else
	{
		appendPQExpBuffer(query, "SELECT "
						  "(SELECT oid FROM pg_class WHERE relname = 'pg_aggregate') AS tableoid, "
						  "oid, aggname, "
						  "0::oid AS aggnamespace, "
				  "CASE WHEN aggbasetype = 0 THEN 0 ELSE 1 END AS pronargs, "
						  "aggbasetype AS proargtypes, "
						  "(%s aggowner) AS rolname, "
						  "'{=X}' AS aggacl "
						  "FROM pg_aggregate "
						  "where oid > '%u'::oid",
						  username_subquery,
						  g_last_builtin_oid);
	}

	res = ExecuteSqlQuery(fout, query->data, PGRES_TUPLES_OK);

	ntups = PQntuples(res);
	*numAggs = ntups;

	agginfo = (AggInfo *) pg_malloc(ntups * sizeof(AggInfo));

	i_tableoid = PQfnumber(res, "tableoid");
	i_oid = PQfnumber(res, "oid");
	i_aggname = PQfnumber(res, "aggname");
	i_aggnamespace = PQfnumber(res, "aggnamespace");
	i_pronargs = PQfnumber(res, "pronargs");
	i_proargtypes = PQfnumber(res, "proargtypes");
	i_rolname = PQfnumber(res, "rolname");
	i_aggacl = PQfnumber(res, "aggacl");

	for (i = 0; i < ntups; i++)
	{
		agginfo[i].aggfn.dobj.objType = DO_AGG;
		agginfo[i].aggfn.dobj.catId.tableoid = atooid(PQgetvalue(res, i, i_tableoid));
		agginfo[i].aggfn.dobj.catId.oid = atooid(PQgetvalue(res, i, i_oid));
		AssignDumpId(&agginfo[i].aggfn.dobj);
		agginfo[i].aggfn.dobj.name = pg_strdup(PQgetvalue(res, i, i_aggname));
		agginfo[i].aggfn.dobj.namespace =
			findNamespace(fout,
						  atooid(PQgetvalue(res, i, i_aggnamespace)),
						  agginfo[i].aggfn.dobj.catId.oid);
		agginfo[i].aggfn.rolname = pg_strdup(PQgetvalue(res, i, i_rolname));
		if (strlen(agginfo[i].aggfn.rolname) == 0)
			write_msg(NULL, "WARNING: owner of aggregate function \"%s\" appears to be invalid\n",
					  agginfo[i].aggfn.dobj.name);
		agginfo[i].aggfn.lang = InvalidOid;		/* not currently interesting */
		agginfo[i].aggfn.prorettype = InvalidOid;		/* not saved */
		agginfo[i].aggfn.proacl = pg_strdup(PQgetvalue(res, i, i_aggacl));
		agginfo[i].aggfn.nargs = atoi(PQgetvalue(res, i, i_pronargs));
		if (agginfo[i].aggfn.nargs == 0)
			agginfo[i].aggfn.argtypes = NULL;
		else
		{
			agginfo[i].aggfn.argtypes = (Oid *) pg_malloc(agginfo[i].aggfn.nargs * sizeof(Oid));
			if (fout->remoteVersion >= 70300)
				parseOidArray(PQgetvalue(res, i, i_proargtypes),
							  agginfo[i].aggfn.argtypes,
							  agginfo[i].aggfn.nargs);
			else
				/* it's just aggbasetype */
				agginfo[i].aggfn.argtypes[0] = atooid(PQgetvalue(res, i, i_proargtypes));
		}

		/* Decide whether we want to dump it */
		selectDumpableObject(&(agginfo[i].aggfn.dobj));
	}

	PQclear(res);

	destroyPQExpBuffer(query);

	return agginfo;
}

/*
 * getFuncs:
 *	  read all the user-defined functions in the system catalogs and
 * return them in the FuncInfo* structure
 *
 * numFuncs is set to the number of functions read in
 */
FuncInfo *
getFuncs(Archive *fout, int *numFuncs)
{
	PGresult   *res;
	int			ntups;
	int			i;
	PQExpBuffer query = createPQExpBuffer();
	FuncInfo   *finfo;
	int			i_tableoid;
	int			i_oid;
	int			i_proname;
	int			i_pronamespace;
	int			i_rolname;
	int			i_prolang;
	int			i_pronargs;
	int			i_proargtypes;
	int			i_prorettype;
	int			i_proacl;

	/* Make sure we are in proper schema */
	selectSourceSchema(fout, "pg_catalog");

	/*
	 * Find all user-defined functions.  Normally we can exclude functions in
	 * pg_catalog, which is worth doing since there are several thousand of
	 * 'em.  However, there are some extensions that create functions in
	 * pg_catalog.	In normal dumps we can still ignore those --- but in
	 * binary-upgrade mode, we must dump the member objects of the extension,
	 * so be sure to fetch any such functions.
	 *
	 * Also, in 9.2 and up, exclude functions that are internally dependent on
	 * something else, since presumably those will be created as a result of
	 * creating the something else.  This currently only acts to suppress
	 * constructor functions for range types.  Note that this is OK only
	 * because the constructors don't have any dependencies the range type
	 * doesn't have; otherwise we might not get creation ordering correct.
	 */

	if (fout->remoteVersion >= 70300)
	{
		appendPQExpBuffer(query,
						  "SELECT tableoid, oid, proname, prolang, "
						  "pronargs, proargtypes, prorettype, proacl, "
						  "pronamespace, "
						  "(%s proowner) AS rolname "
						  "FROM pg_proc p "
						  "WHERE NOT proisagg AND ("
						  "pronamespace != "
						  "(SELECT oid FROM pg_namespace "
						  "WHERE nspname = 'pg_catalog')",
						  username_subquery);
		if (fout->remoteVersion >= 90200)
			appendPQExpBuffer(query,
							  "\n  AND NOT EXISTS (SELECT 1 FROM pg_depend "
							  "WHERE classid = 'pg_proc'::regclass AND "
							  "objid = p.oid AND deptype = 'i')");
		if (binary_upgrade && fout->remoteVersion >= 90100)
			appendPQExpBuffer(query,
							  "\n  OR EXISTS(SELECT 1 FROM pg_depend WHERE "
							  "classid = 'pg_proc'::regclass AND "
							  "objid = p.oid AND "
							  "refclassid = 'pg_extension'::regclass AND "
							  "deptype = 'e')");
		appendPQExpBuffer(query, ")");
	}
	else if (fout->remoteVersion >= 70100)
	{
		appendPQExpBuffer(query,
						  "SELECT tableoid, oid, proname, prolang, "
						  "pronargs, proargtypes, prorettype, "
						  "'{=X}' AS proacl, "
						  "0::oid AS pronamespace, "
						  "(%s proowner) AS rolname "
						  "FROM pg_proc "
						  "WHERE pg_proc.oid > '%u'::oid",
						  username_subquery,
						  g_last_builtin_oid);
	}
	else
	{
		appendPQExpBuffer(query,
						  "SELECT "
						  "(SELECT oid FROM pg_class "
						  " WHERE relname = 'pg_proc') AS tableoid, "
						  "oid, proname, prolang, "
						  "pronargs, proargtypes, prorettype, "
						  "'{=X}' AS proacl, "
						  "0::oid AS pronamespace, "
						  "(%s proowner) AS rolname "
						  "FROM pg_proc "
						  "where pg_proc.oid > '%u'::oid",
						  username_subquery,
						  g_last_builtin_oid);
	}

	res = ExecuteSqlQuery(fout, query->data, PGRES_TUPLES_OK);

	ntups = PQntuples(res);

	*numFuncs = ntups;

	finfo = (FuncInfo *) pg_calloc(ntups, sizeof(FuncInfo));

	i_tableoid = PQfnumber(res, "tableoid");
	i_oid = PQfnumber(res, "oid");
	i_proname = PQfnumber(res, "proname");
	i_pronamespace = PQfnumber(res, "pronamespace");
	i_rolname = PQfnumber(res, "rolname");
	i_prolang = PQfnumber(res, "prolang");
	i_pronargs = PQfnumber(res, "pronargs");
	i_proargtypes = PQfnumber(res, "proargtypes");
	i_prorettype = PQfnumber(res, "prorettype");
	i_proacl = PQfnumber(res, "proacl");

	for (i = 0; i < ntups; i++)
	{
		finfo[i].dobj.objType = DO_FUNC;
		finfo[i].dobj.catId.tableoid = atooid(PQgetvalue(res, i, i_tableoid));
		finfo[i].dobj.catId.oid = atooid(PQgetvalue(res, i, i_oid));
		AssignDumpId(&finfo[i].dobj);
		finfo[i].dobj.name = pg_strdup(PQgetvalue(res, i, i_proname));
		finfo[i].dobj.namespace =
			findNamespace(fout,
						  atooid(PQgetvalue(res, i, i_pronamespace)),
						  finfo[i].dobj.catId.oid);
		finfo[i].rolname = pg_strdup(PQgetvalue(res, i, i_rolname));
		finfo[i].lang = atooid(PQgetvalue(res, i, i_prolang));
		finfo[i].prorettype = atooid(PQgetvalue(res, i, i_prorettype));
		finfo[i].proacl = pg_strdup(PQgetvalue(res, i, i_proacl));
		finfo[i].nargs = atoi(PQgetvalue(res, i, i_pronargs));
		if (finfo[i].nargs == 0)
			finfo[i].argtypes = NULL;
		else
		{
			finfo[i].argtypes = (Oid *) pg_malloc(finfo[i].nargs * sizeof(Oid));
			parseOidArray(PQgetvalue(res, i, i_proargtypes),
						  finfo[i].argtypes, finfo[i].nargs);
		}

		/* Decide whether we want to dump it */
		selectDumpableObject(&(finfo[i].dobj));

		if (strlen(finfo[i].rolname) == 0)
			write_msg(NULL,
				 "WARNING: owner of function \"%s\" appears to be invalid\n",
					  finfo[i].dobj.name);
	}

	PQclear(res);

	destroyPQExpBuffer(query);

	return finfo;
}

/*
 * getTables
 *	  read all the user-defined tables (no indexes, no catalogs)
 * in the system catalogs return them in the TableInfo* structure
 *
 * numTables is set to the number of tables read in
 */
TableInfo *
getTables(Archive *fout, int *numTables)
{
	PGresult   *res;
	int			ntups;
	int			i;
	PQExpBuffer query = createPQExpBuffer();
	TableInfo  *tblinfo;
	int			i_reltableoid;
	int			i_reloid;
	int			i_relname;
	int			i_relnamespace;
	int			i_relkind;
	int			i_relacl;
	int			i_rolname;
	int			i_relchecks;
	int			i_relhastriggers;
	int			i_relhasindex;
	int			i_relhasrules;
	int			i_relhasoids;
	int			i_relfrozenxid;
	int			i_toastoid;
	int			i_toastfrozenxid;
	int			i_relpersistence;
	int			i_owning_tab;
	int			i_owning_col;
	int			i_reltablespace;
	int			i_reloptions;
	int			i_toastreloptions;
	int			i_reloftype;
	int			i_relpages;

	/* Make sure we are in proper schema */
	selectSourceSchema(fout, "pg_catalog");

	/*
	 * Find all the tables (including views and sequences).
	 *
	 * We include system catalogs, so that we can work if a user table is
	 * defined to inherit from a system catalog (pretty weird, but...)
	 *
	 * We ignore tables that are not type 'r' (ordinary relation), 'S'
	 * (sequence), 'v' (view), or 'c' (composite type).
	 *
	 * Composite-type table entries won't be dumped as such, but we have to
	 * make a DumpableObject for them so that we can track dependencies of the
	 * composite type (pg_depend entries for columns of the composite type
	 * link to the pg_class entry not the pg_type entry).
	 *
	 * Note: in this phase we should collect only a minimal amount of
	 * information about each table, basically just enough to decide if it is
	 * interesting. We must fetch all tables in this phase because otherwise
	 * we cannot correctly identify inherited columns, owned sequences, etc.
	 */

	if (fout->remoteVersion >= 90100)
	{
		/*
		 * Left join to pick up dependency info linking sequences to their
		 * owning column, if any (note this dependency is AUTO as of 8.2)
		 */
		appendPQExpBuffer(query,
						  "SELECT c.tableoid, c.oid, c.relname, "
						  "c.relacl, c.relkind, c.relnamespace, "
						  "(%s c.relowner) AS rolname, "
						  "c.relchecks, c.relhastriggers, "
						  "c.relhasindex, c.relhasrules, c.relhasoids, "
						  "c.relfrozenxid, tc.oid AS toid, "
						  "tc.relfrozenxid AS tfrozenxid, "
						  "c.relpersistence, "
						  "c.relpages, "
						  "CASE WHEN c.reloftype <> 0 THEN c.reloftype::pg_catalog.regtype ELSE NULL END AS reloftype, "
						  "d.refobjid AS owning_tab, "
						  "d.refobjsubid AS owning_col, "
						  "(SELECT spcname FROM pg_tablespace t WHERE t.oid = c.reltablespace) AS reltablespace, "
						"array_to_string(c.reloptions, ', ') AS reloptions, "
						  "array_to_string(array(SELECT 'toast.' || x FROM unnest(tc.reloptions) x), ', ') AS toast_reloptions "
						  "FROM pg_class c "
						  "LEFT JOIN pg_depend d ON "
						  "(c.relkind = '%c' AND "
						  "d.classid = c.tableoid AND d.objid = c.oid AND "
						  "d.objsubid = 0 AND "
						  "d.refclassid = c.tableoid AND d.deptype = 'a') "
					   "LEFT JOIN pg_class tc ON (c.reltoastrelid = tc.oid) "
						  "WHERE c.relkind in ('%c', '%c', '%c', '%c', '%c') "
						  "ORDER BY c.oid",
						  username_subquery,
						  RELKIND_SEQUENCE,
						  RELKIND_RELATION, RELKIND_SEQUENCE,
						  RELKIND_VIEW, RELKIND_COMPOSITE_TYPE,
						  RELKIND_FOREIGN_TABLE);
	}
	else if (fout->remoteVersion >= 90000)
	{
		/*
		 * Left join to pick up dependency info linking sequences to their
		 * owning column, if any (note this dependency is AUTO as of 8.2)
		 */
		appendPQExpBuffer(query,
						  "SELECT c.tableoid, c.oid, c.relname, "
						  "c.relacl, c.relkind, c.relnamespace, "
						  "(%s c.relowner) AS rolname, "
						  "c.relchecks, c.relhastriggers, "
						  "c.relhasindex, c.relhasrules, c.relhasoids, "
						  "c.relfrozenxid, tc.oid AS toid, "
						  "tc.relfrozenxid AS tfrozenxid, "
						  "'p' AS relpersistence, "
						  "c.relpages, "
						  "CASE WHEN c.reloftype <> 0 THEN c.reloftype::pg_catalog.regtype ELSE NULL END AS reloftype, "
						  "d.refobjid AS owning_tab, "
						  "d.refobjsubid AS owning_col, "
						  "(SELECT spcname FROM pg_tablespace t WHERE t.oid = c.reltablespace) AS reltablespace, "
						"array_to_string(c.reloptions, ', ') AS reloptions, "
						  "array_to_string(array(SELECT 'toast.' || x FROM unnest(tc.reloptions) x), ', ') AS toast_reloptions "
						  "FROM pg_class c "
						  "LEFT JOIN pg_depend d ON "
						  "(c.relkind = '%c' AND "
						  "d.classid = c.tableoid AND d.objid = c.oid AND "
						  "d.objsubid = 0 AND "
						  "d.refclassid = c.tableoid AND d.deptype = 'a') "
					   "LEFT JOIN pg_class tc ON (c.reltoastrelid = tc.oid) "
						  "WHERE c.relkind in ('%c', '%c', '%c', '%c') "
						  "ORDER BY c.oid",
						  username_subquery,
						  RELKIND_SEQUENCE,
						  RELKIND_RELATION, RELKIND_SEQUENCE,
						  RELKIND_VIEW, RELKIND_COMPOSITE_TYPE);
	}
	else if (fout->remoteVersion >= 80400)
	{
		/*
		 * Left join to pick up dependency info linking sequences to their
		 * owning column, if any (note this dependency is AUTO as of 8.2)
		 */
		appendPQExpBuffer(query,
						  "SELECT c.tableoid, c.oid, c.relname, "
						  "c.relacl, c.relkind, c.relnamespace, "
						  "(%s c.relowner) AS rolname, "
						  "c.relchecks, c.relhastriggers, "
						  "c.relhasindex, c.relhasrules, c.relhasoids, "
						  "c.relfrozenxid, tc.oid AS toid, "
						  "tc.relfrozenxid AS tfrozenxid, "
						  "'p' AS relpersistence, "
						  "c.relpages, "
						  "NULL AS reloftype, "
						  "d.refobjid AS owning_tab, "
						  "d.refobjsubid AS owning_col, "
						  "(SELECT spcname FROM pg_tablespace t WHERE t.oid = c.reltablespace) AS reltablespace, "
						"array_to_string(c.reloptions, ', ') AS reloptions, "
						  "array_to_string(array(SELECT 'toast.' || x FROM unnest(tc.reloptions) x), ', ') AS toast_reloptions "
						  "FROM pg_class c "
						  "LEFT JOIN pg_depend d ON "
						  "(c.relkind = '%c' AND "
						  "d.classid = c.tableoid AND d.objid = c.oid AND "
						  "d.objsubid = 0 AND "
						  "d.refclassid = c.tableoid AND d.deptype = 'a') "
					   "LEFT JOIN pg_class tc ON (c.reltoastrelid = tc.oid) "
						  "WHERE c.relkind in ('%c', '%c', '%c', '%c') "
						  "ORDER BY c.oid",
						  username_subquery,
						  RELKIND_SEQUENCE,
						  RELKIND_RELATION, RELKIND_SEQUENCE,
						  RELKIND_VIEW, RELKIND_COMPOSITE_TYPE);
	}
	else if (fout->remoteVersion >= 80200)
	{
		/*
		 * Left join to pick up dependency info linking sequences to their
		 * owning column, if any (note this dependency is AUTO as of 8.2)
		 */
		appendPQExpBuffer(query,
						  "SELECT c.tableoid, c.oid, c.relname, "
						  "c.relacl, c.relkind, c.relnamespace, "
						  "(%s c.relowner) AS rolname, "
						  "c.relchecks, (c.reltriggers <> 0) AS relhastriggers, "
						  "c.relhasindex, c.relhasrules, c.relhasoids, "
						  "c.relfrozenxid, tc.oid AS toid, "
						  "tc.relfrozenxid AS tfrozenxid, "
						  "'p' AS relpersistence, "
						  "c.relpages, "
						  "NULL AS reloftype, "
						  "d.refobjid AS owning_tab, "
						  "d.refobjsubid AS owning_col, "
						  "(SELECT spcname FROM pg_tablespace t WHERE t.oid = c.reltablespace) AS reltablespace, "
						"array_to_string(c.reloptions, ', ') AS reloptions, "
						  "NULL AS toast_reloptions "
						  "FROM pg_class c "
						  "LEFT JOIN pg_depend d ON "
						  "(c.relkind = '%c' AND "
						  "d.classid = c.tableoid AND d.objid = c.oid AND "
						  "d.objsubid = 0 AND "
						  "d.refclassid = c.tableoid AND d.deptype = 'a') "
					   "LEFT JOIN pg_class tc ON (c.reltoastrelid = tc.oid) "
						  "WHERE c.relkind in ('%c', '%c', '%c', '%c') "
						  "ORDER BY c.oid",
						  username_subquery,
						  RELKIND_SEQUENCE,
						  RELKIND_RELATION, RELKIND_SEQUENCE,
						  RELKIND_VIEW, RELKIND_COMPOSITE_TYPE);
	}
	else if (fout->remoteVersion >= 80000)
	{
		/*
		 * Left join to pick up dependency info linking sequences to their
		 * owning column, if any
		 */
		appendPQExpBuffer(query,
						  "SELECT c.tableoid, c.oid, relname, "
						  "relacl, relkind, relnamespace, "
						  "(%s relowner) AS rolname, "
						  "relchecks, (reltriggers <> 0) AS relhastriggers, "
						  "relhasindex, relhasrules, relhasoids, "
						  "0 AS relfrozenxid, "
						  "0 AS toid, "
						  "0 AS tfrozenxid, "
						  "'p' AS relpersistence, "
						  "relpages, "
						  "NULL AS reloftype, "
						  "d.refobjid AS owning_tab, "
						  "d.refobjsubid AS owning_col, "
						  "(SELECT spcname FROM pg_tablespace t WHERE t.oid = c.reltablespace) AS reltablespace, "
						  "NULL AS reloptions, "
						  "NULL AS toast_reloptions "
						  "FROM pg_class c "
						  "LEFT JOIN pg_depend d ON "
						  "(c.relkind = '%c' AND "
						  "d.classid = c.tableoid AND d.objid = c.oid AND "
						  "d.objsubid = 0 AND "
						  "d.refclassid = c.tableoid AND d.deptype = 'i') "
						  "WHERE relkind in ('%c', '%c', '%c', '%c') "
						  "ORDER BY c.oid",
						  username_subquery,
						  RELKIND_SEQUENCE,
						  RELKIND_RELATION, RELKIND_SEQUENCE,
						  RELKIND_VIEW, RELKIND_COMPOSITE_TYPE);
	}
	else if (fout->remoteVersion >= 70300)
	{
		/*
		 * Left join to pick up dependency info linking sequences to their
		 * owning column, if any
		 */
		appendPQExpBuffer(query,
						  "SELECT c.tableoid, c.oid, relname, "
						  "relacl, relkind, relnamespace, "
						  "(%s relowner) AS rolname, "
						  "relchecks, (reltriggers <> 0) AS relhastriggers, "
						  "relhasindex, relhasrules, relhasoids, "
						  "0 AS relfrozenxid, "
						  "0 AS toid, "
						  "0 AS tfrozenxid, "
						  "'p' AS relpersistence, "
						  "relpages, "
						  "NULL AS reloftype, "
						  "d.refobjid AS owning_tab, "
						  "d.refobjsubid AS owning_col, "
						  "NULL AS reltablespace, "
						  "NULL AS reloptions, "
						  "NULL AS toast_reloptions "
						  "FROM pg_class c "
						  "LEFT JOIN pg_depend d ON "
						  "(c.relkind = '%c' AND "
						  "d.classid = c.tableoid AND d.objid = c.oid AND "
						  "d.objsubid = 0 AND "
						  "d.refclassid = c.tableoid AND d.deptype = 'i') "
						  "WHERE relkind IN ('%c', '%c', '%c', '%c') "
						  "ORDER BY c.oid",
						  username_subquery,
						  RELKIND_SEQUENCE,
						  RELKIND_RELATION, RELKIND_SEQUENCE,
						  RELKIND_VIEW, RELKIND_COMPOSITE_TYPE);
	}
	else if (fout->remoteVersion >= 70200)
	{
		appendPQExpBuffer(query,
						  "SELECT tableoid, oid, relname, relacl, relkind, "
						  "0::oid AS relnamespace, "
						  "(%s relowner) AS rolname, "
						  "relchecks, (reltriggers <> 0) AS relhastriggers, "
						  "relhasindex, relhasrules, relhasoids, "
						  "0 AS relfrozenxid, "
						  "0 AS toid, "
						  "0 AS tfrozenxid, "
						  "'p' AS relpersistence, "
						  "relpages, "
						  "NULL AS reloftype, "
						  "NULL::oid AS owning_tab, "
						  "NULL::int4 AS owning_col, "
						  "NULL AS reltablespace, "
						  "NULL AS reloptions, "
						  "NULL AS toast_reloptions "
						  "FROM pg_class "
						  "WHERE relkind IN ('%c', '%c', '%c') "
						  "ORDER BY oid",
						  username_subquery,
						  RELKIND_RELATION, RELKIND_SEQUENCE, RELKIND_VIEW);
	}
	else if (fout->remoteVersion >= 70100)
	{
		/* all tables have oids in 7.1 */
		appendPQExpBuffer(query,
						  "SELECT tableoid, oid, relname, relacl, relkind, "
						  "0::oid AS relnamespace, "
						  "(%s relowner) AS rolname, "
						  "relchecks, (reltriggers <> 0) AS relhastriggers, "
						  "relhasindex, relhasrules, "
						  "'t'::bool AS relhasoids, "
						  "0 AS relfrozenxid, "
						  "0 AS toid, "
						  "0 AS tfrozenxid, "
						  "'p' AS relpersistence, "
						  "relpages, "
						  "NULL AS reloftype, "
						  "NULL::oid AS owning_tab, "
						  "NULL::int4 AS owning_col, "
						  "NULL AS reltablespace, "
						  "NULL AS reloptions, "
						  "NULL AS toast_reloptions "
						  "FROM pg_class "
						  "WHERE relkind IN ('%c', '%c', '%c') "
						  "ORDER BY oid",
						  username_subquery,
						  RELKIND_RELATION, RELKIND_SEQUENCE, RELKIND_VIEW);
	}
	else
	{
		/*
		 * Before 7.1, view relkind was not set to 'v', so we must check if we
		 * have a view by looking for a rule in pg_rewrite.
		 */
		appendPQExpBuffer(query,
						  "SELECT "
		"(SELECT oid FROM pg_class WHERE relname = 'pg_class') AS tableoid, "
						  "oid, relname, relacl, "
						  "CASE WHEN relhasrules and relkind = 'r' "
					  "  and EXISTS(SELECT rulename FROM pg_rewrite r WHERE "
					  "             r.ev_class = c.oid AND r.ev_type = '1') "
						  "THEN '%c'::\"char\" "
						  "ELSE relkind END AS relkind,"
						  "0::oid AS relnamespace, "
						  "(%s relowner) AS rolname, "
						  "relchecks, (reltriggers <> 0) AS relhastriggers, "
						  "relhasindex, relhasrules, "
						  "'t'::bool AS relhasoids, "
						  "0 as relfrozenxid, "
						  "0 AS toid, "
						  "0 AS tfrozenxid, "
						  "'p' AS relpersistence, "
						  "0 AS relpages, "
						  "NULL AS reloftype, "
						  "NULL::oid AS owning_tab, "
						  "NULL::int4 AS owning_col, "
						  "NULL AS reltablespace, "
						  "NULL AS reloptions, "
						  "NULL AS toast_reloptions "
						  "FROM pg_class c "
						  "WHERE relkind IN ('%c', '%c') "
						  "ORDER BY oid",
						  RELKIND_VIEW,
						  username_subquery,
						  RELKIND_RELATION, RELKIND_SEQUENCE);
	}

	res = ExecuteSqlQuery(fout, query->data, PGRES_TUPLES_OK);

	ntups = PQntuples(res);

	*numTables = ntups;

	/*
	 * Extract data from result and lock dumpable tables.  We do the locking
	 * before anything else, to minimize the window wherein a table could
	 * disappear under us.
	 *
	 * Note that we have to save info about all tables here, even when dumping
	 * only one, because we don't yet know which tables might be inheritance
	 * ancestors of the target table.
	 */
	tblinfo = (TableInfo *) pg_calloc(ntups, sizeof(TableInfo));

	i_reltableoid = PQfnumber(res, "tableoid");
	i_reloid = PQfnumber(res, "oid");
	i_relname = PQfnumber(res, "relname");
	i_relnamespace = PQfnumber(res, "relnamespace");
	i_relacl = PQfnumber(res, "relacl");
	i_relkind = PQfnumber(res, "relkind");
	i_rolname = PQfnumber(res, "rolname");
	i_relchecks = PQfnumber(res, "relchecks");
	i_relhastriggers = PQfnumber(res, "relhastriggers");
	i_relhasindex = PQfnumber(res, "relhasindex");
	i_relhasrules = PQfnumber(res, "relhasrules");
	i_relhasoids = PQfnumber(res, "relhasoids");
	i_relfrozenxid = PQfnumber(res, "relfrozenxid");
	i_toastoid = PQfnumber(res, "toid");
	i_toastfrozenxid = PQfnumber(res, "tfrozenxid");
	i_relpersistence = PQfnumber(res, "relpersistence");
	i_owning_tab = PQfnumber(res, "owning_tab");
	i_owning_col = PQfnumber(res, "owning_col");
	i_reltablespace = PQfnumber(res, "reltablespace");
	i_reloptions = PQfnumber(res, "reloptions");
	i_toastreloptions = PQfnumber(res, "toast_reloptions");
	i_reloftype = PQfnumber(res, "reloftype");
	i_relpages = PQfnumber(res, "relpages");

	if (lockWaitTimeout && fout->remoteVersion >= 70300)
	{
		/*
		 * Arrange to fail instead of waiting forever for a table lock.
		 *
		 * NB: this coding assumes that the only queries issued within the
		 * following loop are LOCK TABLEs; else the timeout may be undesirably
		 * applied to other things too.
		 */
		resetPQExpBuffer(query);
		appendPQExpBuffer(query, "SET statement_timeout = ");
		appendStringLiteralConn(query, lockWaitTimeout, GetConnection(fout));
		ExecuteSqlStatement(fout, query->data);
	}

	for (i = 0; i < ntups; i++)
	{
		tblinfo[i].dobj.objType = DO_TABLE;
		tblinfo[i].dobj.catId.tableoid = atooid(PQgetvalue(res, i, i_reltableoid));
		tblinfo[i].dobj.catId.oid = atooid(PQgetvalue(res, i, i_reloid));
		AssignDumpId(&tblinfo[i].dobj);
		tblinfo[i].dobj.name = pg_strdup(PQgetvalue(res, i, i_relname));
		tblinfo[i].dobj.namespace =
			findNamespace(fout,
						  atooid(PQgetvalue(res, i, i_relnamespace)),
						  tblinfo[i].dobj.catId.oid);
		tblinfo[i].rolname = pg_strdup(PQgetvalue(res, i, i_rolname));
		tblinfo[i].relacl = pg_strdup(PQgetvalue(res, i, i_relacl));
		tblinfo[i].relkind = *(PQgetvalue(res, i, i_relkind));
		tblinfo[i].relpersistence = *(PQgetvalue(res, i, i_relpersistence));
		tblinfo[i].hasindex = (strcmp(PQgetvalue(res, i, i_relhasindex), "t") == 0);
		tblinfo[i].hasrules = (strcmp(PQgetvalue(res, i, i_relhasrules), "t") == 0);
		tblinfo[i].hastriggers = (strcmp(PQgetvalue(res, i, i_relhastriggers), "t") == 0);
		tblinfo[i].hasoids = (strcmp(PQgetvalue(res, i, i_relhasoids), "t") == 0);
		tblinfo[i].frozenxid = atooid(PQgetvalue(res, i, i_relfrozenxid));
		tblinfo[i].toast_oid = atooid(PQgetvalue(res, i, i_toastoid));
		tblinfo[i].toast_frozenxid = atooid(PQgetvalue(res, i, i_toastfrozenxid));
		if (PQgetisnull(res, i, i_reloftype))
			tblinfo[i].reloftype = NULL;
		else
			tblinfo[i].reloftype = pg_strdup(PQgetvalue(res, i, i_reloftype));
		tblinfo[i].ncheck = atoi(PQgetvalue(res, i, i_relchecks));
		if (PQgetisnull(res, i, i_owning_tab))
		{
			tblinfo[i].owning_tab = InvalidOid;
			tblinfo[i].owning_col = 0;
		}
		else
		{
			tblinfo[i].owning_tab = atooid(PQgetvalue(res, i, i_owning_tab));
			tblinfo[i].owning_col = atoi(PQgetvalue(res, i, i_owning_col));
		}
		tblinfo[i].reltablespace = pg_strdup(PQgetvalue(res, i, i_reltablespace));
		tblinfo[i].reloptions = pg_strdup(PQgetvalue(res, i, i_reloptions));
		tblinfo[i].toast_reloptions = pg_strdup(PQgetvalue(res, i, i_toastreloptions));
		tblinfo[i].relpages = atoi(PQgetvalue(res, i, i_relpages));

		/* other fields were zeroed above */

		/*
		 * Decide whether we want to dump this table.
		 */
		if (tblinfo[i].relkind == RELKIND_COMPOSITE_TYPE)
			tblinfo[i].dobj.dump = false;
		else
			selectDumpableTable(&tblinfo[i]);
		tblinfo[i].interesting = tblinfo[i].dobj.dump;

		/*
		 * Read-lock target tables to make sure they aren't DROPPED or altered
		 * in schema before we get around to dumping them.
		 *
		 * Note that we don't explicitly lock parents of the target tables; we
		 * assume our lock on the child is enough to prevent schema
		 * alterations to parent tables.
		 *
		 * NOTE: it'd be kinda nice to lock other relations too, not only
		 * plain tables, but the backend doesn't presently allow that.
		 */
		if (tblinfo[i].dobj.dump && tblinfo[i].relkind == RELKIND_RELATION)
		{
			resetPQExpBuffer(query);
			appendPQExpBuffer(query,
							  "LOCK TABLE %s IN ACCESS SHARE MODE",
<<<<<<< HEAD
						 fmtQualifiedId(tblinfo[i].dobj.namespace->dobj.name,
										tblinfo[i].dobj.name,
										g_fout->remoteVersion));
			do_sql_command(g_conn, query->data);
=======
						 fmtQualifiedId(fout,
										tblinfo[i].dobj.namespace->dobj.name,
										tblinfo[i].dobj.name));
			ExecuteSqlStatement(fout, query->data);
>>>>>>> 759c95c4
		}

		/* Emit notice if join for owner failed */
		if (strlen(tblinfo[i].rolname) == 0)
			write_msg(NULL, "WARNING: owner of table \"%s\" appears to be invalid\n",
					  tblinfo[i].dobj.name);
	}

	if (lockWaitTimeout && fout->remoteVersion >= 70300)
	{
		ExecuteSqlStatement(fout, "SET statement_timeout = 0");
	}

	PQclear(res);

	/*
	 * Force sequences that are "owned" by table columns to be dumped whenever
	 * their owning table is being dumped.
	 */
	for (i = 0; i < ntups; i++)
	{
		TableInfo  *seqinfo = &tblinfo[i];
		int			j;

		if (!OidIsValid(seqinfo->owning_tab))
			continue;			/* not an owned sequence */
		if (seqinfo->dobj.dump)
			continue;			/* no need to search */

		/* can't use findTableByOid yet, unfortunately */
		for (j = 0; j < ntups; j++)
		{
			if (tblinfo[j].dobj.catId.oid == seqinfo->owning_tab)
			{
				if (tblinfo[j].dobj.dump)
				{
					seqinfo->interesting = true;
					seqinfo->dobj.dump = true;
				}
				break;
			}
		}
	}

	destroyPQExpBuffer(query);

	return tblinfo;
}

/*
 * getInherits
 *	  read all the inheritance information
 * from the system catalogs return them in the InhInfo* structure
 *
 * numInherits is set to the number of pairs read in
 */
InhInfo *
getInherits(Archive *fout, int *numInherits)
{
	PGresult   *res;
	int			ntups;
	int			i;
	PQExpBuffer query = createPQExpBuffer();
	InhInfo    *inhinfo;

	int			i_inhrelid;
	int			i_inhparent;

	/* Make sure we are in proper schema */
	selectSourceSchema(fout, "pg_catalog");

	/* find all the inheritance information */

	appendPQExpBuffer(query, "SELECT inhrelid, inhparent FROM pg_inherits");

	res = ExecuteSqlQuery(fout, query->data, PGRES_TUPLES_OK);

	ntups = PQntuples(res);

	*numInherits = ntups;

	inhinfo = (InhInfo *) pg_malloc(ntups * sizeof(InhInfo));

	i_inhrelid = PQfnumber(res, "inhrelid");
	i_inhparent = PQfnumber(res, "inhparent");

	for (i = 0; i < ntups; i++)
	{
		inhinfo[i].inhrelid = atooid(PQgetvalue(res, i, i_inhrelid));
		inhinfo[i].inhparent = atooid(PQgetvalue(res, i, i_inhparent));
	}

	PQclear(res);

	destroyPQExpBuffer(query);

	return inhinfo;
}

/*
 * getIndexes
 *	  get information about every index on a dumpable table
 *
 * Note: index data is not returned directly to the caller, but it
 * does get entered into the DumpableObject tables.
 */
void
getIndexes(Archive *fout, TableInfo tblinfo[], int numTables)
{
	int			i,
				j;
	PQExpBuffer query = createPQExpBuffer();
	PGresult   *res;
	IndxInfo   *indxinfo;
	ConstraintInfo *constrinfo;
	int			i_tableoid,
				i_oid,
				i_indexname,
				i_indexdef,
				i_indnkeys,
				i_indkey,
				i_indisclustered,
				i_contype,
				i_conname,
				i_condeferrable,
				i_condeferred,
				i_contableoid,
				i_conoid,
				i_condef,
				i_tablespace,
				i_options;
	int			ntups;

	for (i = 0; i < numTables; i++)
	{
		TableInfo  *tbinfo = &tblinfo[i];

		/* Only plain tables have indexes */
		if (tbinfo->relkind != RELKIND_RELATION || !tbinfo->hasindex)
			continue;

		/* Ignore indexes of tables not to be dumped */
		if (!tbinfo->dobj.dump)
			continue;

		if (g_verbose)
			write_msg(NULL, "reading indexes for table \"%s\"\n",
					  tbinfo->dobj.name);

		/* Make sure we are in proper schema so indexdef is right */
		selectSourceSchema(fout, tbinfo->dobj.namespace->dobj.name);

		/*
		 * The point of the messy-looking outer join is to find a constraint
		 * that is related by an internal dependency link to the index. If we
		 * find one, create a CONSTRAINT entry linked to the INDEX entry.  We
		 * assume an index won't have more than one internal dependency.
		 *
		 * As of 9.0 we don't need to look at pg_depend but can check for a
		 * match to pg_constraint.conindid.  The check on conrelid is
		 * redundant but useful because that column is indexed while conindid
		 * is not.
		 */
		resetPQExpBuffer(query);
		if (fout->remoteVersion >= 90000)
		{
			appendPQExpBuffer(query,
							  "SELECT t.tableoid, t.oid, "
							  "t.relname AS indexname, "
					 "pg_catalog.pg_get_indexdef(i.indexrelid) AS indexdef, "
							  "t.relnatts AS indnkeys, "
							  "i.indkey, i.indisclustered, "
							  "c.contype, c.conname, "
							  "c.condeferrable, c.condeferred, "
							  "c.tableoid AS contableoid, "
							  "c.oid AS conoid, "
				  "pg_catalog.pg_get_constraintdef(c.oid, false) AS condef, "
							  "(SELECT spcname FROM pg_catalog.pg_tablespace s WHERE s.oid = t.reltablespace) AS tablespace, "
							"array_to_string(t.reloptions, ', ') AS options "
							  "FROM pg_catalog.pg_index i "
					  "JOIN pg_catalog.pg_class t ON (t.oid = i.indexrelid) "
							  "LEFT JOIN pg_catalog.pg_constraint c "
							  "ON (i.indrelid = c.conrelid AND "
							  "i.indexrelid = c.conindid AND "
							  "c.contype IN ('p','u','x')) "
							  "WHERE i.indrelid = '%u'::pg_catalog.oid "
							  "ORDER BY indexname",
							  tbinfo->dobj.catId.oid);
		}
		else if (fout->remoteVersion >= 80200)
		{
			appendPQExpBuffer(query,
							  "SELECT t.tableoid, t.oid, "
							  "t.relname AS indexname, "
					 "pg_catalog.pg_get_indexdef(i.indexrelid) AS indexdef, "
							  "t.relnatts AS indnkeys, "
							  "i.indkey, i.indisclustered, "
							  "c.contype, c.conname, "
							  "c.condeferrable, c.condeferred, "
							  "c.tableoid AS contableoid, "
							  "c.oid AS conoid, "
							  "null AS condef, "
							  "(SELECT spcname FROM pg_catalog.pg_tablespace s WHERE s.oid = t.reltablespace) AS tablespace, "
							"array_to_string(t.reloptions, ', ') AS options "
							  "FROM pg_catalog.pg_index i "
					  "JOIN pg_catalog.pg_class t ON (t.oid = i.indexrelid) "
							  "LEFT JOIN pg_catalog.pg_depend d "
							  "ON (d.classid = t.tableoid "
							  "AND d.objid = t.oid "
							  "AND d.deptype = 'i') "
							  "LEFT JOIN pg_catalog.pg_constraint c "
							  "ON (d.refclassid = c.tableoid "
							  "AND d.refobjid = c.oid) "
							  "WHERE i.indrelid = '%u'::pg_catalog.oid "
							  "ORDER BY indexname",
							  tbinfo->dobj.catId.oid);
		}
		else if (fout->remoteVersion >= 80000)
		{
			appendPQExpBuffer(query,
							  "SELECT t.tableoid, t.oid, "
							  "t.relname AS indexname, "
					 "pg_catalog.pg_get_indexdef(i.indexrelid) AS indexdef, "
							  "t.relnatts AS indnkeys, "
							  "i.indkey, i.indisclustered, "
							  "c.contype, c.conname, "
							  "c.condeferrable, c.condeferred, "
							  "c.tableoid AS contableoid, "
							  "c.oid AS conoid, "
							  "null AS condef, "
							  "(SELECT spcname FROM pg_catalog.pg_tablespace s WHERE s.oid = t.reltablespace) AS tablespace, "
							  "null AS options "
							  "FROM pg_catalog.pg_index i "
					  "JOIN pg_catalog.pg_class t ON (t.oid = i.indexrelid) "
							  "LEFT JOIN pg_catalog.pg_depend d "
							  "ON (d.classid = t.tableoid "
							  "AND d.objid = t.oid "
							  "AND d.deptype = 'i') "
							  "LEFT JOIN pg_catalog.pg_constraint c "
							  "ON (d.refclassid = c.tableoid "
							  "AND d.refobjid = c.oid) "
							  "WHERE i.indrelid = '%u'::pg_catalog.oid "
							  "ORDER BY indexname",
							  tbinfo->dobj.catId.oid);
		}
		else if (fout->remoteVersion >= 70300)
		{
			appendPQExpBuffer(query,
							  "SELECT t.tableoid, t.oid, "
							  "t.relname AS indexname, "
					 "pg_catalog.pg_get_indexdef(i.indexrelid) AS indexdef, "
							  "t.relnatts AS indnkeys, "
							  "i.indkey, i.indisclustered, "
							  "c.contype, c.conname, "
							  "c.condeferrable, c.condeferred, "
							  "c.tableoid AS contableoid, "
							  "c.oid AS conoid, "
							  "null AS condef, "
							  "NULL AS tablespace, "
							  "null AS options "
							  "FROM pg_catalog.pg_index i "
					  "JOIN pg_catalog.pg_class t ON (t.oid = i.indexrelid) "
							  "LEFT JOIN pg_catalog.pg_depend d "
							  "ON (d.classid = t.tableoid "
							  "AND d.objid = t.oid "
							  "AND d.deptype = 'i') "
							  "LEFT JOIN pg_catalog.pg_constraint c "
							  "ON (d.refclassid = c.tableoid "
							  "AND d.refobjid = c.oid) "
							  "WHERE i.indrelid = '%u'::pg_catalog.oid "
							  "ORDER BY indexname",
							  tbinfo->dobj.catId.oid);
		}
		else if (fout->remoteVersion >= 70100)
		{
			appendPQExpBuffer(query,
							  "SELECT t.tableoid, t.oid, "
							  "t.relname AS indexname, "
							  "pg_get_indexdef(i.indexrelid) AS indexdef, "
							  "t.relnatts AS indnkeys, "
							  "i.indkey, false AS indisclustered, "
							  "CASE WHEN i.indisprimary THEN 'p'::char "
							  "ELSE '0'::char END AS contype, "
							  "t.relname AS conname, "
							  "false AS condeferrable, "
							  "false AS condeferred, "
							  "0::oid AS contableoid, "
							  "t.oid AS conoid, "
							  "null AS condef, "
							  "NULL AS tablespace, "
							  "null AS options "
							  "FROM pg_index i, pg_class t "
							  "WHERE t.oid = i.indexrelid "
							  "AND i.indrelid = '%u'::oid "
							  "ORDER BY indexname",
							  tbinfo->dobj.catId.oid);
		}
		else
		{
			appendPQExpBuffer(query,
							  "SELECT "
							  "(SELECT oid FROM pg_class WHERE relname = 'pg_class') AS tableoid, "
							  "t.oid, "
							  "t.relname AS indexname, "
							  "pg_get_indexdef(i.indexrelid) AS indexdef, "
							  "t.relnatts AS indnkeys, "
							  "i.indkey, false AS indisclustered, "
							  "CASE WHEN i.indisprimary THEN 'p'::char "
							  "ELSE '0'::char END AS contype, "
							  "t.relname AS conname, "
							  "false AS condeferrable, "
							  "false AS condeferred, "
							  "0::oid AS contableoid, "
							  "t.oid AS conoid, "
							  "null AS condef, "
							  "NULL AS tablespace, "
							  "null AS options "
							  "FROM pg_index i, pg_class t "
							  "WHERE t.oid = i.indexrelid "
							  "AND i.indrelid = '%u'::oid "
							  "ORDER BY indexname",
							  tbinfo->dobj.catId.oid);
		}

		res = ExecuteSqlQuery(fout, query->data, PGRES_TUPLES_OK);

		ntups = PQntuples(res);

		i_tableoid = PQfnumber(res, "tableoid");
		i_oid = PQfnumber(res, "oid");
		i_indexname = PQfnumber(res, "indexname");
		i_indexdef = PQfnumber(res, "indexdef");
		i_indnkeys = PQfnumber(res, "indnkeys");
		i_indkey = PQfnumber(res, "indkey");
		i_indisclustered = PQfnumber(res, "indisclustered");
		i_contype = PQfnumber(res, "contype");
		i_conname = PQfnumber(res, "conname");
		i_condeferrable = PQfnumber(res, "condeferrable");
		i_condeferred = PQfnumber(res, "condeferred");
		i_contableoid = PQfnumber(res, "contableoid");
		i_conoid = PQfnumber(res, "conoid");
		i_condef = PQfnumber(res, "condef");
		i_tablespace = PQfnumber(res, "tablespace");
		i_options = PQfnumber(res, "options");

		indxinfo = (IndxInfo *) pg_malloc(ntups * sizeof(IndxInfo));
		constrinfo = (ConstraintInfo *) pg_malloc(ntups * sizeof(ConstraintInfo));

		for (j = 0; j < ntups; j++)
		{
			char		contype;

			indxinfo[j].dobj.objType = DO_INDEX;
			indxinfo[j].dobj.catId.tableoid = atooid(PQgetvalue(res, j, i_tableoid));
			indxinfo[j].dobj.catId.oid = atooid(PQgetvalue(res, j, i_oid));
			AssignDumpId(&indxinfo[j].dobj);
			indxinfo[j].dobj.name = pg_strdup(PQgetvalue(res, j, i_indexname));
			indxinfo[j].dobj.namespace = tbinfo->dobj.namespace;
			indxinfo[j].indextable = tbinfo;
			indxinfo[j].indexdef = pg_strdup(PQgetvalue(res, j, i_indexdef));
			indxinfo[j].indnkeys = atoi(PQgetvalue(res, j, i_indnkeys));
			indxinfo[j].tablespace = pg_strdup(PQgetvalue(res, j, i_tablespace));
			indxinfo[j].options = pg_strdup(PQgetvalue(res, j, i_options));

			/*
			 * In pre-7.4 releases, indkeys may contain more entries than
			 * indnkeys says (since indnkeys will be 1 for a functional
			 * index).	We don't actually care about this case since we don't
			 * examine indkeys except for indexes associated with PRIMARY and
			 * UNIQUE constraints, which are never functional indexes. But we
			 * have to allocate enough space to keep parseOidArray from
			 * complaining.
			 */
			indxinfo[j].indkeys = (Oid *) pg_malloc(INDEX_MAX_KEYS * sizeof(Oid));
			parseOidArray(PQgetvalue(res, j, i_indkey),
						  indxinfo[j].indkeys, INDEX_MAX_KEYS);
			indxinfo[j].indisclustered = (PQgetvalue(res, j, i_indisclustered)[0] == 't');
			contype = *(PQgetvalue(res, j, i_contype));

			if (contype == 'p' || contype == 'u' || contype == 'x')
			{
				/*
				 * If we found a constraint matching the index, create an
				 * entry for it.
				 *
				 * In a pre-7.3 database, we take this path iff the index was
				 * marked indisprimary.
				 */
				constrinfo[j].dobj.objType = DO_CONSTRAINT;
				constrinfo[j].dobj.catId.tableoid = atooid(PQgetvalue(res, j, i_contableoid));
				constrinfo[j].dobj.catId.oid = atooid(PQgetvalue(res, j, i_conoid));
				AssignDumpId(&constrinfo[j].dobj);
				constrinfo[j].dobj.name = pg_strdup(PQgetvalue(res, j, i_conname));
				constrinfo[j].dobj.namespace = tbinfo->dobj.namespace;
				constrinfo[j].contable = tbinfo;
				constrinfo[j].condomain = NULL;
				constrinfo[j].contype = contype;
				if (contype == 'x')
					constrinfo[j].condef = pg_strdup(PQgetvalue(res, j, i_condef));
				else
					constrinfo[j].condef = NULL;
				constrinfo[j].confrelid = InvalidOid;
				constrinfo[j].conindex = indxinfo[j].dobj.dumpId;
				constrinfo[j].condeferrable = *(PQgetvalue(res, j, i_condeferrable)) == 't';
				constrinfo[j].condeferred = *(PQgetvalue(res, j, i_condeferred)) == 't';
				constrinfo[j].conislocal = true;
				constrinfo[j].separate = true;

				indxinfo[j].indexconstraint = constrinfo[j].dobj.dumpId;

				/* If pre-7.3 DB, better make sure table comes first */
				addObjectDependency(&constrinfo[j].dobj,
									tbinfo->dobj.dumpId);
			}
			else
			{
				/* Plain secondary index */
				indxinfo[j].indexconstraint = 0;
			}
		}

		PQclear(res);
	}

	destroyPQExpBuffer(query);
}

/*
 * getConstraints
 *
 * Get info about constraints on dumpable tables.
 *
 * Currently handles foreign keys only.
 * Unique and primary key constraints are handled with indexes,
 * while check constraints are processed in getTableAttrs().
 */
void
getConstraints(Archive *fout, TableInfo tblinfo[], int numTables)
{
	int			i,
				j;
	ConstraintInfo *constrinfo;
	PQExpBuffer query;
	PGresult   *res;
	int			i_contableoid,
				i_conoid,
				i_conname,
				i_confrelid,
				i_condef;
	int			ntups;

	/* pg_constraint was created in 7.3, so nothing to do if older */
	if (fout->remoteVersion < 70300)
		return;

	query = createPQExpBuffer();

	for (i = 0; i < numTables; i++)
	{
		TableInfo  *tbinfo = &tblinfo[i];

		if (!tbinfo->hastriggers || !tbinfo->dobj.dump)
			continue;

		if (g_verbose)
			write_msg(NULL, "reading foreign key constraints for table \"%s\"\n",
					  tbinfo->dobj.name);

		/*
		 * select table schema to ensure constraint expr is qualified if
		 * needed
		 */
		selectSourceSchema(fout, tbinfo->dobj.namespace->dobj.name);

		resetPQExpBuffer(query);
		appendPQExpBuffer(query,
						  "SELECT tableoid, oid, conname, confrelid, "
						  "pg_catalog.pg_get_constraintdef(oid) AS condef "
						  "FROM pg_catalog.pg_constraint "
						  "WHERE conrelid = '%u'::pg_catalog.oid "
						  "AND contype = 'f'",
						  tbinfo->dobj.catId.oid);
		res = ExecuteSqlQuery(fout, query->data, PGRES_TUPLES_OK);

		ntups = PQntuples(res);

		i_contableoid = PQfnumber(res, "tableoid");
		i_conoid = PQfnumber(res, "oid");
		i_conname = PQfnumber(res, "conname");
		i_confrelid = PQfnumber(res, "confrelid");
		i_condef = PQfnumber(res, "condef");

		constrinfo = (ConstraintInfo *) pg_malloc(ntups * sizeof(ConstraintInfo));

		for (j = 0; j < ntups; j++)
		{
			constrinfo[j].dobj.objType = DO_FK_CONSTRAINT;
			constrinfo[j].dobj.catId.tableoid = atooid(PQgetvalue(res, j, i_contableoid));
			constrinfo[j].dobj.catId.oid = atooid(PQgetvalue(res, j, i_conoid));
			AssignDumpId(&constrinfo[j].dobj);
			constrinfo[j].dobj.name = pg_strdup(PQgetvalue(res, j, i_conname));
			constrinfo[j].dobj.namespace = tbinfo->dobj.namespace;
			constrinfo[j].contable = tbinfo;
			constrinfo[j].condomain = NULL;
			constrinfo[j].contype = 'f';
			constrinfo[j].condef = pg_strdup(PQgetvalue(res, j, i_condef));
			constrinfo[j].confrelid = atooid(PQgetvalue(res, j, i_confrelid));
			constrinfo[j].conindex = 0;
			constrinfo[j].condeferrable = false;
			constrinfo[j].condeferred = false;
			constrinfo[j].conislocal = true;
			constrinfo[j].separate = true;
		}

		PQclear(res);
	}

	destroyPQExpBuffer(query);
}

/*
 * getDomainConstraints
 *
 * Get info about constraints on a domain.
 */
static void
getDomainConstraints(Archive *fout, TypeInfo *tyinfo)
{
	int			i;
	ConstraintInfo *constrinfo;
	PQExpBuffer query;
	PGresult   *res;
	int			i_tableoid,
				i_oid,
				i_conname,
				i_consrc;
	int			ntups;

	/* pg_constraint was created in 7.3, so nothing to do if older */
	if (fout->remoteVersion < 70300)
		return;

	/*
	 * select appropriate schema to ensure names in constraint are properly
	 * qualified
	 */
	selectSourceSchema(fout, tyinfo->dobj.namespace->dobj.name);

	query = createPQExpBuffer();

	if (fout->remoteVersion >= 90100)
		appendPQExpBuffer(query, "SELECT tableoid, oid, conname, "
						  "pg_catalog.pg_get_constraintdef(oid) AS consrc, "
						  "convalidated "
						  "FROM pg_catalog.pg_constraint "
						  "WHERE contypid = '%u'::pg_catalog.oid "
						  "ORDER BY conname",
						  tyinfo->dobj.catId.oid);

	else if (fout->remoteVersion >= 70400)
		appendPQExpBuffer(query, "SELECT tableoid, oid, conname, "
						  "pg_catalog.pg_get_constraintdef(oid) AS consrc, "
						  "true as convalidated "
						  "FROM pg_catalog.pg_constraint "
						  "WHERE contypid = '%u'::pg_catalog.oid "
						  "ORDER BY conname",
						  tyinfo->dobj.catId.oid);
	else
		appendPQExpBuffer(query, "SELECT tableoid, oid, conname, "
						  "'CHECK (' || consrc || ')' AS consrc, "
						  "true as convalidated "
						  "FROM pg_catalog.pg_constraint "
						  "WHERE contypid = '%u'::pg_catalog.oid "
						  "ORDER BY conname",
						  tyinfo->dobj.catId.oid);

	res = ExecuteSqlQuery(fout, query->data, PGRES_TUPLES_OK);

	ntups = PQntuples(res);

	i_tableoid = PQfnumber(res, "tableoid");
	i_oid = PQfnumber(res, "oid");
	i_conname = PQfnumber(res, "conname");
	i_consrc = PQfnumber(res, "consrc");

	constrinfo = (ConstraintInfo *) pg_malloc(ntups * sizeof(ConstraintInfo));

	tyinfo->nDomChecks = ntups;
	tyinfo->domChecks = constrinfo;

	for (i = 0; i < ntups; i++)
	{
		bool	validated = PQgetvalue(res, i, 4)[0] == 't';

		constrinfo[i].dobj.objType = DO_CONSTRAINT;
		constrinfo[i].dobj.catId.tableoid = atooid(PQgetvalue(res, i, i_tableoid));
		constrinfo[i].dobj.catId.oid = atooid(PQgetvalue(res, i, i_oid));
		AssignDumpId(&constrinfo[i].dobj);
		constrinfo[i].dobj.name = pg_strdup(PQgetvalue(res, i, i_conname));
		constrinfo[i].dobj.namespace = tyinfo->dobj.namespace;
		constrinfo[i].contable = NULL;
		constrinfo[i].condomain = tyinfo;
		constrinfo[i].contype = 'c';
		constrinfo[i].condef = pg_strdup(PQgetvalue(res, i, i_consrc));
		constrinfo[i].confrelid = InvalidOid;
		constrinfo[i].conindex = 0;
		constrinfo[i].condeferrable = false;
		constrinfo[i].condeferred = false;
		constrinfo[i].conislocal = true;

		constrinfo[i].separate = !validated;

		/*
		 * Make the domain depend on the constraint, ensuring it won't be
		 * output till any constraint dependencies are OK.  If the constraint
		 * has not been validated, it's going to be dumped after the domain
		 * anyway, so this doesn't matter.
		 */
		if (validated)
			addObjectDependency(&tyinfo->dobj,
								constrinfo[i].dobj.dumpId);
	}

	PQclear(res);

	destroyPQExpBuffer(query);
}

/*
 * getRules
 *	  get basic information about every rule in the system
 *
 * numRules is set to the number of rules read in
 */
RuleInfo *
getRules(Archive *fout, int *numRules)
{
	PGresult   *res;
	int			ntups;
	int			i;
	PQExpBuffer query = createPQExpBuffer();
	RuleInfo   *ruleinfo;
	int			i_tableoid;
	int			i_oid;
	int			i_rulename;
	int			i_ruletable;
	int			i_ev_type;
	int			i_is_instead;
	int			i_ev_enabled;

	/* Make sure we are in proper schema */
	selectSourceSchema(fout, "pg_catalog");

	if (fout->remoteVersion >= 80300)
	{
		appendPQExpBuffer(query, "SELECT "
						  "tableoid, oid, rulename, "
						  "ev_class AS ruletable, ev_type, is_instead, "
						  "ev_enabled "
						  "FROM pg_rewrite "
						  "ORDER BY oid");
	}
	else if (fout->remoteVersion >= 70100)
	{
		appendPQExpBuffer(query, "SELECT "
						  "tableoid, oid, rulename, "
						  "ev_class AS ruletable, ev_type, is_instead, "
						  "'O'::char AS ev_enabled "
						  "FROM pg_rewrite "
						  "ORDER BY oid");
	}
	else
	{
		appendPQExpBuffer(query, "SELECT "
						  "(SELECT oid FROM pg_class WHERE relname = 'pg_rewrite') AS tableoid, "
						  "oid, rulename, "
						  "ev_class AS ruletable, ev_type, is_instead, "
						  "'O'::char AS ev_enabled "
						  "FROM pg_rewrite "
						  "ORDER BY oid");
	}

	res = ExecuteSqlQuery(fout, query->data, PGRES_TUPLES_OK);

	ntups = PQntuples(res);

	*numRules = ntups;

	ruleinfo = (RuleInfo *) pg_malloc(ntups * sizeof(RuleInfo));

	i_tableoid = PQfnumber(res, "tableoid");
	i_oid = PQfnumber(res, "oid");
	i_rulename = PQfnumber(res, "rulename");
	i_ruletable = PQfnumber(res, "ruletable");
	i_ev_type = PQfnumber(res, "ev_type");
	i_is_instead = PQfnumber(res, "is_instead");
	i_ev_enabled = PQfnumber(res, "ev_enabled");

	for (i = 0; i < ntups; i++)
	{
		Oid			ruletableoid;

		ruleinfo[i].dobj.objType = DO_RULE;
		ruleinfo[i].dobj.catId.tableoid = atooid(PQgetvalue(res, i, i_tableoid));
		ruleinfo[i].dobj.catId.oid = atooid(PQgetvalue(res, i, i_oid));
		AssignDumpId(&ruleinfo[i].dobj);
		ruleinfo[i].dobj.name = pg_strdup(PQgetvalue(res, i, i_rulename));
		ruletableoid = atooid(PQgetvalue(res, i, i_ruletable));
		ruleinfo[i].ruletable = findTableByOid(ruletableoid);
		if (ruleinfo[i].ruletable == NULL)
			exit_horribly(NULL, "failed sanity check, parent table OID %u of pg_rewrite entry OID %u not found\n",
						  ruletableoid, ruleinfo[i].dobj.catId.oid);
		ruleinfo[i].dobj.namespace = ruleinfo[i].ruletable->dobj.namespace;
		ruleinfo[i].dobj.dump = ruleinfo[i].ruletable->dobj.dump;
		ruleinfo[i].ev_type = *(PQgetvalue(res, i, i_ev_type));
		ruleinfo[i].is_instead = *(PQgetvalue(res, i, i_is_instead)) == 't';
		ruleinfo[i].ev_enabled = *(PQgetvalue(res, i, i_ev_enabled));
		if (ruleinfo[i].ruletable)
		{
			/*
			 * If the table is a view, force its ON SELECT rule to be sorted
			 * before the view itself --- this ensures that any dependencies
			 * for the rule affect the table's positioning. Other rules are
			 * forced to appear after their table.
			 */
			if (ruleinfo[i].ruletable->relkind == RELKIND_VIEW &&
				ruleinfo[i].ev_type == '1' && ruleinfo[i].is_instead)
			{
				addObjectDependency(&ruleinfo[i].ruletable->dobj,
									ruleinfo[i].dobj.dumpId);
				/* We'll merge the rule into CREATE VIEW, if possible */
				ruleinfo[i].separate = false;
			}
			else
			{
				addObjectDependency(&ruleinfo[i].dobj,
									ruleinfo[i].ruletable->dobj.dumpId);
				ruleinfo[i].separate = true;
			}
		}
		else
			ruleinfo[i].separate = true;
	}

	PQclear(res);

	destroyPQExpBuffer(query);

	return ruleinfo;
}

/*
 * getTriggers
 *	  get information about every trigger on a dumpable table
 *
 * Note: trigger data is not returned directly to the caller, but it
 * does get entered into the DumpableObject tables.
 */
void
getTriggers(Archive *fout, TableInfo tblinfo[], int numTables)
{
	int			i,
				j;
	PQExpBuffer query = createPQExpBuffer();
	PGresult   *res;
	TriggerInfo *tginfo;
	int			i_tableoid,
				i_oid,
				i_tgname,
				i_tgfname,
				i_tgtype,
				i_tgnargs,
				i_tgargs,
				i_tgisconstraint,
				i_tgconstrname,
				i_tgconstrrelid,
				i_tgconstrrelname,
				i_tgenabled,
				i_tgdeferrable,
				i_tginitdeferred,
				i_tgdef;
	int			ntups;

	for (i = 0; i < numTables; i++)
	{
		TableInfo  *tbinfo = &tblinfo[i];

		if (!tbinfo->hastriggers || !tbinfo->dobj.dump)
			continue;

		if (g_verbose)
			write_msg(NULL, "reading triggers for table \"%s\"\n",
					  tbinfo->dobj.name);

		/*
		 * select table schema to ensure regproc name is qualified if needed
		 */
		selectSourceSchema(fout, tbinfo->dobj.namespace->dobj.name);

		resetPQExpBuffer(query);
		if (fout->remoteVersion >= 90000)
		{
			/*
			 * NB: think not to use pretty=true in pg_get_triggerdef.  It
			 * could result in non-forward-compatible dumps of WHEN clauses
			 * due to under-parenthesization.
			 */
			appendPQExpBuffer(query,
							  "SELECT tgname, "
							  "tgfoid::pg_catalog.regproc AS tgfname, "
						"pg_catalog.pg_get_triggerdef(oid, false) AS tgdef, "
							  "tgenabled, tableoid, oid "
							  "FROM pg_catalog.pg_trigger t "
							  "WHERE tgrelid = '%u'::pg_catalog.oid "
							  "AND NOT tgisinternal",
							  tbinfo->dobj.catId.oid);
		}
		else if (fout->remoteVersion >= 80300)
		{
			/*
			 * We ignore triggers that are tied to a foreign-key constraint
			 */
			appendPQExpBuffer(query,
							  "SELECT tgname, "
							  "tgfoid::pg_catalog.regproc AS tgfname, "
							  "tgtype, tgnargs, tgargs, tgenabled, "
							  "tgisconstraint, tgconstrname, tgdeferrable, "
							  "tgconstrrelid, tginitdeferred, tableoid, oid, "
					 "tgconstrrelid::pg_catalog.regclass AS tgconstrrelname "
							  "FROM pg_catalog.pg_trigger t "
							  "WHERE tgrelid = '%u'::pg_catalog.oid "
							  "AND tgconstraint = 0",
							  tbinfo->dobj.catId.oid);
		}
		else if (fout->remoteVersion >= 70300)
		{
			/*
			 * We ignore triggers that are tied to a foreign-key constraint,
			 * but in these versions we have to grovel through pg_constraint
			 * to find out
			 */
			appendPQExpBuffer(query,
							  "SELECT tgname, "
							  "tgfoid::pg_catalog.regproc AS tgfname, "
							  "tgtype, tgnargs, tgargs, tgenabled, "
							  "tgisconstraint, tgconstrname, tgdeferrable, "
							  "tgconstrrelid, tginitdeferred, tableoid, oid, "
					 "tgconstrrelid::pg_catalog.regclass AS tgconstrrelname "
							  "FROM pg_catalog.pg_trigger t "
							  "WHERE tgrelid = '%u'::pg_catalog.oid "
							  "AND (NOT tgisconstraint "
							  " OR NOT EXISTS"
							  "  (SELECT 1 FROM pg_catalog.pg_depend d "
							  "   JOIN pg_catalog.pg_constraint c ON (d.refclassid = c.tableoid AND d.refobjid = c.oid) "
							  "   WHERE d.classid = t.tableoid AND d.objid = t.oid AND d.deptype = 'i' AND c.contype = 'f'))",
							  tbinfo->dobj.catId.oid);
		}
		else if (fout->remoteVersion >= 70100)
		{
			appendPQExpBuffer(query,
							  "SELECT tgname, tgfoid::regproc AS tgfname, "
							  "tgtype, tgnargs, tgargs, tgenabled, "
							  "tgisconstraint, tgconstrname, tgdeferrable, "
							  "tgconstrrelid, tginitdeferred, tableoid, oid, "
				  "(SELECT relname FROM pg_class WHERE oid = tgconstrrelid) "
							  "		AS tgconstrrelname "
							  "FROM pg_trigger "
							  "WHERE tgrelid = '%u'::oid",
							  tbinfo->dobj.catId.oid);
		}
		else
		{
			appendPQExpBuffer(query,
							  "SELECT tgname, tgfoid::regproc AS tgfname, "
							  "tgtype, tgnargs, tgargs, tgenabled, "
							  "tgisconstraint, tgconstrname, tgdeferrable, "
							  "tgconstrrelid, tginitdeferred, "
							  "(SELECT oid FROM pg_class WHERE relname = 'pg_trigger') AS tableoid, "
							  "oid, "
				  "(SELECT relname FROM pg_class WHERE oid = tgconstrrelid) "
							  "		AS tgconstrrelname "
							  "FROM pg_trigger "
							  "WHERE tgrelid = '%u'::oid",
							  tbinfo->dobj.catId.oid);
		}
		res = ExecuteSqlQuery(fout, query->data, PGRES_TUPLES_OK);

		ntups = PQntuples(res);

		i_tableoid = PQfnumber(res, "tableoid");
		i_oid = PQfnumber(res, "oid");
		i_tgname = PQfnumber(res, "tgname");
		i_tgfname = PQfnumber(res, "tgfname");
		i_tgtype = PQfnumber(res, "tgtype");
		i_tgnargs = PQfnumber(res, "tgnargs");
		i_tgargs = PQfnumber(res, "tgargs");
		i_tgisconstraint = PQfnumber(res, "tgisconstraint");
		i_tgconstrname = PQfnumber(res, "tgconstrname");
		i_tgconstrrelid = PQfnumber(res, "tgconstrrelid");
		i_tgconstrrelname = PQfnumber(res, "tgconstrrelname");
		i_tgenabled = PQfnumber(res, "tgenabled");
		i_tgdeferrable = PQfnumber(res, "tgdeferrable");
		i_tginitdeferred = PQfnumber(res, "tginitdeferred");
		i_tgdef = PQfnumber(res, "tgdef");

		tginfo = (TriggerInfo *) pg_malloc(ntups * sizeof(TriggerInfo));

		for (j = 0; j < ntups; j++)
		{
			tginfo[j].dobj.objType = DO_TRIGGER;
			tginfo[j].dobj.catId.tableoid = atooid(PQgetvalue(res, j, i_tableoid));
			tginfo[j].dobj.catId.oid = atooid(PQgetvalue(res, j, i_oid));
			AssignDumpId(&tginfo[j].dobj);
			tginfo[j].dobj.name = pg_strdup(PQgetvalue(res, j, i_tgname));
			tginfo[j].dobj.namespace = tbinfo->dobj.namespace;
			tginfo[j].tgtable = tbinfo;
			tginfo[j].tgenabled = *(PQgetvalue(res, j, i_tgenabled));
			if (i_tgdef >= 0)
			{
				tginfo[j].tgdef = pg_strdup(PQgetvalue(res, j, i_tgdef));

				/* remaining fields are not valid if we have tgdef */
				tginfo[j].tgfname = NULL;
				tginfo[j].tgtype = 0;
				tginfo[j].tgnargs = 0;
				tginfo[j].tgargs = NULL;
				tginfo[j].tgisconstraint = false;
				tginfo[j].tgdeferrable = false;
				tginfo[j].tginitdeferred = false;
				tginfo[j].tgconstrname = NULL;
				tginfo[j].tgconstrrelid = InvalidOid;
				tginfo[j].tgconstrrelname = NULL;
			}
			else
			{
				tginfo[j].tgdef = NULL;

				tginfo[j].tgfname = pg_strdup(PQgetvalue(res, j, i_tgfname));
				tginfo[j].tgtype = atoi(PQgetvalue(res, j, i_tgtype));
				tginfo[j].tgnargs = atoi(PQgetvalue(res, j, i_tgnargs));
				tginfo[j].tgargs = pg_strdup(PQgetvalue(res, j, i_tgargs));
				tginfo[j].tgisconstraint = *(PQgetvalue(res, j, i_tgisconstraint)) == 't';
				tginfo[j].tgdeferrable = *(PQgetvalue(res, j, i_tgdeferrable)) == 't';
				tginfo[j].tginitdeferred = *(PQgetvalue(res, j, i_tginitdeferred)) == 't';

				if (tginfo[j].tgisconstraint)
				{
					tginfo[j].tgconstrname = pg_strdup(PQgetvalue(res, j, i_tgconstrname));
					tginfo[j].tgconstrrelid = atooid(PQgetvalue(res, j, i_tgconstrrelid));
					if (OidIsValid(tginfo[j].tgconstrrelid))
					{
						if (PQgetisnull(res, j, i_tgconstrrelname))
							exit_horribly(NULL, "query produced null referenced table name for foreign key trigger \"%s\" on table \"%s\" (OID of table: %u)\n",
										  tginfo[j].dobj.name,
										  tbinfo->dobj.name,
										  tginfo[j].tgconstrrelid);
						tginfo[j].tgconstrrelname = pg_strdup(PQgetvalue(res, j, i_tgconstrrelname));
					}
					else
						tginfo[j].tgconstrrelname = NULL;
				}
				else
				{
					tginfo[j].tgconstrname = NULL;
					tginfo[j].tgconstrrelid = InvalidOid;
					tginfo[j].tgconstrrelname = NULL;
				}
			}
		}

		PQclear(res);
	}

	destroyPQExpBuffer(query);
}

/*
 * getProcLangs
 *	  get basic information about every procedural language in the system
 *
 * numProcLangs is set to the number of langs read in
 *
 * NB: this must run after getFuncs() because we assume we can do
 * findFuncByOid().
 */
ProcLangInfo *
getProcLangs(Archive *fout, int *numProcLangs)
{
	PGresult   *res;
	int			ntups;
	int			i;
	PQExpBuffer query = createPQExpBuffer();
	ProcLangInfo *planginfo;
	int			i_tableoid;
	int			i_oid;
	int			i_lanname;
	int			i_lanpltrusted;
	int			i_lanplcallfoid;
	int			i_laninline;
	int			i_lanvalidator;
	int			i_lanacl;
	int			i_lanowner;

	/* Make sure we are in proper schema */
	selectSourceSchema(fout, "pg_catalog");

	if (fout->remoteVersion >= 90000)
	{
		/* pg_language has a laninline column */
		appendPQExpBuffer(query, "SELECT tableoid, oid, "
						  "lanname, lanpltrusted, lanplcallfoid, "
						  "laninline, lanvalidator,  lanacl, "
						  "(%s lanowner) AS lanowner "
						  "FROM pg_language "
						  "WHERE lanispl "
						  "ORDER BY oid",
						  username_subquery);
	}
	else if (fout->remoteVersion >= 80300)
	{
		/* pg_language has a lanowner column */
		appendPQExpBuffer(query, "SELECT tableoid, oid, "
						  "lanname, lanpltrusted, lanplcallfoid, "
						  "lanvalidator,  lanacl, "
						  "(%s lanowner) AS lanowner "
						  "FROM pg_language "
						  "WHERE lanispl "
						  "ORDER BY oid",
						  username_subquery);
	}
	else if (fout->remoteVersion >= 80100)
	{
		/* Languages are owned by the bootstrap superuser, OID 10 */
		appendPQExpBuffer(query, "SELECT tableoid, oid, *, "
						  "(%s '10') AS lanowner "
						  "FROM pg_language "
						  "WHERE lanispl "
						  "ORDER BY oid",
						  username_subquery);
	}
	else if (fout->remoteVersion >= 70400)
	{
		/* Languages are owned by the bootstrap superuser, sysid 1 */
		appendPQExpBuffer(query, "SELECT tableoid, oid, *, "
						  "(%s '1') AS lanowner "
						  "FROM pg_language "
						  "WHERE lanispl "
						  "ORDER BY oid",
						  username_subquery);
	}
	else if (fout->remoteVersion >= 70100)
	{
		/* No clear notion of an owner at all before 7.4 ... */
		appendPQExpBuffer(query, "SELECT tableoid, oid, * FROM pg_language "
						  "WHERE lanispl "
						  "ORDER BY oid");
	}
	else
	{
		appendPQExpBuffer(query, "SELECT "
						  "(SELECT oid FROM pg_class WHERE relname = 'pg_language') AS tableoid, "
						  "oid, * FROM pg_language "
						  "WHERE lanispl "
						  "ORDER BY oid");
	}

	res = ExecuteSqlQuery(fout, query->data, PGRES_TUPLES_OK);

	ntups = PQntuples(res);

	*numProcLangs = ntups;

	planginfo = (ProcLangInfo *) pg_malloc(ntups * sizeof(ProcLangInfo));

	i_tableoid = PQfnumber(res, "tableoid");
	i_oid = PQfnumber(res, "oid");
	i_lanname = PQfnumber(res, "lanname");
	i_lanpltrusted = PQfnumber(res, "lanpltrusted");
	i_lanplcallfoid = PQfnumber(res, "lanplcallfoid");
	/* these may fail and return -1: */
	i_laninline = PQfnumber(res, "laninline");
	i_lanvalidator = PQfnumber(res, "lanvalidator");
	i_lanacl = PQfnumber(res, "lanacl");
	i_lanowner = PQfnumber(res, "lanowner");

	for (i = 0; i < ntups; i++)
	{
		planginfo[i].dobj.objType = DO_PROCLANG;
		planginfo[i].dobj.catId.tableoid = atooid(PQgetvalue(res, i, i_tableoid));
		planginfo[i].dobj.catId.oid = atooid(PQgetvalue(res, i, i_oid));
		AssignDumpId(&planginfo[i].dobj);

		planginfo[i].dobj.name = pg_strdup(PQgetvalue(res, i, i_lanname));
		planginfo[i].lanpltrusted = *(PQgetvalue(res, i, i_lanpltrusted)) == 't';
		planginfo[i].lanplcallfoid = atooid(PQgetvalue(res, i, i_lanplcallfoid));
		if (i_laninline >= 0)
			planginfo[i].laninline = atooid(PQgetvalue(res, i, i_laninline));
		else
			planginfo[i].laninline = InvalidOid;
		if (i_lanvalidator >= 0)
			planginfo[i].lanvalidator = atooid(PQgetvalue(res, i, i_lanvalidator));
		else
			planginfo[i].lanvalidator = InvalidOid;
		if (i_lanacl >= 0)
			planginfo[i].lanacl = pg_strdup(PQgetvalue(res, i, i_lanacl));
		else
			planginfo[i].lanacl = pg_strdup("{=U}");
		if (i_lanowner >= 0)
			planginfo[i].lanowner = pg_strdup(PQgetvalue(res, i, i_lanowner));
		else
			planginfo[i].lanowner = pg_strdup("");

		if (fout->remoteVersion < 70300)
		{
			/*
			 * We need to make a dependency to ensure the function will be
			 * dumped first.  (In 7.3 and later the regular dependency
			 * mechanism will handle this for us.)
			 */
			FuncInfo   *funcInfo = findFuncByOid(planginfo[i].lanplcallfoid);

			if (funcInfo)
				addObjectDependency(&planginfo[i].dobj,
									funcInfo->dobj.dumpId);
		}
	}

	PQclear(res);

	destroyPQExpBuffer(query);

	return planginfo;
}

/*
 * getCasts
 *	  get basic information about every cast in the system
 *
 * numCasts is set to the number of casts read in
 */
CastInfo *
getCasts(Archive *fout, int *numCasts)
{
	PGresult   *res;
	int			ntups;
	int			i;
	PQExpBuffer query = createPQExpBuffer();
	CastInfo   *castinfo;
	int			i_tableoid;
	int			i_oid;
	int			i_castsource;
	int			i_casttarget;
	int			i_castfunc;
	int			i_castcontext;
	int			i_castmethod;

	/* Make sure we are in proper schema */
	selectSourceSchema(fout, "pg_catalog");

	if (fout->remoteVersion >= 80400)
	{
		appendPQExpBuffer(query, "SELECT tableoid, oid, "
						  "castsource, casttarget, castfunc, castcontext, "
						  "castmethod "
						  "FROM pg_cast ORDER BY 3,4");
	}
	else if (fout->remoteVersion >= 70300)
	{
		appendPQExpBuffer(query, "SELECT tableoid, oid, "
						  "castsource, casttarget, castfunc, castcontext, "
				"CASE WHEN castfunc = 0 THEN 'b' ELSE 'f' END AS castmethod "
						  "FROM pg_cast ORDER BY 3,4");
	}
	else
	{
		appendPQExpBuffer(query, "SELECT 0 AS tableoid, p.oid, "
						  "t1.oid AS castsource, t2.oid AS casttarget, "
						  "p.oid AS castfunc, 'e' AS castcontext, "
						  "'f' AS castmethod "
						  "FROM pg_type t1, pg_type t2, pg_proc p "
						  "WHERE p.pronargs = 1 AND "
						  "p.proargtypes[0] = t1.oid AND "
						  "p.prorettype = t2.oid AND p.proname = t2.typname "
						  "ORDER BY 3,4");
	}

	res = ExecuteSqlQuery(fout, query->data, PGRES_TUPLES_OK);

	ntups = PQntuples(res);

	*numCasts = ntups;

	castinfo = (CastInfo *) pg_malloc(ntups * sizeof(CastInfo));

	i_tableoid = PQfnumber(res, "tableoid");
	i_oid = PQfnumber(res, "oid");
	i_castsource = PQfnumber(res, "castsource");
	i_casttarget = PQfnumber(res, "casttarget");
	i_castfunc = PQfnumber(res, "castfunc");
	i_castcontext = PQfnumber(res, "castcontext");
	i_castmethod = PQfnumber(res, "castmethod");

	for (i = 0; i < ntups; i++)
	{
		PQExpBufferData namebuf;
		TypeInfo   *sTypeInfo;
		TypeInfo   *tTypeInfo;

		castinfo[i].dobj.objType = DO_CAST;
		castinfo[i].dobj.catId.tableoid = atooid(PQgetvalue(res, i, i_tableoid));
		castinfo[i].dobj.catId.oid = atooid(PQgetvalue(res, i, i_oid));
		AssignDumpId(&castinfo[i].dobj);
		castinfo[i].castsource = atooid(PQgetvalue(res, i, i_castsource));
		castinfo[i].casttarget = atooid(PQgetvalue(res, i, i_casttarget));
		castinfo[i].castfunc = atooid(PQgetvalue(res, i, i_castfunc));
		castinfo[i].castcontext = *(PQgetvalue(res, i, i_castcontext));
		castinfo[i].castmethod = *(PQgetvalue(res, i, i_castmethod));

		/*
		 * Try to name cast as concatenation of typnames.  This is only used
		 * for purposes of sorting.  If we fail to find either type, the name
		 * will be an empty string.
		 */
		initPQExpBuffer(&namebuf);
		sTypeInfo = findTypeByOid(castinfo[i].castsource);
		tTypeInfo = findTypeByOid(castinfo[i].casttarget);
		if (sTypeInfo && tTypeInfo)
			appendPQExpBuffer(&namebuf, "%s %s",
							  sTypeInfo->dobj.name, tTypeInfo->dobj.name);
		castinfo[i].dobj.name = namebuf.data;

		if (OidIsValid(castinfo[i].castfunc))
		{
			/*
			 * We need to make a dependency to ensure the function will be
			 * dumped first.  (In 7.3 and later the regular dependency
			 * mechanism will handle this for us.)
			 */
			FuncInfo   *funcInfo;

			funcInfo = findFuncByOid(castinfo[i].castfunc);
			if (funcInfo)
				addObjectDependency(&castinfo[i].dobj,
									funcInfo->dobj.dumpId);
		}
	}

	PQclear(res);

	destroyPQExpBuffer(query);

	return castinfo;
}

/*
 * getTableAttrs -
 *	  for each interesting table, read info about its attributes
 *	  (names, types, default values, CHECK constraints, etc)
 *
 * This is implemented in a very inefficient way right now, looping
 * through the tblinfo and doing a join per table to find the attrs and their
 * types.  However, because we want type names and so forth to be named
 * relative to the schema of each table, we couldn't do it in just one
 * query.  (Maybe one query per schema?)
 *
 *	modifies tblinfo
 */
void
getTableAttrs(Archive *fout, TableInfo *tblinfo, int numTables)
{
	int			i,
				j;
	PQExpBuffer q = createPQExpBuffer();
	int			i_attnum;
	int			i_attname;
	int			i_atttypname;
	int			i_atttypmod;
	int			i_attstattarget;
	int			i_attstorage;
	int			i_typstorage;
	int			i_attnotnull;
	int			i_atthasdef;
	int			i_attisdropped;
	int			i_attlen;
	int			i_attalign;
	int			i_attislocal;
	int			i_attoptions;
	int			i_attcollation;
	int			i_attfdwoptions;
	PGresult   *res;
	int			ntups;
	bool		hasdefaults;

	for (i = 0; i < numTables; i++)
	{
		TableInfo  *tbinfo = &tblinfo[i];

		/* Don't bother to collect info for sequences */
		if (tbinfo->relkind == RELKIND_SEQUENCE)
			continue;

		/* Don't bother with uninteresting tables, either */
		if (!tbinfo->interesting)
			continue;

		/*
		 * Make sure we are in proper schema for this table; this allows
		 * correct retrieval of formatted type names and default exprs
		 */
		selectSourceSchema(fout, tbinfo->dobj.namespace->dobj.name);

		/* find all the user attributes and their types */

		/*
		 * we must read the attribute names in attribute number order! because
		 * we will use the attnum to index into the attnames array later.  We
		 * actually ask to order by "attrelid, attnum" because (at least up to
		 * 7.3) the planner is not smart enough to realize it needn't re-sort
		 * the output of an indexscan on pg_attribute_relid_attnum_index.
		 */
		if (g_verbose)
			write_msg(NULL, "finding the columns and types of table \"%s\"\n",
					  tbinfo->dobj.name);

		resetPQExpBuffer(q);

		if (fout->remoteVersion >= 90200)
		{
			/*
			 * attfdwoptions is new in 9.2.
			 */
			appendPQExpBuffer(q, "SELECT a.attnum, a.attname, a.atttypmod, "
							  "a.attstattarget, a.attstorage, t.typstorage, "
							  "a.attnotnull, a.atthasdef, a.attisdropped, "
							  "a.attlen, a.attalign, a.attislocal, "
				  "pg_catalog.format_type(t.oid,a.atttypmod) AS atttypname, "
						"array_to_string(a.attoptions, ', ') AS attoptions, "
							  "CASE WHEN a.attcollation <> t.typcollation "
							"THEN a.attcollation ELSE 0 END AS attcollation, "
							  "pg_catalog.array_to_string(ARRAY("
							  "SELECT pg_catalog.quote_ident(option_name) || "
							  "' ' || pg_catalog.quote_literal(option_value) "
							  "FROM pg_catalog.pg_options_to_table(attfdwoptions) "
							  "ORDER BY option_name"
							  "), E',\n    ') AS attfdwoptions "
			 "FROM pg_catalog.pg_attribute a LEFT JOIN pg_catalog.pg_type t "
							  "ON a.atttypid = t.oid "
							  "WHERE a.attrelid = '%u'::pg_catalog.oid "
							  "AND a.attnum > 0::pg_catalog.int2 "
							  "ORDER BY a.attrelid, a.attnum",
							  tbinfo->dobj.catId.oid);
		}
		else if (fout->remoteVersion >= 90100)
		{
			/*
			 * attcollation is new in 9.1.	Since we only want to dump COLLATE
			 * clauses for attributes whose collation is different from their
			 * type's default, we use a CASE here to suppress uninteresting
			 * attcollations cheaply.
			 */
			appendPQExpBuffer(q, "SELECT a.attnum, a.attname, a.atttypmod, "
							  "a.attstattarget, a.attstorage, t.typstorage, "
							  "a.attnotnull, a.atthasdef, a.attisdropped, "
							  "a.attlen, a.attalign, a.attislocal, "
				  "pg_catalog.format_type(t.oid,a.atttypmod) AS atttypname, "
						"array_to_string(a.attoptions, ', ') AS attoptions, "
							  "CASE WHEN a.attcollation <> t.typcollation "
							"THEN a.attcollation ELSE 0 END AS attcollation, "
							  "NULL AS attfdwoptions "
			 "FROM pg_catalog.pg_attribute a LEFT JOIN pg_catalog.pg_type t "
							  "ON a.atttypid = t.oid "
							  "WHERE a.attrelid = '%u'::pg_catalog.oid "
							  "AND a.attnum > 0::pg_catalog.int2 "
							  "ORDER BY a.attrelid, a.attnum",
							  tbinfo->dobj.catId.oid);
		}
		else if (fout->remoteVersion >= 90000)
		{
			/* attoptions is new in 9.0 */
			appendPQExpBuffer(q, "SELECT a.attnum, a.attname, a.atttypmod, "
							  "a.attstattarget, a.attstorage, t.typstorage, "
							  "a.attnotnull, a.atthasdef, a.attisdropped, "
							  "a.attlen, a.attalign, a.attislocal, "
				  "pg_catalog.format_type(t.oid,a.atttypmod) AS atttypname, "
						"array_to_string(a.attoptions, ', ') AS attoptions, "
							  "0 AS attcollation, "
							  "NULL AS attfdwoptions "
			 "FROM pg_catalog.pg_attribute a LEFT JOIN pg_catalog.pg_type t "
							  "ON a.atttypid = t.oid "
							  "WHERE a.attrelid = '%u'::pg_catalog.oid "
							  "AND a.attnum > 0::pg_catalog.int2 "
							  "ORDER BY a.attrelid, a.attnum",
							  tbinfo->dobj.catId.oid);
		}
		else if (fout->remoteVersion >= 70300)
		{
			/* need left join here to not fail on dropped columns ... */
			appendPQExpBuffer(q, "SELECT a.attnum, a.attname, a.atttypmod, "
							  "a.attstattarget, a.attstorage, t.typstorage, "
							  "a.attnotnull, a.atthasdef, a.attisdropped, "
							  "a.attlen, a.attalign, a.attislocal, "
				  "pg_catalog.format_type(t.oid,a.atttypmod) AS atttypname, "
							  "'' AS attoptions, 0 AS attcollation, "
							  "NULL AS attfdwoptions "
			 "FROM pg_catalog.pg_attribute a LEFT JOIN pg_catalog.pg_type t "
							  "ON a.atttypid = t.oid "
							  "WHERE a.attrelid = '%u'::pg_catalog.oid "
							  "AND a.attnum > 0::pg_catalog.int2 "
							  "ORDER BY a.attrelid, a.attnum",
							  tbinfo->dobj.catId.oid);
		}
		else if (fout->remoteVersion >= 70100)
		{
			/*
			 * attstattarget doesn't exist in 7.1.  It does exist in 7.2, but
			 * we don't dump it because we can't tell whether it's been
			 * explicitly set or was just a default.
			 *
			 * attislocal doesn't exist before 7.3, either; in older databases
			 * we assume it's TRUE, else we'd fail to dump non-inherited atts.
			 */
			appendPQExpBuffer(q, "SELECT a.attnum, a.attname, a.atttypmod, "
							  "-1 AS attstattarget, a.attstorage, "
							  "t.typstorage, a.attnotnull, a.atthasdef, "
							  "false AS attisdropped, a.attlen, "
							  "a.attalign, true AS attislocal, "
							  "format_type(t.oid,a.atttypmod) AS atttypname, "
							  "'' AS attoptions, 0 AS attcollation, "
							  "NULL AS attfdwoptions "
							  "FROM pg_attribute a LEFT JOIN pg_type t "
							  "ON a.atttypid = t.oid "
							  "WHERE a.attrelid = '%u'::oid "
							  "AND a.attnum > 0::int2 "
							  "ORDER BY a.attrelid, a.attnum",
							  tbinfo->dobj.catId.oid);
		}
		else
		{
			/* format_type not available before 7.1 */
			appendPQExpBuffer(q, "SELECT attnum, attname, atttypmod, "
							  "-1 AS attstattarget, "
							  "attstorage, attstorage AS typstorage, "
							  "attnotnull, atthasdef, false AS attisdropped, "
							  "attlen, attalign, "
							  "true AS attislocal, "
							  "(SELECT typname FROM pg_type WHERE oid = atttypid) AS atttypname, "
							  "'' AS attoptions, 0 AS attcollation, "
							  "NULL AS attfdwoptions "
							  "FROM pg_attribute a "
							  "WHERE attrelid = '%u'::oid "
							  "AND attnum > 0::int2 "
							  "ORDER BY attrelid, attnum",
							  tbinfo->dobj.catId.oid);
		}

		res = ExecuteSqlQuery(fout, q->data, PGRES_TUPLES_OK);

		ntups = PQntuples(res);

		i_attnum = PQfnumber(res, "attnum");
		i_attname = PQfnumber(res, "attname");
		i_atttypname = PQfnumber(res, "atttypname");
		i_atttypmod = PQfnumber(res, "atttypmod");
		i_attstattarget = PQfnumber(res, "attstattarget");
		i_attstorage = PQfnumber(res, "attstorage");
		i_typstorage = PQfnumber(res, "typstorage");
		i_attnotnull = PQfnumber(res, "attnotnull");
		i_atthasdef = PQfnumber(res, "atthasdef");
		i_attisdropped = PQfnumber(res, "attisdropped");
		i_attlen = PQfnumber(res, "attlen");
		i_attalign = PQfnumber(res, "attalign");
		i_attislocal = PQfnumber(res, "attislocal");
		i_attoptions = PQfnumber(res, "attoptions");
		i_attcollation = PQfnumber(res, "attcollation");
		i_attfdwoptions = PQfnumber(res, "attfdwoptions");

		tbinfo->numatts = ntups;
		tbinfo->attnames = (char **) pg_malloc(ntups * sizeof(char *));
		tbinfo->atttypnames = (char **) pg_malloc(ntups * sizeof(char *));
		tbinfo->atttypmod = (int *) pg_malloc(ntups * sizeof(int));
		tbinfo->attstattarget = (int *) pg_malloc(ntups * sizeof(int));
		tbinfo->attstorage = (char *) pg_malloc(ntups * sizeof(char));
		tbinfo->typstorage = (char *) pg_malloc(ntups * sizeof(char));
		tbinfo->attisdropped = (bool *) pg_malloc(ntups * sizeof(bool));
		tbinfo->attlen = (int *) pg_malloc(ntups * sizeof(int));
		tbinfo->attalign = (char *) pg_malloc(ntups * sizeof(char));
		tbinfo->attislocal = (bool *) pg_malloc(ntups * sizeof(bool));
		tbinfo->attoptions = (char **) pg_malloc(ntups * sizeof(char *));
		tbinfo->attcollation = (Oid *) pg_malloc(ntups * sizeof(Oid));
		tbinfo->attfdwoptions = (char **) pg_malloc(ntups * sizeof(char *));
		tbinfo->notnull = (bool *) pg_malloc(ntups * sizeof(bool));
		tbinfo->inhNotNull = (bool *) pg_malloc(ntups * sizeof(bool));
		tbinfo->attrdefs = (AttrDefInfo **) pg_malloc(ntups * sizeof(AttrDefInfo *));
		hasdefaults = false;

		for (j = 0; j < ntups; j++)
		{
			if (j + 1 != atoi(PQgetvalue(res, j, i_attnum)))
				exit_horribly(NULL,
							  "invalid column numbering in table \"%s\"\n",
							  tbinfo->dobj.name);
			tbinfo->attnames[j] = pg_strdup(PQgetvalue(res, j, i_attname));
			tbinfo->atttypnames[j] = pg_strdup(PQgetvalue(res, j, i_atttypname));
			tbinfo->atttypmod[j] = atoi(PQgetvalue(res, j, i_atttypmod));
			tbinfo->attstattarget[j] = atoi(PQgetvalue(res, j, i_attstattarget));
			tbinfo->attstorage[j] = *(PQgetvalue(res, j, i_attstorage));
			tbinfo->typstorage[j] = *(PQgetvalue(res, j, i_typstorage));
			tbinfo->attisdropped[j] = (PQgetvalue(res, j, i_attisdropped)[0] == 't');
			tbinfo->attlen[j] = atoi(PQgetvalue(res, j, i_attlen));
			tbinfo->attalign[j] = *(PQgetvalue(res, j, i_attalign));
			tbinfo->attislocal[j] = (PQgetvalue(res, j, i_attislocal)[0] == 't');
			tbinfo->notnull[j] = (PQgetvalue(res, j, i_attnotnull)[0] == 't');
			tbinfo->attoptions[j] = pg_strdup(PQgetvalue(res, j, i_attoptions));
			tbinfo->attcollation[j] = atooid(PQgetvalue(res, j, i_attcollation));
			tbinfo->attfdwoptions[j] = pg_strdup(PQgetvalue(res, j, i_attfdwoptions));
			tbinfo->attrdefs[j] = NULL; /* fix below */
			if (PQgetvalue(res, j, i_atthasdef)[0] == 't')
				hasdefaults = true;
			/* these flags will be set in flagInhAttrs() */
			tbinfo->inhNotNull[j] = false;
		}

		PQclear(res);

		/*
		 * Get info about column defaults
		 */
		if (hasdefaults)
		{
			AttrDefInfo *attrdefs;
			int			numDefaults;

			if (g_verbose)
				write_msg(NULL, "finding default expressions of table \"%s\"\n",
						  tbinfo->dobj.name);

			resetPQExpBuffer(q);
			if (fout->remoteVersion >= 70300)
			{
				appendPQExpBuffer(q, "SELECT tableoid, oid, adnum, "
						   "pg_catalog.pg_get_expr(adbin, adrelid) AS adsrc "
								  "FROM pg_catalog.pg_attrdef "
								  "WHERE adrelid = '%u'::pg_catalog.oid",
								  tbinfo->dobj.catId.oid);
			}
			else if (fout->remoteVersion >= 70200)
			{
				/* 7.2 did not have OIDs in pg_attrdef */
				appendPQExpBuffer(q, "SELECT tableoid, 0 AS oid, adnum, "
								  "pg_get_expr(adbin, adrelid) AS adsrc "
								  "FROM pg_attrdef "
								  "WHERE adrelid = '%u'::oid",
								  tbinfo->dobj.catId.oid);
			}
			else if (fout->remoteVersion >= 70100)
			{
				/* no pg_get_expr, so must rely on adsrc */
				appendPQExpBuffer(q, "SELECT tableoid, oid, adnum, adsrc "
								  "FROM pg_attrdef "
								  "WHERE adrelid = '%u'::oid",
								  tbinfo->dobj.catId.oid);
			}
			else
			{
				/* no pg_get_expr, no tableoid either */
				appendPQExpBuffer(q, "SELECT "
								  "(SELECT oid FROM pg_class WHERE relname = 'pg_attrdef') AS tableoid, "
								  "oid, adnum, adsrc "
								  "FROM pg_attrdef "
								  "WHERE adrelid = '%u'::oid",
								  tbinfo->dobj.catId.oid);
			}
			res = ExecuteSqlQuery(fout, q->data, PGRES_TUPLES_OK);

			numDefaults = PQntuples(res);
			attrdefs = (AttrDefInfo *) pg_malloc(numDefaults * sizeof(AttrDefInfo));

			for (j = 0; j < numDefaults; j++)
			{
				int			adnum;

				adnum = atoi(PQgetvalue(res, j, 2));

				if (adnum <= 0 || adnum > ntups)
					exit_horribly(NULL,
								  "invalid adnum value %d for table \"%s\"\n",
								  adnum, tbinfo->dobj.name);

				/*
				 * dropped columns shouldn't have defaults, but just in case,
				 * ignore 'em
				 */
				if (tbinfo->attisdropped[adnum - 1])
					continue;

				attrdefs[j].dobj.objType = DO_ATTRDEF;
				attrdefs[j].dobj.catId.tableoid = atooid(PQgetvalue(res, j, 0));
				attrdefs[j].dobj.catId.oid = atooid(PQgetvalue(res, j, 1));
				AssignDumpId(&attrdefs[j].dobj);
				attrdefs[j].adtable = tbinfo;
				attrdefs[j].adnum = adnum;
				attrdefs[j].adef_expr = pg_strdup(PQgetvalue(res, j, 3));

				attrdefs[j].dobj.name = pg_strdup(tbinfo->dobj.name);
				attrdefs[j].dobj.namespace = tbinfo->dobj.namespace;

				attrdefs[j].dobj.dump = tbinfo->dobj.dump;

				/*
				 * Defaults on a VIEW must always be dumped as separate ALTER
				 * TABLE commands.	Defaults on regular tables are dumped as
				 * part of the CREATE TABLE if possible, which it won't be
				 * if the column is not going to be emitted explicitly.
				 */
				if (tbinfo->relkind == RELKIND_VIEW)
				{
					attrdefs[j].separate = true;
					/* needed in case pre-7.3 DB: */
					addObjectDependency(&attrdefs[j].dobj,
										tbinfo->dobj.dumpId);
				}
				else if (!shouldPrintColumn(tbinfo, adnum - 1))
				{
					/* column will be suppressed, print default separately */
					attrdefs[j].separate = true;
					/* needed in case pre-7.3 DB: */
					addObjectDependency(&attrdefs[j].dobj,
										tbinfo->dobj.dumpId);
				}
				else
				{
					attrdefs[j].separate = false;
					/*
					 * Mark the default as needing to appear before the table,
					 * so that any dependencies it has must be emitted before
					 * the CREATE TABLE.  If this is not possible, we'll
					 * change to "separate" mode while sorting dependencies.
					 */
					addObjectDependency(&tbinfo->dobj,
										attrdefs[j].dobj.dumpId);
				}

				tbinfo->attrdefs[adnum - 1] = &attrdefs[j];
			}
			PQclear(res);
		}

		/*
		 * Get info about table CHECK constraints
		 */
		if (tbinfo->ncheck > 0)
		{
			ConstraintInfo *constrs;
			int			numConstrs;

			if (g_verbose)
				write_msg(NULL, "finding check constraints for table \"%s\"\n",
						  tbinfo->dobj.name);

			resetPQExpBuffer(q);
			if (fout->remoteVersion >= 90200)
			{
				/*
				 * conisonly and convalidated are new in 9.2 (actually, the latter
				 * is there in 9.1, but it wasn't ever false for check constraints
				 * until 9.2).
				 */
				appendPQExpBuffer(q, "SELECT tableoid, oid, conname, "
						   "pg_catalog.pg_get_constraintdef(oid) AS consrc, "
								  "conislocal, convalidated, conisonly "
								  "FROM pg_catalog.pg_constraint "
								  "WHERE conrelid = '%u'::pg_catalog.oid "
								  "   AND contype = 'c' "
								  "ORDER BY conname",
								  tbinfo->dobj.catId.oid);
			}
			else if (fout->remoteVersion >= 80400)
			{
				appendPQExpBuffer(q, "SELECT tableoid, oid, conname, "
						   "pg_catalog.pg_get_constraintdef(oid) AS consrc, "
								  "conislocal, true AS convalidated, "
								  "false as conisonly "
								  "FROM pg_catalog.pg_constraint "
								  "WHERE conrelid = '%u'::pg_catalog.oid "
								  "   AND contype = 'c' "
								  "ORDER BY conname",
								  tbinfo->dobj.catId.oid);
			}
			else if (fout->remoteVersion >= 70400)
			{
				appendPQExpBuffer(q, "SELECT tableoid, oid, conname, "
						   "pg_catalog.pg_get_constraintdef(oid) AS consrc, "
								  "true AS conislocal, true AS convalidated, "
								  "false as conisonly "
								  "FROM pg_catalog.pg_constraint "
								  "WHERE conrelid = '%u'::pg_catalog.oid "
								  "   AND contype = 'c' "
								  "ORDER BY conname",
								  tbinfo->dobj.catId.oid);
			}
			else if (fout->remoteVersion >= 70300)
			{
				/* no pg_get_constraintdef, must use consrc */
				appendPQExpBuffer(q, "SELECT tableoid, oid, conname, "
								  "'CHECK (' || consrc || ')' AS consrc, "
								  "true AS conislocal, true AS convalidated, "
								  "false as conisonly "
								  "FROM pg_catalog.pg_constraint "
								  "WHERE conrelid = '%u'::pg_catalog.oid "
								  "   AND contype = 'c' "
								  "ORDER BY conname",
								  tbinfo->dobj.catId.oid);
			}
			else if (fout->remoteVersion >= 70200)
			{
				/* 7.2 did not have OIDs in pg_relcheck */
				appendPQExpBuffer(q, "SELECT tableoid, 0 AS oid, "
								  "rcname AS conname, "
								  "'CHECK (' || rcsrc || ')' AS consrc, "
								  "true AS conislocal, true AS convalidated, "
								  "false as conisonly "
								  "FROM pg_relcheck "
								  "WHERE rcrelid = '%u'::oid "
								  "ORDER BY rcname",
								  tbinfo->dobj.catId.oid);
			}
			else if (fout->remoteVersion >= 70100)
			{
				appendPQExpBuffer(q, "SELECT tableoid, oid, "
								  "rcname AS conname, "
								  "'CHECK (' || rcsrc || ')' AS consrc, "
								  "true AS conislocal, true AS convalidated, "
								  "false as conisonly "
								  "FROM pg_relcheck "
								  "WHERE rcrelid = '%u'::oid "
								  "ORDER BY rcname",
								  tbinfo->dobj.catId.oid);
			}
			else
			{
				/* no tableoid in 7.0 */
				appendPQExpBuffer(q, "SELECT "
								  "(SELECT oid FROM pg_class WHERE relname = 'pg_relcheck') AS tableoid, "
								  "oid, rcname AS conname, "
								  "'CHECK (' || rcsrc || ')' AS consrc, "
								  "true AS conislocal, true AS convalidated, "
								  "false as conisonly "
								  "FROM pg_relcheck "
								  "WHERE rcrelid = '%u'::oid "
								  "ORDER BY rcname",
								  tbinfo->dobj.catId.oid);
			}
			res = ExecuteSqlQuery(fout, q->data, PGRES_TUPLES_OK);

			numConstrs = PQntuples(res);
			if (numConstrs != tbinfo->ncheck)
			{
				write_msg(NULL, ngettext("expected %d check constraint on table \"%s\" but found %d\n",
										 "expected %d check constraints on table \"%s\" but found %d\n",
										 tbinfo->ncheck),
						  tbinfo->ncheck, tbinfo->dobj.name, numConstrs);
				write_msg(NULL, "(The system catalogs might be corrupted.)\n");
				exit_nicely(1);
			}

			constrs = (ConstraintInfo *) pg_malloc(numConstrs * sizeof(ConstraintInfo));
			tbinfo->checkexprs = constrs;

			for (j = 0; j < numConstrs; j++)
			{
				bool	validated = PQgetvalue(res, j, 5)[0] == 't';
				bool	isonly = PQgetvalue(res, j, 6)[0] == 't';

				constrs[j].dobj.objType = DO_CONSTRAINT;
				constrs[j].dobj.catId.tableoid = atooid(PQgetvalue(res, j, 0));
				constrs[j].dobj.catId.oid = atooid(PQgetvalue(res, j, 1));
				AssignDumpId(&constrs[j].dobj);
				constrs[j].dobj.name = pg_strdup(PQgetvalue(res, j, 2));
				constrs[j].dobj.namespace = tbinfo->dobj.namespace;
				constrs[j].contable = tbinfo;
				constrs[j].condomain = NULL;
				constrs[j].contype = 'c';
				constrs[j].condef = pg_strdup(PQgetvalue(res, j, 3));
				constrs[j].confrelid = InvalidOid;
				constrs[j].conindex = 0;
				constrs[j].condeferrable = false;
				constrs[j].condeferred = false;
				constrs[j].conislocal = (PQgetvalue(res, j, 4)[0] == 't');
				constrs[j].conisonly = isonly;
				/*
				 * An unvalidated constraint needs to be dumped separately, so
				 * that potentially-violating existing data is loaded before
				 * the constraint.  An ONLY constraint needs to be dumped
				 * separately too.
				 */
				constrs[j].separate = !validated || isonly;

				constrs[j].dobj.dump = tbinfo->dobj.dump;

				/*
				 * Mark the constraint as needing to appear before the table
				 * --- this is so that any other dependencies of the
				 * constraint will be emitted before we try to create the
				 * table.  If the constraint is to be dumped separately, it will be
				 * dumped after data is loaded anyway, so don't do it.  (There's
				 * an automatic dependency in the opposite direction anyway, so
				 * don't need to add one manually here.)
				 */
				if (!constrs[j].separate)
					addObjectDependency(&tbinfo->dobj,
										constrs[j].dobj.dumpId);

				/*
				 * If the constraint is inherited, this will be detected later
				 * (in pre-8.4 databases).	We also detect later if the
				 * constraint must be split out from the table definition.
				 */
			}
			PQclear(res);
		}
	}

	destroyPQExpBuffer(q);
}

/*
 * Test whether a column should be printed as part of table's CREATE TABLE.
 * Column number is zero-based.
 *
 * Normally this is always true, but it's false for dropped columns, as well
 * as those that were inherited without any local definition.  (If we print
 * such a column it will mistakenly get pg_attribute.attislocal set to true.)
 * However, in binary_upgrade mode, we must print all such columns anyway and
 * fix the attislocal/attisdropped state later, so as to keep control of the
 * physical column order.
 *
 * This function exists because there are scattered nonobvious places that
 * must be kept in sync with this decision.
 */
bool
shouldPrintColumn(TableInfo *tbinfo, int colno)
{
	if (binary_upgrade)
		return true;
	return (tbinfo->attislocal[colno] && !tbinfo->attisdropped[colno]);
}


/*
 * getTSParsers:
 *	  read all text search parsers in the system catalogs and return them
 *	  in the TSParserInfo* structure
 *
 *	numTSParsers is set to the number of parsers read in
 */
TSParserInfo *
getTSParsers(Archive *fout, int *numTSParsers)
{
	PGresult   *res;
	int			ntups;
	int			i;
	PQExpBuffer query = createPQExpBuffer();
	TSParserInfo *prsinfo;
	int			i_tableoid;
	int			i_oid;
	int			i_prsname;
	int			i_prsnamespace;
	int			i_prsstart;
	int			i_prstoken;
	int			i_prsend;
	int			i_prsheadline;
	int			i_prslextype;

	/* Before 8.3, there is no built-in text search support */
	if (fout->remoteVersion < 80300)
	{
		*numTSParsers = 0;
		return NULL;
	}

	/*
	 * find all text search objects, including builtin ones; we filter out
	 * system-defined objects at dump-out time.
	 */

	/* Make sure we are in proper schema */
	selectSourceSchema(fout, "pg_catalog");

	appendPQExpBuffer(query, "SELECT tableoid, oid, prsname, prsnamespace, "
					  "prsstart::oid, prstoken::oid, "
					  "prsend::oid, prsheadline::oid, prslextype::oid "
					  "FROM pg_ts_parser");

	res = ExecuteSqlQuery(fout, query->data, PGRES_TUPLES_OK);

	ntups = PQntuples(res);
	*numTSParsers = ntups;

	prsinfo = (TSParserInfo *) pg_malloc(ntups * sizeof(TSParserInfo));

	i_tableoid = PQfnumber(res, "tableoid");
	i_oid = PQfnumber(res, "oid");
	i_prsname = PQfnumber(res, "prsname");
	i_prsnamespace = PQfnumber(res, "prsnamespace");
	i_prsstart = PQfnumber(res, "prsstart");
	i_prstoken = PQfnumber(res, "prstoken");
	i_prsend = PQfnumber(res, "prsend");
	i_prsheadline = PQfnumber(res, "prsheadline");
	i_prslextype = PQfnumber(res, "prslextype");

	for (i = 0; i < ntups; i++)
	{
		prsinfo[i].dobj.objType = DO_TSPARSER;
		prsinfo[i].dobj.catId.tableoid = atooid(PQgetvalue(res, i, i_tableoid));
		prsinfo[i].dobj.catId.oid = atooid(PQgetvalue(res, i, i_oid));
		AssignDumpId(&prsinfo[i].dobj);
		prsinfo[i].dobj.name = pg_strdup(PQgetvalue(res, i, i_prsname));
		prsinfo[i].dobj.namespace =
			findNamespace(fout,
						  atooid(PQgetvalue(res, i, i_prsnamespace)),
						  prsinfo[i].dobj.catId.oid);
		prsinfo[i].prsstart = atooid(PQgetvalue(res, i, i_prsstart));
		prsinfo[i].prstoken = atooid(PQgetvalue(res, i, i_prstoken));
		prsinfo[i].prsend = atooid(PQgetvalue(res, i, i_prsend));
		prsinfo[i].prsheadline = atooid(PQgetvalue(res, i, i_prsheadline));
		prsinfo[i].prslextype = atooid(PQgetvalue(res, i, i_prslextype));

		/* Decide whether we want to dump it */
		selectDumpableObject(&(prsinfo[i].dobj));
	}

	PQclear(res);

	destroyPQExpBuffer(query);

	return prsinfo;
}

/*
 * getTSDictionaries:
 *	  read all text search dictionaries in the system catalogs and return them
 *	  in the TSDictInfo* structure
 *
 *	numTSDicts is set to the number of dictionaries read in
 */
TSDictInfo *
getTSDictionaries(Archive *fout, int *numTSDicts)
{
	PGresult   *res;
	int			ntups;
	int			i;
	PQExpBuffer query = createPQExpBuffer();
	TSDictInfo *dictinfo;
	int			i_tableoid;
	int			i_oid;
	int			i_dictname;
	int			i_dictnamespace;
	int			i_rolname;
	int			i_dicttemplate;
	int			i_dictinitoption;

	/* Before 8.3, there is no built-in text search support */
	if (fout->remoteVersion < 80300)
	{
		*numTSDicts = 0;
		return NULL;
	}

	/* Make sure we are in proper schema */
	selectSourceSchema(fout, "pg_catalog");

	appendPQExpBuffer(query, "SELECT tableoid, oid, dictname, "
					  "dictnamespace, (%s dictowner) AS rolname, "
					  "dicttemplate, dictinitoption "
					  "FROM pg_ts_dict",
					  username_subquery);

	res = ExecuteSqlQuery(fout, query->data, PGRES_TUPLES_OK);

	ntups = PQntuples(res);
	*numTSDicts = ntups;

	dictinfo = (TSDictInfo *) pg_malloc(ntups * sizeof(TSDictInfo));

	i_tableoid = PQfnumber(res, "tableoid");
	i_oid = PQfnumber(res, "oid");
	i_dictname = PQfnumber(res, "dictname");
	i_dictnamespace = PQfnumber(res, "dictnamespace");
	i_rolname = PQfnumber(res, "rolname");
	i_dictinitoption = PQfnumber(res, "dictinitoption");
	i_dicttemplate = PQfnumber(res, "dicttemplate");

	for (i = 0; i < ntups; i++)
	{
		dictinfo[i].dobj.objType = DO_TSDICT;
		dictinfo[i].dobj.catId.tableoid = atooid(PQgetvalue(res, i, i_tableoid));
		dictinfo[i].dobj.catId.oid = atooid(PQgetvalue(res, i, i_oid));
		AssignDumpId(&dictinfo[i].dobj);
		dictinfo[i].dobj.name = pg_strdup(PQgetvalue(res, i, i_dictname));
		dictinfo[i].dobj.namespace =
			findNamespace(fout,
						  atooid(PQgetvalue(res, i, i_dictnamespace)),
						  dictinfo[i].dobj.catId.oid);
		dictinfo[i].rolname = pg_strdup(PQgetvalue(res, i, i_rolname));
		dictinfo[i].dicttemplate = atooid(PQgetvalue(res, i, i_dicttemplate));
		if (PQgetisnull(res, i, i_dictinitoption))
			dictinfo[i].dictinitoption = NULL;
		else
			dictinfo[i].dictinitoption = pg_strdup(PQgetvalue(res, i, i_dictinitoption));

		/* Decide whether we want to dump it */
		selectDumpableObject(&(dictinfo[i].dobj));
	}

	PQclear(res);

	destroyPQExpBuffer(query);

	return dictinfo;
}

/*
 * getTSTemplates:
 *	  read all text search templates in the system catalogs and return them
 *	  in the TSTemplateInfo* structure
 *
 *	numTSTemplates is set to the number of templates read in
 */
TSTemplateInfo *
getTSTemplates(Archive *fout, int *numTSTemplates)
{
	PGresult   *res;
	int			ntups;
	int			i;
	PQExpBuffer query = createPQExpBuffer();
	TSTemplateInfo *tmplinfo;
	int			i_tableoid;
	int			i_oid;
	int			i_tmplname;
	int			i_tmplnamespace;
	int			i_tmplinit;
	int			i_tmpllexize;

	/* Before 8.3, there is no built-in text search support */
	if (fout->remoteVersion < 80300)
	{
		*numTSTemplates = 0;
		return NULL;
	}

	/* Make sure we are in proper schema */
	selectSourceSchema(fout, "pg_catalog");

	appendPQExpBuffer(query, "SELECT tableoid, oid, tmplname, "
					  "tmplnamespace, tmplinit::oid, tmpllexize::oid "
					  "FROM pg_ts_template");

	res = ExecuteSqlQuery(fout, query->data, PGRES_TUPLES_OK);

	ntups = PQntuples(res);
	*numTSTemplates = ntups;

	tmplinfo = (TSTemplateInfo *) pg_malloc(ntups * sizeof(TSTemplateInfo));

	i_tableoid = PQfnumber(res, "tableoid");
	i_oid = PQfnumber(res, "oid");
	i_tmplname = PQfnumber(res, "tmplname");
	i_tmplnamespace = PQfnumber(res, "tmplnamespace");
	i_tmplinit = PQfnumber(res, "tmplinit");
	i_tmpllexize = PQfnumber(res, "tmpllexize");

	for (i = 0; i < ntups; i++)
	{
		tmplinfo[i].dobj.objType = DO_TSTEMPLATE;
		tmplinfo[i].dobj.catId.tableoid = atooid(PQgetvalue(res, i, i_tableoid));
		tmplinfo[i].dobj.catId.oid = atooid(PQgetvalue(res, i, i_oid));
		AssignDumpId(&tmplinfo[i].dobj);
		tmplinfo[i].dobj.name = pg_strdup(PQgetvalue(res, i, i_tmplname));
		tmplinfo[i].dobj.namespace =
			findNamespace(fout,
						  atooid(PQgetvalue(res, i, i_tmplnamespace)),
						  tmplinfo[i].dobj.catId.oid);
		tmplinfo[i].tmplinit = atooid(PQgetvalue(res, i, i_tmplinit));
		tmplinfo[i].tmpllexize = atooid(PQgetvalue(res, i, i_tmpllexize));

		/* Decide whether we want to dump it */
		selectDumpableObject(&(tmplinfo[i].dobj));
	}

	PQclear(res);

	destroyPQExpBuffer(query);

	return tmplinfo;
}

/*
 * getTSConfigurations:
 *	  read all text search configurations in the system catalogs and return
 *	  them in the TSConfigInfo* structure
 *
 *	numTSConfigs is set to the number of configurations read in
 */
TSConfigInfo *
getTSConfigurations(Archive *fout, int *numTSConfigs)
{
	PGresult   *res;
	int			ntups;
	int			i;
	PQExpBuffer query = createPQExpBuffer();
	TSConfigInfo *cfginfo;
	int			i_tableoid;
	int			i_oid;
	int			i_cfgname;
	int			i_cfgnamespace;
	int			i_rolname;
	int			i_cfgparser;

	/* Before 8.3, there is no built-in text search support */
	if (fout->remoteVersion < 80300)
	{
		*numTSConfigs = 0;
		return NULL;
	}

	/* Make sure we are in proper schema */
	selectSourceSchema(fout, "pg_catalog");

	appendPQExpBuffer(query, "SELECT tableoid, oid, cfgname, "
					  "cfgnamespace, (%s cfgowner) AS rolname, cfgparser "
					  "FROM pg_ts_config",
					  username_subquery);

	res = ExecuteSqlQuery(fout, query->data, PGRES_TUPLES_OK);

	ntups = PQntuples(res);
	*numTSConfigs = ntups;

	cfginfo = (TSConfigInfo *) pg_malloc(ntups * sizeof(TSConfigInfo));

	i_tableoid = PQfnumber(res, "tableoid");
	i_oid = PQfnumber(res, "oid");
	i_cfgname = PQfnumber(res, "cfgname");
	i_cfgnamespace = PQfnumber(res, "cfgnamespace");
	i_rolname = PQfnumber(res, "rolname");
	i_cfgparser = PQfnumber(res, "cfgparser");

	for (i = 0; i < ntups; i++)
	{
		cfginfo[i].dobj.objType = DO_TSCONFIG;
		cfginfo[i].dobj.catId.tableoid = atooid(PQgetvalue(res, i, i_tableoid));
		cfginfo[i].dobj.catId.oid = atooid(PQgetvalue(res, i, i_oid));
		AssignDumpId(&cfginfo[i].dobj);
		cfginfo[i].dobj.name = pg_strdup(PQgetvalue(res, i, i_cfgname));
		cfginfo[i].dobj.namespace =
			findNamespace(fout,
						  atooid(PQgetvalue(res, i, i_cfgnamespace)),
						  cfginfo[i].dobj.catId.oid);
		cfginfo[i].rolname = pg_strdup(PQgetvalue(res, i, i_rolname));
		cfginfo[i].cfgparser = atooid(PQgetvalue(res, i, i_cfgparser));

		/* Decide whether we want to dump it */
		selectDumpableObject(&(cfginfo[i].dobj));
	}

	PQclear(res);

	destroyPQExpBuffer(query);

	return cfginfo;
}

/*
 * getForeignDataWrappers:
 *	  read all foreign-data wrappers in the system catalogs and return
 *	  them in the FdwInfo* structure
 *
 *	numForeignDataWrappers is set to the number of fdws read in
 */
FdwInfo *
getForeignDataWrappers(Archive *fout, int *numForeignDataWrappers)
{
	PGresult   *res;
	int			ntups;
	int			i;
	PQExpBuffer query = createPQExpBuffer();
	FdwInfo    *fdwinfo;
	int			i_tableoid;
	int			i_oid;
	int			i_fdwname;
	int			i_rolname;
	int			i_fdwhandler;
	int			i_fdwvalidator;
	int			i_fdwacl;
	int			i_fdwoptions;

	/* Before 8.4, there are no foreign-data wrappers */
	if (fout->remoteVersion < 80400)
	{
		*numForeignDataWrappers = 0;
		return NULL;
	}

	/* Make sure we are in proper schema */
	selectSourceSchema(fout, "pg_catalog");

	if (fout->remoteVersion >= 90100)
	{
		appendPQExpBuffer(query, "SELECT tableoid, oid, fdwname, "
						  "(%s fdwowner) AS rolname, "
						  "fdwhandler::pg_catalog.regproc, "
						  "fdwvalidator::pg_catalog.regproc, fdwacl, "
						  "array_to_string(ARRAY("
						  "SELECT quote_ident(option_name) || ' ' || "
						  "quote_literal(option_value) "
						  "FROM pg_options_to_table(fdwoptions) "
						  "ORDER BY option_name"
						  "), E',\n    ') AS fdwoptions "
						  "FROM pg_foreign_data_wrapper",
						  username_subquery);
	}
	else
	{
		appendPQExpBuffer(query, "SELECT tableoid, oid, fdwname, "
						  "(%s fdwowner) AS rolname, "
						  "'-' AS fdwhandler, "
						  "fdwvalidator::pg_catalog.regproc, fdwacl, "
						  "array_to_string(ARRAY("
						  "SELECT quote_ident(option_name) || ' ' || "
						  "quote_literal(option_value) "
						  "FROM pg_options_to_table(fdwoptions) "
						  "ORDER BY option_name"
						  "), E',\n    ') AS fdwoptions "
						  "FROM pg_foreign_data_wrapper",
						  username_subquery);
	}

	res = ExecuteSqlQuery(fout, query->data, PGRES_TUPLES_OK);

	ntups = PQntuples(res);
	*numForeignDataWrappers = ntups;

	fdwinfo = (FdwInfo *) pg_malloc(ntups * sizeof(FdwInfo));

	i_tableoid = PQfnumber(res, "tableoid");
	i_oid = PQfnumber(res, "oid");
	i_fdwname = PQfnumber(res, "fdwname");
	i_rolname = PQfnumber(res, "rolname");
	i_fdwhandler = PQfnumber(res, "fdwhandler");
	i_fdwvalidator = PQfnumber(res, "fdwvalidator");
	i_fdwacl = PQfnumber(res, "fdwacl");
	i_fdwoptions = PQfnumber(res, "fdwoptions");

	for (i = 0; i < ntups; i++)
	{
		fdwinfo[i].dobj.objType = DO_FDW;
		fdwinfo[i].dobj.catId.tableoid = atooid(PQgetvalue(res, i, i_tableoid));
		fdwinfo[i].dobj.catId.oid = atooid(PQgetvalue(res, i, i_oid));
		AssignDumpId(&fdwinfo[i].dobj);
		fdwinfo[i].dobj.name = pg_strdup(PQgetvalue(res, i, i_fdwname));
		fdwinfo[i].dobj.namespace = NULL;
		fdwinfo[i].rolname = pg_strdup(PQgetvalue(res, i, i_rolname));
		fdwinfo[i].fdwhandler = pg_strdup(PQgetvalue(res, i, i_fdwhandler));
		fdwinfo[i].fdwvalidator = pg_strdup(PQgetvalue(res, i, i_fdwvalidator));
		fdwinfo[i].fdwoptions = pg_strdup(PQgetvalue(res, i, i_fdwoptions));
		fdwinfo[i].fdwacl = pg_strdup(PQgetvalue(res, i, i_fdwacl));

		/* Decide whether we want to dump it */
		selectDumpableObject(&(fdwinfo[i].dobj));
	}

	PQclear(res);

	destroyPQExpBuffer(query);

	return fdwinfo;
}

/*
 * getForeignServers:
 *	  read all foreign servers in the system catalogs and return
 *	  them in the ForeignServerInfo * structure
 *
 *	numForeignServers is set to the number of servers read in
 */
ForeignServerInfo *
getForeignServers(Archive *fout, int *numForeignServers)
{
	PGresult   *res;
	int			ntups;
	int			i;
	PQExpBuffer query = createPQExpBuffer();
	ForeignServerInfo *srvinfo;
	int			i_tableoid;
	int			i_oid;
	int			i_srvname;
	int			i_rolname;
	int			i_srvfdw;
	int			i_srvtype;
	int			i_srvversion;
	int			i_srvacl;
	int			i_srvoptions;

	/* Before 8.4, there are no foreign servers */
	if (fout->remoteVersion < 80400)
	{
		*numForeignServers = 0;
		return NULL;
	}

	/* Make sure we are in proper schema */
	selectSourceSchema(fout,"pg_catalog");

	appendPQExpBuffer(query, "SELECT tableoid, oid, srvname, "
					  "(%s srvowner) AS rolname, "
					  "srvfdw, srvtype, srvversion, srvacl,"
					  "array_to_string(ARRAY("
					  "SELECT quote_ident(option_name) || ' ' || "
					  "quote_literal(option_value) "
					  "FROM pg_options_to_table(srvoptions) "
					  "ORDER BY option_name"
					  "), E',\n    ') AS srvoptions "
					  "FROM pg_foreign_server",
					  username_subquery);

	res = ExecuteSqlQuery(fout, query->data, PGRES_TUPLES_OK);

	ntups = PQntuples(res);
	*numForeignServers = ntups;

	srvinfo = (ForeignServerInfo *) pg_malloc(ntups * sizeof(ForeignServerInfo));

	i_tableoid = PQfnumber(res, "tableoid");
	i_oid = PQfnumber(res, "oid");
	i_srvname = PQfnumber(res, "srvname");
	i_rolname = PQfnumber(res, "rolname");
	i_srvfdw = PQfnumber(res, "srvfdw");
	i_srvtype = PQfnumber(res, "srvtype");
	i_srvversion = PQfnumber(res, "srvversion");
	i_srvacl = PQfnumber(res, "srvacl");
	i_srvoptions = PQfnumber(res, "srvoptions");

	for (i = 0; i < ntups; i++)
	{
		srvinfo[i].dobj.objType = DO_FOREIGN_SERVER;
		srvinfo[i].dobj.catId.tableoid = atooid(PQgetvalue(res, i, i_tableoid));
		srvinfo[i].dobj.catId.oid = atooid(PQgetvalue(res, i, i_oid));
		AssignDumpId(&srvinfo[i].dobj);
		srvinfo[i].dobj.name = pg_strdup(PQgetvalue(res, i, i_srvname));
		srvinfo[i].dobj.namespace = NULL;
		srvinfo[i].rolname = pg_strdup(PQgetvalue(res, i, i_rolname));
		srvinfo[i].srvfdw = atooid(PQgetvalue(res, i, i_srvfdw));
		srvinfo[i].srvtype = pg_strdup(PQgetvalue(res, i, i_srvtype));
		srvinfo[i].srvversion = pg_strdup(PQgetvalue(res, i, i_srvversion));
		srvinfo[i].srvoptions = pg_strdup(PQgetvalue(res, i, i_srvoptions));
		srvinfo[i].srvacl = pg_strdup(PQgetvalue(res, i, i_srvacl));

		/* Decide whether we want to dump it */
		selectDumpableObject(&(srvinfo[i].dobj));
	}

	PQclear(res);

	destroyPQExpBuffer(query);

	return srvinfo;
}

/*
 * getDefaultACLs:
 *	  read all default ACL information in the system catalogs and return
 *	  them in the DefaultACLInfo structure
 *
 *	numDefaultACLs is set to the number of ACLs read in
 */
DefaultACLInfo *
getDefaultACLs(Archive *fout, int *numDefaultACLs)
{
	DefaultACLInfo *daclinfo;
	PQExpBuffer query;
	PGresult   *res;
	int			i_oid;
	int			i_tableoid;
	int			i_defaclrole;
	int			i_defaclnamespace;
	int			i_defaclobjtype;
	int			i_defaclacl;
	int			i,
				ntups;

	if (fout->remoteVersion < 90000)
	{
		*numDefaultACLs = 0;
		return NULL;
	}

	query = createPQExpBuffer();

	/* Make sure we are in proper schema */
	selectSourceSchema(fout, "pg_catalog");

	appendPQExpBuffer(query, "SELECT oid, tableoid, "
					  "(%s defaclrole) AS defaclrole, "
					  "defaclnamespace, "
					  "defaclobjtype, "
					  "defaclacl "
					  "FROM pg_default_acl",
					  username_subquery);

	res = ExecuteSqlQuery(fout, query->data, PGRES_TUPLES_OK);

	ntups = PQntuples(res);
	*numDefaultACLs = ntups;

	daclinfo = (DefaultACLInfo *) pg_malloc(ntups * sizeof(DefaultACLInfo));

	i_oid = PQfnumber(res, "oid");
	i_tableoid = PQfnumber(res, "tableoid");
	i_defaclrole = PQfnumber(res, "defaclrole");
	i_defaclnamespace = PQfnumber(res, "defaclnamespace");
	i_defaclobjtype = PQfnumber(res, "defaclobjtype");
	i_defaclacl = PQfnumber(res, "defaclacl");

	for (i = 0; i < ntups; i++)
	{
		Oid			nspid = atooid(PQgetvalue(res, i, i_defaclnamespace));

		daclinfo[i].dobj.objType = DO_DEFAULT_ACL;
		daclinfo[i].dobj.catId.tableoid = atooid(PQgetvalue(res, i, i_tableoid));
		daclinfo[i].dobj.catId.oid = atooid(PQgetvalue(res, i, i_oid));
		AssignDumpId(&daclinfo[i].dobj);
		/* cheesy ... is it worth coming up with a better object name? */
		daclinfo[i].dobj.name = pg_strdup(PQgetvalue(res, i, i_defaclobjtype));

		if (nspid != InvalidOid)
			daclinfo[i].dobj.namespace = findNamespace(fout, nspid,
												 daclinfo[i].dobj.catId.oid);
		else
			daclinfo[i].dobj.namespace = NULL;

		daclinfo[i].defaclrole = pg_strdup(PQgetvalue(res, i, i_defaclrole));
		daclinfo[i].defaclobjtype = *(PQgetvalue(res, i, i_defaclobjtype));
		daclinfo[i].defaclacl = pg_strdup(PQgetvalue(res, i, i_defaclacl));

		/* Decide whether we want to dump it */
		selectDumpableDefaultACL(&(daclinfo[i]));
	}

	PQclear(res);

	destroyPQExpBuffer(query);

	return daclinfo;
}

/*
 * dumpComment --
 *
 * This routine is used to dump any comments associated with the
 * object handed to this routine. The routine takes a constant character
 * string for the target part of the comment-creation command, plus
 * the namespace and owner of the object (for labeling the ArchiveEntry),
 * plus catalog ID and subid which are the lookup key for pg_description,
 * plus the dump ID for the object (for setting a dependency).
 * If a matching pg_description entry is found, it is dumped.
 *
 * Note: although this routine takes a dumpId for dependency purposes,
 * that purpose is just to mark the dependency in the emitted dump file
 * for possible future use by pg_restore.  We do NOT use it for determining
 * ordering of the comment in the dump file, because this routine is called
 * after dependency sorting occurs.  This routine should be called just after
 * calling ArchiveEntry() for the specified object.
 */
static void
dumpComment(Archive *fout, const char *target,
			const char *namespace, const char *owner,
			CatalogId catalogId, int subid, DumpId dumpId)
{
	CommentItem *comments;
	int			ncomments;

	/* Comments are schema not data ... except blob comments are data */
	if (strncmp(target, "LARGE OBJECT ", 13) != 0)
	{
		if (dataOnly)
			return;
	}
	else
	{
		if (schemaOnly)
			return;
	}

	/* Search for comments associated with catalogId, using table */
	ncomments = findComments(fout, catalogId.tableoid, catalogId.oid,
							 &comments);

	/* Is there one matching the subid? */
	while (ncomments > 0)
	{
		if (comments->objsubid == subid)
			break;
		comments++;
		ncomments--;
	}

	/* If a comment exists, build COMMENT ON statement */
	if (ncomments > 0)
	{
		PQExpBuffer query = createPQExpBuffer();

		appendPQExpBuffer(query, "COMMENT ON %s IS ", target);
		appendStringLiteralAH(query, comments->descr, fout);
		appendPQExpBuffer(query, ";\n");

		/*
		 * We mark comments as SECTION_NONE because they really belong in the
		 * same section as their parent, whether that is pre-data or
		 * post-data.
		 */
		ArchiveEntry(fout, nilCatalogId, createDumpId(),
					 target, namespace, NULL, owner, 0,
					 false, "COMMENT", SECTION_NONE,
					 query->data, "", NULL,
					 &(dumpId), 1,
					 NULL, NULL);

		destroyPQExpBuffer(query);
	}
}

/*
 * dumpTableComment --
 *
 * As above, but dump comments for both the specified table (or view)
 * and its columns.
 */
static void
dumpTableComment(Archive *fout, TableInfo *tbinfo,
				 const char *reltypename)
{
	CommentItem *comments;
	int			ncomments;
	PQExpBuffer query;
	PQExpBuffer target;

	/* Comments are SCHEMA not data */
	if (dataOnly)
		return;

	/* Search for comments associated with relation, using table */
	ncomments = findComments(fout,
							 tbinfo->dobj.catId.tableoid,
							 tbinfo->dobj.catId.oid,
							 &comments);

	/* If comments exist, build COMMENT ON statements */
	if (ncomments <= 0)
		return;

	query = createPQExpBuffer();
	target = createPQExpBuffer();

	while (ncomments > 0)
	{
		const char *descr = comments->descr;
		int			objsubid = comments->objsubid;

		if (objsubid == 0)
		{
			resetPQExpBuffer(target);
			appendPQExpBuffer(target, "%s %s", reltypename,
							  fmtId(tbinfo->dobj.name));

			resetPQExpBuffer(query);
			appendPQExpBuffer(query, "COMMENT ON %s IS ", target->data);
			appendStringLiteralAH(query, descr, fout);
			appendPQExpBuffer(query, ";\n");

			ArchiveEntry(fout, nilCatalogId, createDumpId(),
						 target->data,
						 tbinfo->dobj.namespace->dobj.name,
						 NULL, tbinfo->rolname, 0,
						 false, "COMMENT", SECTION_NONE,
						 query->data, "", NULL,
						 &(tbinfo->dobj.dumpId), 1,
						 NULL, NULL);
		}
		else if (objsubid > 0 && objsubid <= tbinfo->numatts)
		{
			resetPQExpBuffer(target);
			appendPQExpBuffer(target, "COLUMN %s.",
							  fmtId(tbinfo->dobj.name));
			appendPQExpBuffer(target, "%s",
							  fmtId(tbinfo->attnames[objsubid - 1]));

			resetPQExpBuffer(query);
			appendPQExpBuffer(query, "COMMENT ON %s IS ", target->data);
			appendStringLiteralAH(query, descr, fout);
			appendPQExpBuffer(query, ";\n");

			ArchiveEntry(fout, nilCatalogId, createDumpId(),
						 target->data,
						 tbinfo->dobj.namespace->dobj.name,
						 NULL, tbinfo->rolname, 0,
						 false, "COMMENT", SECTION_NONE,
						 query->data, "", NULL,
						 &(tbinfo->dobj.dumpId), 1,
						 NULL, NULL);
		}

		comments++;
		ncomments--;
	}

	destroyPQExpBuffer(query);
	destroyPQExpBuffer(target);
}

/*
 * findComments --
 *
 * Find the comment(s), if any, associated with the given object.  All the
 * objsubid values associated with the given classoid/objoid are found with
 * one search.
 */
static int
findComments(Archive *fout, Oid classoid, Oid objoid,
			 CommentItem **items)
{
	/* static storage for table of comments */
	static CommentItem *comments = NULL;
	static int	ncomments = -1;

	CommentItem *middle = NULL;
	CommentItem *low;
	CommentItem *high;
	int			nmatch;

	/* Get comments if we didn't already */
	if (ncomments < 0)
		ncomments = collectComments(fout, &comments);

	/*
	 * Pre-7.2, pg_description does not contain classoid, so collectComments
	 * just stores a zero.	If there's a collision on object OID, well, you
	 * get duplicate comments.
	 */
	if (fout->remoteVersion < 70200)
		classoid = 0;

	/*
	 * Do binary search to find some item matching the object.
	 */
	low = &comments[0];
	high = &comments[ncomments - 1];
	while (low <= high)
	{
		middle = low + (high - low) / 2;

		if (classoid < middle->classoid)
			high = middle - 1;
		else if (classoid > middle->classoid)
			low = middle + 1;
		else if (objoid < middle->objoid)
			high = middle - 1;
		else if (objoid > middle->objoid)
			low = middle + 1;
		else
			break;				/* found a match */
	}

	if (low > high)				/* no matches */
	{
		*items = NULL;
		return 0;
	}

	/*
	 * Now determine how many items match the object.  The search loop
	 * invariant still holds: only items between low and high inclusive could
	 * match.
	 */
	nmatch = 1;
	while (middle > low)
	{
		if (classoid != middle[-1].classoid ||
			objoid != middle[-1].objoid)
			break;
		middle--;
		nmatch++;
	}

	*items = middle;

	middle += nmatch;
	while (middle <= high)
	{
		if (classoid != middle->classoid ||
			objoid != middle->objoid)
			break;
		middle++;
		nmatch++;
	}

	return nmatch;
}

/*
 * collectComments --
 *
 * Construct a table of all comments available for database objects.
 * We used to do per-object queries for the comments, but it's much faster
 * to pull them all over at once, and on most databases the memory cost
 * isn't high.
 *
 * The table is sorted by classoid/objid/objsubid for speed in lookup.
 */
static int
collectComments(Archive *fout, CommentItem **items)
{
	PGresult   *res;
	PQExpBuffer query;
	int			i_description;
	int			i_classoid;
	int			i_objoid;
	int			i_objsubid;
	int			ntups;
	int			i;
	CommentItem *comments;

	/*
	 * Note we do NOT change source schema here; preserve the caller's
	 * setting, instead.
	 */

	query = createPQExpBuffer();

	if (fout->remoteVersion >= 70300)
	{
		appendPQExpBuffer(query, "SELECT description, classoid, objoid, objsubid "
						  "FROM pg_catalog.pg_description "
						  "ORDER BY classoid, objoid, objsubid");
	}
	else if (fout->remoteVersion >= 70200)
	{
		appendPQExpBuffer(query, "SELECT description, classoid, objoid, objsubid "
						  "FROM pg_description "
						  "ORDER BY classoid, objoid, objsubid");
	}
	else
	{
		/* Note: this will fail to find attribute comments in pre-7.2... */
		appendPQExpBuffer(query, "SELECT description, 0 AS classoid, objoid, 0 AS objsubid "
						  "FROM pg_description "
						  "ORDER BY objoid");
	}

	res = ExecuteSqlQuery(fout, query->data, PGRES_TUPLES_OK);

	/* Construct lookup table containing OIDs in numeric form */

	i_description = PQfnumber(res, "description");
	i_classoid = PQfnumber(res, "classoid");
	i_objoid = PQfnumber(res, "objoid");
	i_objsubid = PQfnumber(res, "objsubid");

	ntups = PQntuples(res);

	comments = (CommentItem *) pg_malloc(ntups * sizeof(CommentItem));

	for (i = 0; i < ntups; i++)
	{
		comments[i].descr = PQgetvalue(res, i, i_description);
		comments[i].classoid = atooid(PQgetvalue(res, i, i_classoid));
		comments[i].objoid = atooid(PQgetvalue(res, i, i_objoid));
		comments[i].objsubid = atoi(PQgetvalue(res, i, i_objsubid));
	}

	/* Do NOT free the PGresult since we are keeping pointers into it */
	destroyPQExpBuffer(query);

	*items = comments;
	return ntups;
}

/*
 * dumpDumpableObject
 *
 * This routine and its subsidiaries are responsible for creating
 * ArchiveEntries (TOC objects) for each object to be dumped.
 */
static void
dumpDumpableObject(Archive *fout, DumpableObject *dobj)
{

	bool skip = false;

	switch (dobj->objType)
	{
		case DO_INDEX:
		case DO_TRIGGER:
		case DO_CONSTRAINT:
		case DO_FK_CONSTRAINT:
		case DO_RULE:
			skip = !(dumpSections & DUMP_POST_DATA);
			break;
		case DO_TABLE_DATA:
			skip = !(dumpSections & DUMP_DATA);
			break;
		default:
			skip = !(dumpSections & DUMP_PRE_DATA);
	}

	if (skip)
		return;

	switch (dobj->objType)
	{
		case DO_NAMESPACE:
			dumpNamespace(fout, (NamespaceInfo *) dobj);
			break;
		case DO_EXTENSION:
			dumpExtension(fout, (ExtensionInfo *) dobj);
			break;
		case DO_TYPE:
			dumpType(fout, (TypeInfo *) dobj);
			break;
		case DO_SHELL_TYPE:
			dumpShellType(fout, (ShellTypeInfo *) dobj);
			break;
		case DO_FUNC:
			dumpFunc(fout, (FuncInfo *) dobj);
			break;
		case DO_AGG:
			dumpAgg(fout, (AggInfo *) dobj);
			break;
		case DO_OPERATOR:
			dumpOpr(fout, (OprInfo *) dobj);
			break;
		case DO_OPCLASS:
			dumpOpclass(fout, (OpclassInfo *) dobj);
			break;
		case DO_OPFAMILY:
			dumpOpfamily(fout, (OpfamilyInfo *) dobj);
			break;
		case DO_COLLATION:
			dumpCollation(fout, (CollInfo *) dobj);
			break;
		case DO_CONVERSION:
			dumpConversion(fout, (ConvInfo *) dobj);
			break;
		case DO_TABLE:
			dumpTable(fout, (TableInfo *) dobj);
			break;
		case DO_ATTRDEF:
			dumpAttrDef(fout, (AttrDefInfo *) dobj);
			break;
		case DO_INDEX:
			dumpIndex(fout, (IndxInfo *) dobj);
			break;
		case DO_RULE:
			dumpRule(fout, (RuleInfo *) dobj);
			break;
		case DO_TRIGGER:
			dumpTrigger(fout, (TriggerInfo *) dobj);
			break;
		case DO_CONSTRAINT:
			dumpConstraint(fout, (ConstraintInfo *) dobj);
			break;
		case DO_FK_CONSTRAINT:
			dumpConstraint(fout, (ConstraintInfo *) dobj);
			break;
		case DO_PROCLANG:
			dumpProcLang(fout, (ProcLangInfo *) dobj);
			break;
		case DO_CAST:
			dumpCast(fout, (CastInfo *) dobj);
			break;
		case DO_TABLE_DATA:
			dumpTableData(fout, (TableDataInfo *) dobj);
			break;
		case DO_DUMMY_TYPE:
			/* table rowtypes and array types are never dumped separately */
			break;
		case DO_TSPARSER:
			dumpTSParser(fout, (TSParserInfo *) dobj);
			break;
		case DO_TSDICT:
			dumpTSDictionary(fout, (TSDictInfo *) dobj);
			break;
		case DO_TSTEMPLATE:
			dumpTSTemplate(fout, (TSTemplateInfo *) dobj);
			break;
		case DO_TSCONFIG:
			dumpTSConfig(fout, (TSConfigInfo *) dobj);
			break;
		case DO_FDW:
			dumpForeignDataWrapper(fout, (FdwInfo *) dobj);
			break;
		case DO_FOREIGN_SERVER:
			dumpForeignServer(fout, (ForeignServerInfo *) dobj);
			break;
		case DO_DEFAULT_ACL:
			dumpDefaultACL(fout, (DefaultACLInfo *) dobj);
			break;
		case DO_BLOB:
			dumpBlob(fout, (BlobInfo *) dobj);
			break;
		case DO_BLOB_DATA:
			ArchiveEntry(fout, dobj->catId, dobj->dumpId,
						 dobj->name, NULL, NULL, "", 0,
						 false, "BLOBS", SECTION_DATA,
						 "", "", NULL,
						 dobj->dependencies, dobj->nDeps,
						 dumpBlobs, NULL);
			break;
	}
}

/*
 * dumpNamespace
 *	  writes out to fout the queries to recreate a user-defined namespace
 */
static void
dumpNamespace(Archive *fout, NamespaceInfo *nspinfo)
{
	PQExpBuffer q;
	PQExpBuffer delq;
	PQExpBuffer labelq;
	char	   *qnspname;

	/* Skip if not to be dumped */
	if (!nspinfo->dobj.dump || dataOnly)
		return;

	/* don't dump dummy namespace from pre-7.3 source */
	if (strlen(nspinfo->dobj.name) == 0)
		return;

	q = createPQExpBuffer();
	delq = createPQExpBuffer();
	labelq = createPQExpBuffer();

	qnspname = pg_strdup(fmtId(nspinfo->dobj.name));

	appendPQExpBuffer(delq, "DROP SCHEMA %s;\n", qnspname);

	appendPQExpBuffer(q, "CREATE SCHEMA %s;\n", qnspname);

	appendPQExpBuffer(labelq, "SCHEMA %s", qnspname);

	if (binary_upgrade)
		binary_upgrade_extension_member(q, &nspinfo->dobj, labelq->data);

	ArchiveEntry(fout, nspinfo->dobj.catId, nspinfo->dobj.dumpId,
				 nspinfo->dobj.name,
				 NULL, NULL,
				 nspinfo->rolname, 0,
				 false, "SCHEMA", SECTION_PRE_DATA,
				 q->data, delq->data, NULL,
				 nspinfo->dobj.dependencies, nspinfo->dobj.nDeps,
				 NULL, NULL);

	/* Dump Schema Comments and Security Labels */
	dumpComment(fout, labelq->data,
				NULL, nspinfo->rolname,
				nspinfo->dobj.catId, 0, nspinfo->dobj.dumpId);
	dumpSecLabel(fout, labelq->data,
				 NULL, nspinfo->rolname,
				 nspinfo->dobj.catId, 0, nspinfo->dobj.dumpId);

	dumpACL(fout, nspinfo->dobj.catId, nspinfo->dobj.dumpId, "SCHEMA",
			qnspname, NULL, nspinfo->dobj.name, NULL,
			nspinfo->rolname, nspinfo->nspacl);

	free(qnspname);

	destroyPQExpBuffer(q);
	destroyPQExpBuffer(delq);
	destroyPQExpBuffer(labelq);
}

/*
 * dumpExtension
 *	  writes out to fout the queries to recreate an extension
 */
static void
dumpExtension(Archive *fout, ExtensionInfo *extinfo)
{
	PQExpBuffer q;
	PQExpBuffer delq;
	PQExpBuffer labelq;
	char	   *qextname;

	/* Skip if not to be dumped */
	if (!extinfo->dobj.dump || dataOnly)
		return;

	q = createPQExpBuffer();
	delq = createPQExpBuffer();
	labelq = createPQExpBuffer();

	qextname = pg_strdup(fmtId(extinfo->dobj.name));

	appendPQExpBuffer(delq, "DROP EXTENSION %s;\n", qextname);

	if (!binary_upgrade)
	{
		/*
		 * In a regular dump, we use IF NOT EXISTS so that there isn't a
		 * problem if the extension already exists in the target database;
		 * this is essential for installed-by-default extensions such as
		 * plpgsql.
		 *
		 * In binary-upgrade mode, that doesn't work well, so instead we skip
		 * built-in extensions based on their OIDs; see
		 * selectDumpableExtension.
		 */
		appendPQExpBuffer(q, "CREATE EXTENSION IF NOT EXISTS %s WITH SCHEMA %s;\n",
						  qextname, fmtId(extinfo->namespace));
	}
	else
	{
		int			i;
		int			n;

		appendPQExpBuffer(q, "-- For binary upgrade, create an empty extension and insert objects into it\n");
		appendPQExpBuffer(q,
						  "SELECT binary_upgrade.create_empty_extension(");
		appendStringLiteralAH(q, extinfo->dobj.name, fout);
		appendPQExpBuffer(q, ", ");
		appendStringLiteralAH(q, extinfo->namespace, fout);
		appendPQExpBuffer(q, ", ");
		appendPQExpBuffer(q, "%s, ", extinfo->relocatable ? "true" : "false");
		appendStringLiteralAH(q, extinfo->extversion, fout);
		appendPQExpBuffer(q, ", ");

		/*
		 * Note that we're pushing extconfig (an OID array) back into
		 * pg_extension exactly as-is.	This is OK because pg_class OIDs are
		 * preserved in binary upgrade.
		 */
		if (strlen(extinfo->extconfig) > 2)
			appendStringLiteralAH(q, extinfo->extconfig, fout);
		else
			appendPQExpBuffer(q, "NULL");
		appendPQExpBuffer(q, ", ");
		if (strlen(extinfo->extcondition) > 2)
			appendStringLiteralAH(q, extinfo->extcondition, fout);
		else
			appendPQExpBuffer(q, "NULL");
		appendPQExpBuffer(q, ", ");
		appendPQExpBuffer(q, "ARRAY[");
		n = 0;
		for (i = 0; i < extinfo->dobj.nDeps; i++)
		{
			DumpableObject *extobj;

			extobj = findObjectByDumpId(extinfo->dobj.dependencies[i]);
			if (extobj && extobj->objType == DO_EXTENSION)
			{
				if (n++ > 0)
					appendPQExpBuffer(q, ",");
				appendStringLiteralAH(q, extobj->name, fout);
			}
		}
		appendPQExpBuffer(q, "]::pg_catalog.text[]");
		appendPQExpBuffer(q, ");\n");
	}

	appendPQExpBuffer(labelq, "EXTENSION %s", qextname);

	ArchiveEntry(fout, extinfo->dobj.catId, extinfo->dobj.dumpId,
				 extinfo->dobj.name,
				 NULL, NULL,
				 "", 0,
				 false, "EXTENSION", SECTION_PRE_DATA,
				 q->data, delq->data, NULL,
				 extinfo->dobj.dependencies, extinfo->dobj.nDeps,
				 NULL, NULL);

	/* Dump Extension Comments and Security Labels */
	dumpComment(fout, labelq->data,
				NULL, "",
				extinfo->dobj.catId, 0, extinfo->dobj.dumpId);
	dumpSecLabel(fout, labelq->data,
				 NULL, "",
				 extinfo->dobj.catId, 0, extinfo->dobj.dumpId);

	free(qextname);

	destroyPQExpBuffer(q);
	destroyPQExpBuffer(delq);
	destroyPQExpBuffer(labelq);
}

/*
 * dumpType
 *	  writes out to fout the queries to recreate a user-defined type
 */
static void
dumpType(Archive *fout, TypeInfo *tyinfo)
{
	/* Skip if not to be dumped */
	if (!tyinfo->dobj.dump || dataOnly)
		return;

	/* Dump out in proper style */
	if (tyinfo->typtype == TYPTYPE_BASE)
		dumpBaseType(fout, tyinfo);
	else if (tyinfo->typtype == TYPTYPE_DOMAIN)
		dumpDomain(fout, tyinfo);
	else if (tyinfo->typtype == TYPTYPE_COMPOSITE)
		dumpCompositeType(fout, tyinfo);
	else if (tyinfo->typtype == TYPTYPE_ENUM)
		dumpEnumType(fout, tyinfo);
	else if (tyinfo->typtype == TYPTYPE_RANGE)
		dumpRangeType(fout, tyinfo);
	else
		write_msg(NULL, "WARNING: typtype of data type \"%s\" appears to be invalid\n",
				  tyinfo->dobj.name);
}

/*
 * dumpEnumType
 *	  writes out to fout the queries to recreate a user-defined enum type
 */
static void
dumpEnumType(Archive *fout, TypeInfo *tyinfo)
{
	PQExpBuffer q = createPQExpBuffer();
	PQExpBuffer delq = createPQExpBuffer();
	PQExpBuffer labelq = createPQExpBuffer();
	PQExpBuffer query = createPQExpBuffer();
	PGresult   *res;
	int			num,
				i;
	Oid			enum_oid;
	char	   *label;

	/* Set proper schema search path */
	selectSourceSchema(fout, "pg_catalog");

	if (fout->remoteVersion >= 90100)
		appendPQExpBuffer(query, "SELECT oid, enumlabel "
						  "FROM pg_catalog.pg_enum "
						  "WHERE enumtypid = '%u'"
						  "ORDER BY enumsortorder",
						  tyinfo->dobj.catId.oid);
	else
		appendPQExpBuffer(query, "SELECT oid, enumlabel "
						  "FROM pg_catalog.pg_enum "
						  "WHERE enumtypid = '%u'"
						  "ORDER BY oid",
						  tyinfo->dobj.catId.oid);

	res = ExecuteSqlQuery(fout, query->data, PGRES_TUPLES_OK);

	num = PQntuples(res);

	/*
	 * DROP must be fully qualified in case same name appears in pg_catalog.
	 * CASCADE shouldn't be required here as for normal types since the I/O
	 * functions are generic and do not get dropped.
	 */
	appendPQExpBuffer(delq, "DROP TYPE %s.",
					  fmtId(tyinfo->dobj.namespace->dobj.name));
	appendPQExpBuffer(delq, "%s;\n",
					  fmtId(tyinfo->dobj.name));

	if (binary_upgrade)
		binary_upgrade_set_type_oids_by_type_oid(fout, q,
												 tyinfo->dobj.catId.oid);

	appendPQExpBuffer(q, "CREATE TYPE %s AS ENUM (",
					  fmtId(tyinfo->dobj.name));

	if (!binary_upgrade)
	{
		/* Labels with server-assigned oids */
		for (i = 0; i < num; i++)
		{
			label = PQgetvalue(res, i, PQfnumber(res, "enumlabel"));
			if (i > 0)
				appendPQExpBuffer(q, ",");
			appendPQExpBuffer(q, "\n    ");
			appendStringLiteralAH(q, label, fout);
		}
	}

	appendPQExpBuffer(q, "\n);\n");

	if (binary_upgrade)
	{
		/* Labels with dump-assigned (preserved) oids */
		for (i = 0; i < num; i++)
		{
			enum_oid = atooid(PQgetvalue(res, i, PQfnumber(res, "oid")));
			label = PQgetvalue(res, i, PQfnumber(res, "enumlabel"));

			if (i == 0)
				appendPQExpBuffer(q, "\n-- For binary upgrade, must preserve pg_enum oids\n");
			appendPQExpBuffer(q,
							  "SELECT binary_upgrade.set_next_pg_enum_oid('%u'::pg_catalog.oid);\n",
							  enum_oid);
			appendPQExpBuffer(q, "ALTER TYPE %s.",
							  fmtId(tyinfo->dobj.namespace->dobj.name));
			appendPQExpBuffer(q, "%s ADD VALUE ",
							  fmtId(tyinfo->dobj.name));
			appendStringLiteralAH(q, label, fout);
			appendPQExpBuffer(q, ";\n\n");
		}
	}

	appendPQExpBuffer(labelq, "TYPE %s", fmtId(tyinfo->dobj.name));

	if (binary_upgrade)
		binary_upgrade_extension_member(q, &tyinfo->dobj, labelq->data);

	ArchiveEntry(fout, tyinfo->dobj.catId, tyinfo->dobj.dumpId,
				 tyinfo->dobj.name,
				 tyinfo->dobj.namespace->dobj.name,
				 NULL,
				 tyinfo->rolname, 0, false,
				 "TYPE", SECTION_PRE_DATA,
				 q->data, delq->data, NULL,
				 tyinfo->dobj.dependencies, tyinfo->dobj.nDeps,
				 NULL, NULL);

	/* Dump Type Comments and Security Labels */
	dumpComment(fout, labelq->data,
				tyinfo->dobj.namespace->dobj.name, tyinfo->rolname,
				tyinfo->dobj.catId, 0, tyinfo->dobj.dumpId);
	dumpSecLabel(fout, labelq->data,
				 tyinfo->dobj.namespace->dobj.name, tyinfo->rolname,
				 tyinfo->dobj.catId, 0, tyinfo->dobj.dumpId);

	PQclear(res);
	destroyPQExpBuffer(q);
	destroyPQExpBuffer(delq);
	destroyPQExpBuffer(labelq);
	destroyPQExpBuffer(query);
}

/*
 * dumpRangeType
 *	  writes out to fout the queries to recreate a user-defined range type
 */
static void
dumpRangeType(Archive *fout, TypeInfo *tyinfo)
{
	PQExpBuffer q = createPQExpBuffer();
	PQExpBuffer delq = createPQExpBuffer();
	PQExpBuffer labelq = createPQExpBuffer();
	PQExpBuffer query = createPQExpBuffer();
	PGresult   *res;
	Oid			collationOid;
	char	   *procname;

	/*
	 * select appropriate schema to ensure names in CREATE are properly
	 * qualified
	 */
	selectSourceSchema(fout, tyinfo->dobj.namespace->dobj.name);

	appendPQExpBuffer(query,
					  "SELECT pg_catalog.format_type(rngsubtype, NULL) AS rngsubtype, "
					  "opc.opcname AS opcname, "
					  "(SELECT nspname FROM pg_catalog.pg_namespace nsp "
					  "  WHERE nsp.oid = opc.opcnamespace) AS opcnsp, "
					  "opc.opcdefault, "
					  "CASE WHEN rngcollation = st.typcollation THEN 0 "
					  "     ELSE rngcollation END AS collation, "
					  "rngcanonical, rngsubdiff "
					  "FROM pg_catalog.pg_range r, pg_catalog.pg_type st, "
					  "     pg_catalog.pg_opclass opc "
					  "WHERE st.oid = rngsubtype AND opc.oid = rngsubopc AND "
					  "rngtypid = '%u'",
					  tyinfo->dobj.catId.oid);

	res = ExecuteSqlQueryForSingleRow(fout, query->data);

	/*
	 * DROP must be fully qualified in case same name appears in pg_catalog.
	 * CASCADE shouldn't be required here as for normal types since the I/O
	 * functions are generic and do not get dropped.
	 */
	appendPQExpBuffer(delq, "DROP TYPE %s.",
					  fmtId(tyinfo->dobj.namespace->dobj.name));
	appendPQExpBuffer(delq, "%s;\n",
					  fmtId(tyinfo->dobj.name));

	if (binary_upgrade)
		binary_upgrade_set_type_oids_by_type_oid(fout,
												 q, tyinfo->dobj.catId.oid);

	appendPQExpBuffer(q, "CREATE TYPE %s AS RANGE (",
					  fmtId(tyinfo->dobj.name));

	appendPQExpBuffer(q, "\n    subtype = %s",
					  PQgetvalue(res, 0, PQfnumber(res, "rngsubtype")));

	/* print subtype_opclass only if not default for subtype */
	if (PQgetvalue(res, 0, PQfnumber(res, "opcdefault"))[0] != 't')
	{
		char *opcname = PQgetvalue(res, 0, PQfnumber(res, "opcname"));
		char *nspname = PQgetvalue(res, 0, PQfnumber(res, "opcnsp"));

		/* always schema-qualify, don't try to be smart */
		appendPQExpBuffer(q, ",\n    subtype_opclass = %s.",
						  fmtId(nspname));
		appendPQExpBuffer(q, "%s", fmtId(opcname));
	}

	collationOid = atooid(PQgetvalue(res, 0, PQfnumber(res, "collation")));
	if (OidIsValid(collationOid))
	{
		CollInfo   *coll = findCollationByOid(collationOid);

		if (coll)
		{
			/* always schema-qualify, don't try to be smart */
			appendPQExpBuffer(q, ",\n    collation = %s.",
							  fmtId(coll->dobj.namespace->dobj.name));
			appendPQExpBuffer(q, "%s",
							  fmtId(coll->dobj.name));
		}
	}

	procname = PQgetvalue(res, 0, PQfnumber(res, "rngcanonical"));
	if (strcmp(procname, "-") != 0)
		appendPQExpBuffer(q, ",\n    canonical = %s", procname);

	procname = PQgetvalue(res, 0, PQfnumber(res, "rngsubdiff"));
	if (strcmp(procname, "-") != 0)
		appendPQExpBuffer(q, ",\n    subtype_diff = %s", procname);

	appendPQExpBuffer(q, "\n);\n");

	appendPQExpBuffer(labelq, "TYPE %s", fmtId(tyinfo->dobj.name));

	if (binary_upgrade)
		binary_upgrade_extension_member(q, &tyinfo->dobj, labelq->data);

	ArchiveEntry(fout, tyinfo->dobj.catId, tyinfo->dobj.dumpId,
				 tyinfo->dobj.name,
				 tyinfo->dobj.namespace->dobj.name,
				 NULL,
				 tyinfo->rolname, 0, false,
				 "TYPE", SECTION_PRE_DATA,
				 q->data, delq->data, NULL,
				 tyinfo->dobj.dependencies, tyinfo->dobj.nDeps,
				 NULL, NULL);

	/* Dump Type Comments and Security Labels */
	dumpComment(fout, labelq->data,
				tyinfo->dobj.namespace->dobj.name, tyinfo->rolname,
				tyinfo->dobj.catId, 0, tyinfo->dobj.dumpId);
	dumpSecLabel(fout, labelq->data,
				 tyinfo->dobj.namespace->dobj.name, tyinfo->rolname,
				 tyinfo->dobj.catId, 0, tyinfo->dobj.dumpId);

	PQclear(res);
	destroyPQExpBuffer(q);
	destroyPQExpBuffer(delq);
	destroyPQExpBuffer(labelq);
	destroyPQExpBuffer(query);
}

/*
 * dumpBaseType
 *	  writes out to fout the queries to recreate a user-defined base type
 */
static void
dumpBaseType(Archive *fout, TypeInfo *tyinfo)
{
	PQExpBuffer q = createPQExpBuffer();
	PQExpBuffer delq = createPQExpBuffer();
	PQExpBuffer labelq = createPQExpBuffer();
	PQExpBuffer query = createPQExpBuffer();
	PGresult   *res;
	char	   *typlen;
	char	   *typinput;
	char	   *typoutput;
	char	   *typreceive;
	char	   *typsend;
	char	   *typmodin;
	char	   *typmodout;
	char	   *typanalyze;
	Oid			typreceiveoid;
	Oid			typsendoid;
	Oid			typmodinoid;
	Oid			typmodoutoid;
	Oid			typanalyzeoid;
	char	   *typcategory;
	char	   *typispreferred;
	char	   *typdelim;
	char	   *typbyval;
	char	   *typalign;
	char	   *typstorage;
	char	   *typcollatable;
	char	   *typdefault;
	bool		typdefault_is_literal = false;

	/* Set proper schema search path so regproc references list correctly */
	selectSourceSchema(fout, tyinfo->dobj.namespace->dobj.name);

	/* Fetch type-specific details */
	if (fout->remoteVersion >= 90100)
	{
		appendPQExpBuffer(query, "SELECT typlen, "
						  "typinput, typoutput, typreceive, typsend, "
						  "typmodin, typmodout, typanalyze, "
						  "typreceive::pg_catalog.oid AS typreceiveoid, "
						  "typsend::pg_catalog.oid AS typsendoid, "
						  "typmodin::pg_catalog.oid AS typmodinoid, "
						  "typmodout::pg_catalog.oid AS typmodoutoid, "
						  "typanalyze::pg_catalog.oid AS typanalyzeoid, "
						  "typcategory, typispreferred, "
						  "typdelim, typbyval, typalign, typstorage, "
						  "(typcollation <> 0) AS typcollatable, "
						  "pg_catalog.pg_get_expr(typdefaultbin, 0) AS typdefaultbin, typdefault "
						  "FROM pg_catalog.pg_type "
						  "WHERE oid = '%u'::pg_catalog.oid",
						  tyinfo->dobj.catId.oid);
	}
	else if (fout->remoteVersion >= 80400)
	{
		appendPQExpBuffer(query, "SELECT typlen, "
						  "typinput, typoutput, typreceive, typsend, "
						  "typmodin, typmodout, typanalyze, "
						  "typreceive::pg_catalog.oid AS typreceiveoid, "
						  "typsend::pg_catalog.oid AS typsendoid, "
						  "typmodin::pg_catalog.oid AS typmodinoid, "
						  "typmodout::pg_catalog.oid AS typmodoutoid, "
						  "typanalyze::pg_catalog.oid AS typanalyzeoid, "
						  "typcategory, typispreferred, "
						  "typdelim, typbyval, typalign, typstorage, "
						  "false AS typcollatable, "
						  "pg_catalog.pg_get_expr(typdefaultbin, 0) AS typdefaultbin, typdefault "
						  "FROM pg_catalog.pg_type "
						  "WHERE oid = '%u'::pg_catalog.oid",
						  tyinfo->dobj.catId.oid);
	}
	else if (fout->remoteVersion >= 80300)
	{
		/* Before 8.4, pg_get_expr does not allow 0 for its second arg */
		appendPQExpBuffer(query, "SELECT typlen, "
						  "typinput, typoutput, typreceive, typsend, "
						  "typmodin, typmodout, typanalyze, "
						  "typreceive::pg_catalog.oid AS typreceiveoid, "
						  "typsend::pg_catalog.oid AS typsendoid, "
						  "typmodin::pg_catalog.oid AS typmodinoid, "
						  "typmodout::pg_catalog.oid AS typmodoutoid, "
						  "typanalyze::pg_catalog.oid AS typanalyzeoid, "
						  "'U' AS typcategory, false AS typispreferred, "
						  "typdelim, typbyval, typalign, typstorage, "
						  "false AS typcollatable, "
						  "pg_catalog.pg_get_expr(typdefaultbin, 'pg_catalog.pg_type'::pg_catalog.regclass) AS typdefaultbin, typdefault "
						  "FROM pg_catalog.pg_type "
						  "WHERE oid = '%u'::pg_catalog.oid",
						  tyinfo->dobj.catId.oid);
	}
	else if (fout->remoteVersion >= 80000)
	{
		appendPQExpBuffer(query, "SELECT typlen, "
						  "typinput, typoutput, typreceive, typsend, "
						  "'-' AS typmodin, '-' AS typmodout, "
						  "typanalyze, "
						  "typreceive::pg_catalog.oid AS typreceiveoid, "
						  "typsend::pg_catalog.oid AS typsendoid, "
						  "0 AS typmodinoid, 0 AS typmodoutoid, "
						  "typanalyze::pg_catalog.oid AS typanalyzeoid, "
						  "'U' AS typcategory, false AS typispreferred, "
						  "typdelim, typbyval, typalign, typstorage, "
						  "false AS typcollatable, "
						  "pg_catalog.pg_get_expr(typdefaultbin, 'pg_catalog.pg_type'::pg_catalog.regclass) AS typdefaultbin, typdefault "
						  "FROM pg_catalog.pg_type "
						  "WHERE oid = '%u'::pg_catalog.oid",
						  tyinfo->dobj.catId.oid);
	}
	else if (fout->remoteVersion >= 70400)
	{
		appendPQExpBuffer(query, "SELECT typlen, "
						  "typinput, typoutput, typreceive, typsend, "
						  "'-' AS typmodin, '-' AS typmodout, "
						  "'-' AS typanalyze, "
						  "typreceive::pg_catalog.oid AS typreceiveoid, "
						  "typsend::pg_catalog.oid AS typsendoid, "
						  "0 AS typmodinoid, 0 AS typmodoutoid, "
						  "0 AS typanalyzeoid, "
						  "'U' AS typcategory, false AS typispreferred, "
						  "typdelim, typbyval, typalign, typstorage, "
						  "false AS typcollatable, "
						  "pg_catalog.pg_get_expr(typdefaultbin, 'pg_catalog.pg_type'::pg_catalog.regclass) AS typdefaultbin, typdefault "
						  "FROM pg_catalog.pg_type "
						  "WHERE oid = '%u'::pg_catalog.oid",
						  tyinfo->dobj.catId.oid);
	}
	else if (fout->remoteVersion >= 70300)
	{
		appendPQExpBuffer(query, "SELECT typlen, "
						  "typinput, typoutput, "
						  "'-' AS typreceive, '-' AS typsend, "
						  "'-' AS typmodin, '-' AS typmodout, "
						  "'-' AS typanalyze, "
						  "0 AS typreceiveoid, 0 AS typsendoid, "
						  "0 AS typmodinoid, 0 AS typmodoutoid, "
						  "0 AS typanalyzeoid, "
						  "'U' AS typcategory, false AS typispreferred, "
						  "typdelim, typbyval, typalign, typstorage, "
						  "false AS typcollatable, "
						  "pg_catalog.pg_get_expr(typdefaultbin, 'pg_catalog.pg_type'::pg_catalog.regclass) AS typdefaultbin, typdefault "
						  "FROM pg_catalog.pg_type "
						  "WHERE oid = '%u'::pg_catalog.oid",
						  tyinfo->dobj.catId.oid);
	}
	else if (fout->remoteVersion >= 70200)
	{
		/*
		 * Note: although pre-7.3 catalogs contain typreceive and typsend,
		 * ignore them because they are not right.
		 */
		appendPQExpBuffer(query, "SELECT typlen, "
						  "typinput, typoutput, "
						  "'-' AS typreceive, '-' AS typsend, "
						  "'-' AS typmodin, '-' AS typmodout, "
						  "'-' AS typanalyze, "
						  "0 AS typreceiveoid, 0 AS typsendoid, "
						  "0 AS typmodinoid, 0 AS typmodoutoid, "
						  "0 AS typanalyzeoid, "
						  "'U' AS typcategory, false AS typispreferred, "
						  "typdelim, typbyval, typalign, typstorage, "
						  "false AS typcollatable, "
						  "NULL AS typdefaultbin, typdefault "
						  "FROM pg_type "
						  "WHERE oid = '%u'::oid",
						  tyinfo->dobj.catId.oid);
	}
	else if (fout->remoteVersion >= 70100)
	{
		/*
		 * Ignore pre-7.2 typdefault; the field exists but has an unusable
		 * representation.
		 */
		appendPQExpBuffer(query, "SELECT typlen, "
						  "typinput, typoutput, "
						  "'-' AS typreceive, '-' AS typsend, "
						  "'-' AS typmodin, '-' AS typmodout, "
						  "'-' AS typanalyze, "
						  "0 AS typreceiveoid, 0 AS typsendoid, "
						  "0 AS typmodinoid, 0 AS typmodoutoid, "
						  "0 AS typanalyzeoid, "
						  "'U' AS typcategory, false AS typispreferred, "
						  "typdelim, typbyval, typalign, typstorage, "
						  "false AS typcollatable, "
						  "NULL AS typdefaultbin, NULL AS typdefault "
						  "FROM pg_type "
						  "WHERE oid = '%u'::oid",
						  tyinfo->dobj.catId.oid);
	}
	else
	{
		appendPQExpBuffer(query, "SELECT typlen, "
						  "typinput, typoutput, "
						  "'-' AS typreceive, '-' AS typsend, "
						  "'-' AS typmodin, '-' AS typmodout, "
						  "'-' AS typanalyze, "
						  "0 AS typreceiveoid, 0 AS typsendoid, "
						  "0 AS typmodinoid, 0 AS typmodoutoid, "
						  "0 AS typanalyzeoid, "
						  "'U' AS typcategory, false AS typispreferred, "
						  "typdelim, typbyval, typalign, "
						  "'p'::char AS typstorage, "
						  "false AS typcollatable, "
						  "NULL AS typdefaultbin, NULL AS typdefault "
						  "FROM pg_type "
						  "WHERE oid = '%u'::oid",
						  tyinfo->dobj.catId.oid);
	}

	res = ExecuteSqlQueryForSingleRow(fout, query->data);

	typlen = PQgetvalue(res, 0, PQfnumber(res, "typlen"));
	typinput = PQgetvalue(res, 0, PQfnumber(res, "typinput"));
	typoutput = PQgetvalue(res, 0, PQfnumber(res, "typoutput"));
	typreceive = PQgetvalue(res, 0, PQfnumber(res, "typreceive"));
	typsend = PQgetvalue(res, 0, PQfnumber(res, "typsend"));
	typmodin = PQgetvalue(res, 0, PQfnumber(res, "typmodin"));
	typmodout = PQgetvalue(res, 0, PQfnumber(res, "typmodout"));
	typanalyze = PQgetvalue(res, 0, PQfnumber(res, "typanalyze"));
	typreceiveoid = atooid(PQgetvalue(res, 0, PQfnumber(res, "typreceiveoid")));
	typsendoid = atooid(PQgetvalue(res, 0, PQfnumber(res, "typsendoid")));
	typmodinoid = atooid(PQgetvalue(res, 0, PQfnumber(res, "typmodinoid")));
	typmodoutoid = atooid(PQgetvalue(res, 0, PQfnumber(res, "typmodoutoid")));
	typanalyzeoid = atooid(PQgetvalue(res, 0, PQfnumber(res, "typanalyzeoid")));
	typcategory = PQgetvalue(res, 0, PQfnumber(res, "typcategory"));
	typispreferred = PQgetvalue(res, 0, PQfnumber(res, "typispreferred"));
	typdelim = PQgetvalue(res, 0, PQfnumber(res, "typdelim"));
	typbyval = PQgetvalue(res, 0, PQfnumber(res, "typbyval"));
	typalign = PQgetvalue(res, 0, PQfnumber(res, "typalign"));
	typstorage = PQgetvalue(res, 0, PQfnumber(res, "typstorage"));
	typcollatable = PQgetvalue(res, 0, PQfnumber(res, "typcollatable"));
	if (!PQgetisnull(res, 0, PQfnumber(res, "typdefaultbin")))
		typdefault = PQgetvalue(res, 0, PQfnumber(res, "typdefaultbin"));
	else if (!PQgetisnull(res, 0, PQfnumber(res, "typdefault")))
	{
		typdefault = PQgetvalue(res, 0, PQfnumber(res, "typdefault"));
		typdefault_is_literal = true;	/* it needs quotes */
	}
	else
		typdefault = NULL;

	/*
	 * DROP must be fully qualified in case same name appears in pg_catalog.
	 * The reason we include CASCADE is that the circular dependency between
	 * the type and its I/O functions makes it impossible to drop the type any
	 * other way.
	 */
	appendPQExpBuffer(delq, "DROP TYPE %s.",
					  fmtId(tyinfo->dobj.namespace->dobj.name));
	appendPQExpBuffer(delq, "%s CASCADE;\n",
					  fmtId(tyinfo->dobj.name));

	/* We might already have a shell type, but setting pg_type_oid is harmless */
	if (binary_upgrade)
		binary_upgrade_set_type_oids_by_type_oid(fout, q,
												 tyinfo->dobj.catId.oid);

	appendPQExpBuffer(q,
					  "CREATE TYPE %s (\n"
					  "    INTERNALLENGTH = %s",
					  fmtId(tyinfo->dobj.name),
					  (strcmp(typlen, "-1") == 0) ? "variable" : typlen);

	if (fout->remoteVersion >= 70300)
	{
		/* regproc result is correctly quoted as of 7.3 */
		appendPQExpBuffer(q, ",\n    INPUT = %s", typinput);
		appendPQExpBuffer(q, ",\n    OUTPUT = %s", typoutput);
		if (OidIsValid(typreceiveoid))
			appendPQExpBuffer(q, ",\n    RECEIVE = %s", typreceive);
		if (OidIsValid(typsendoid))
			appendPQExpBuffer(q, ",\n    SEND = %s", typsend);
		if (OidIsValid(typmodinoid))
			appendPQExpBuffer(q, ",\n    TYPMOD_IN = %s", typmodin);
		if (OidIsValid(typmodoutoid))
			appendPQExpBuffer(q, ",\n    TYPMOD_OUT = %s", typmodout);
		if (OidIsValid(typanalyzeoid))
			appendPQExpBuffer(q, ",\n    ANALYZE = %s", typanalyze);
	}
	else
	{
		/* regproc delivers an unquoted name before 7.3 */
		/* cannot combine these because fmtId uses static result area */
		appendPQExpBuffer(q, ",\n    INPUT = %s", fmtId(typinput));
		appendPQExpBuffer(q, ",\n    OUTPUT = %s", fmtId(typoutput));
		/* receive/send/typmodin/typmodout/analyze need not be printed */
	}

	if (strcmp(typcollatable, "t") == 0)
		appendPQExpBuffer(q, ",\n    COLLATABLE = true");

	if (typdefault != NULL)
	{
		appendPQExpBuffer(q, ",\n    DEFAULT = ");
		if (typdefault_is_literal)
			appendStringLiteralAH(q, typdefault, fout);
		else
			appendPQExpBufferStr(q, typdefault);
	}

	if (OidIsValid(tyinfo->typelem))
	{
		char	   *elemType;

		/* reselect schema in case changed by function dump */
		selectSourceSchema(fout, tyinfo->dobj.namespace->dobj.name);
		elemType = getFormattedTypeName(fout, tyinfo->typelem, zeroAsOpaque);
		appendPQExpBuffer(q, ",\n    ELEMENT = %s", elemType);
		free(elemType);
	}

	if (strcmp(typcategory, "U") != 0)
	{
		appendPQExpBuffer(q, ",\n    CATEGORY = ");
		appendStringLiteralAH(q, typcategory, fout);
	}

	if (strcmp(typispreferred, "t") == 0)
		appendPQExpBuffer(q, ",\n    PREFERRED = true");

	if (typdelim && strcmp(typdelim, ",") != 0)
	{
		appendPQExpBuffer(q, ",\n    DELIMITER = ");
		appendStringLiteralAH(q, typdelim, fout);
	}

	if (strcmp(typalign, "c") == 0)
		appendPQExpBuffer(q, ",\n    ALIGNMENT = char");
	else if (strcmp(typalign, "s") == 0)
		appendPQExpBuffer(q, ",\n    ALIGNMENT = int2");
	else if (strcmp(typalign, "i") == 0)
		appendPQExpBuffer(q, ",\n    ALIGNMENT = int4");
	else if (strcmp(typalign, "d") == 0)
		appendPQExpBuffer(q, ",\n    ALIGNMENT = double");

	if (strcmp(typstorage, "p") == 0)
		appendPQExpBuffer(q, ",\n    STORAGE = plain");
	else if (strcmp(typstorage, "e") == 0)
		appendPQExpBuffer(q, ",\n    STORAGE = external");
	else if (strcmp(typstorage, "x") == 0)
		appendPQExpBuffer(q, ",\n    STORAGE = extended");
	else if (strcmp(typstorage, "m") == 0)
		appendPQExpBuffer(q, ",\n    STORAGE = main");

	if (strcmp(typbyval, "t") == 0)
		appendPQExpBuffer(q, ",\n    PASSEDBYVALUE");

	appendPQExpBuffer(q, "\n);\n");

	appendPQExpBuffer(labelq, "TYPE %s", fmtId(tyinfo->dobj.name));

	if (binary_upgrade)
		binary_upgrade_extension_member(q, &tyinfo->dobj, labelq->data);

	ArchiveEntry(fout, tyinfo->dobj.catId, tyinfo->dobj.dumpId,
				 tyinfo->dobj.name,
				 tyinfo->dobj.namespace->dobj.name,
				 NULL,
				 tyinfo->rolname, 0, false,
				 "TYPE", SECTION_PRE_DATA,
				 q->data, delq->data, NULL,
				 tyinfo->dobj.dependencies, tyinfo->dobj.nDeps,
				 NULL, NULL);

	/* Dump Type Comments and Security Labels */
	dumpComment(fout, labelq->data,
				tyinfo->dobj.namespace->dobj.name, tyinfo->rolname,
				tyinfo->dobj.catId, 0, tyinfo->dobj.dumpId);
	dumpSecLabel(fout, labelq->data,
				 tyinfo->dobj.namespace->dobj.name, tyinfo->rolname,
				 tyinfo->dobj.catId, 0, tyinfo->dobj.dumpId);

	PQclear(res);
	destroyPQExpBuffer(q);
	destroyPQExpBuffer(delq);
	destroyPQExpBuffer(labelq);
	destroyPQExpBuffer(query);
}

/*
 * dumpDomain
 *	  writes out to fout the queries to recreate a user-defined domain
 */
static void
dumpDomain(Archive *fout, TypeInfo *tyinfo)
{
	PQExpBuffer q = createPQExpBuffer();
	PQExpBuffer delq = createPQExpBuffer();
	PQExpBuffer labelq = createPQExpBuffer();
	PQExpBuffer query = createPQExpBuffer();
	PGresult   *res;
	int			i;
	char	   *typnotnull;
	char	   *typdefn;
	char	   *typdefault;
	Oid			typcollation;
	bool		typdefault_is_literal = false;

	/* Set proper schema search path so type references list correctly */
	selectSourceSchema(fout, tyinfo->dobj.namespace->dobj.name);

	/* Fetch domain specific details */
	if (fout->remoteVersion >= 90100)
	{
		/* typcollation is new in 9.1 */
		appendPQExpBuffer(query, "SELECT t.typnotnull, "
			"pg_catalog.format_type(t.typbasetype, t.typtypmod) AS typdefn, "
						  "pg_catalog.pg_get_expr(t.typdefaultbin, 'pg_catalog.pg_type'::pg_catalog.regclass) AS typdefaultbin, "
						  "t.typdefault, "
						  "CASE WHEN t.typcollation <> u.typcollation "
						  "THEN t.typcollation ELSE 0 END AS typcollation "
						  "FROM pg_catalog.pg_type t "
				 "LEFT JOIN pg_catalog.pg_type u ON (t.typbasetype = u.oid) "
						  "WHERE t.oid = '%u'::pg_catalog.oid",
						  tyinfo->dobj.catId.oid);
	}
	else
	{
		/* We assume here that remoteVersion must be at least 70300 */
		appendPQExpBuffer(query, "SELECT typnotnull, "
				"pg_catalog.format_type(typbasetype, typtypmod) AS typdefn, "
						  "pg_catalog.pg_get_expr(typdefaultbin, 'pg_catalog.pg_type'::pg_catalog.regclass) AS typdefaultbin, "
						  "typdefault, 0 AS typcollation "
						  "FROM pg_catalog.pg_type "
						  "WHERE oid = '%u'::pg_catalog.oid",
						  tyinfo->dobj.catId.oid);
	}

	res = ExecuteSqlQueryForSingleRow(fout, query->data);

	typnotnull = PQgetvalue(res, 0, PQfnumber(res, "typnotnull"));
	typdefn = PQgetvalue(res, 0, PQfnumber(res, "typdefn"));
	if (!PQgetisnull(res, 0, PQfnumber(res, "typdefaultbin")))
		typdefault = PQgetvalue(res, 0, PQfnumber(res, "typdefaultbin"));
	else if (!PQgetisnull(res, 0, PQfnumber(res, "typdefault")))
	{
		typdefault = PQgetvalue(res, 0, PQfnumber(res, "typdefault"));
		typdefault_is_literal = true;	/* it needs quotes */
	}
	else
		typdefault = NULL;
	typcollation = atooid(PQgetvalue(res, 0, PQfnumber(res, "typcollation")));

	if (binary_upgrade)
		binary_upgrade_set_type_oids_by_type_oid(fout, q,
												 tyinfo->dobj.catId.oid);

	appendPQExpBuffer(q,
					  "CREATE DOMAIN %s AS %s",
					  fmtId(tyinfo->dobj.name),
					  typdefn);

	/* Print collation only if different from base type's collation */
	if (OidIsValid(typcollation))
	{
		CollInfo   *coll;

		coll = findCollationByOid(typcollation);
		if (coll)
		{
			/* always schema-qualify, don't try to be smart */
			appendPQExpBuffer(q, " COLLATE %s.",
							  fmtId(coll->dobj.namespace->dobj.name));
			appendPQExpBuffer(q, "%s",
							  fmtId(coll->dobj.name));
		}
	}

	if (typnotnull[0] == 't')
		appendPQExpBuffer(q, " NOT NULL");

	if (typdefault != NULL)
	{
		appendPQExpBuffer(q, " DEFAULT ");
		if (typdefault_is_literal)
			appendStringLiteralAH(q, typdefault, fout);
		else
			appendPQExpBufferStr(q, typdefault);
	}

	PQclear(res);

	/*
	 * Add any CHECK constraints for the domain
	 */
	for (i = 0; i < tyinfo->nDomChecks; i++)
	{
		ConstraintInfo *domcheck = &(tyinfo->domChecks[i]);

		if (!domcheck->separate)
			appendPQExpBuffer(q, "\n\tCONSTRAINT %s %s",
							  fmtId(domcheck->dobj.name), domcheck->condef);
	}

	appendPQExpBuffer(q, ";\n");

	/*
	 * DROP must be fully qualified in case same name appears in pg_catalog
	 */
	appendPQExpBuffer(delq, "DROP DOMAIN %s.",
					  fmtId(tyinfo->dobj.namespace->dobj.name));
	appendPQExpBuffer(delq, "%s;\n",
					  fmtId(tyinfo->dobj.name));

	appendPQExpBuffer(labelq, "DOMAIN %s", fmtId(tyinfo->dobj.name));

	if (binary_upgrade)
		binary_upgrade_extension_member(q, &tyinfo->dobj, labelq->data);

	ArchiveEntry(fout, tyinfo->dobj.catId, tyinfo->dobj.dumpId,
				 tyinfo->dobj.name,
				 tyinfo->dobj.namespace->dobj.name,
				 NULL,
				 tyinfo->rolname, 0, false,
				 "DOMAIN", SECTION_PRE_DATA,
				 q->data, delq->data, NULL,
				 tyinfo->dobj.dependencies, tyinfo->dobj.nDeps,
				 NULL, NULL);

	/* Dump Domain Comments and Security Labels */
	dumpComment(fout, labelq->data,
				tyinfo->dobj.namespace->dobj.name, tyinfo->rolname,
				tyinfo->dobj.catId, 0, tyinfo->dobj.dumpId);
	dumpSecLabel(fout, labelq->data,
				 tyinfo->dobj.namespace->dobj.name, tyinfo->rolname,
				 tyinfo->dobj.catId, 0, tyinfo->dobj.dumpId);

	destroyPQExpBuffer(q);
	destroyPQExpBuffer(delq);
	destroyPQExpBuffer(labelq);
	destroyPQExpBuffer(query);
}

/*
 * dumpCompositeType
 *	  writes out to fout the queries to recreate a user-defined stand-alone
 *	  composite type
 */
static void
dumpCompositeType(Archive *fout, TypeInfo *tyinfo)
{
	PQExpBuffer q = createPQExpBuffer();
	PQExpBuffer dropped = createPQExpBuffer();
	PQExpBuffer delq = createPQExpBuffer();
	PQExpBuffer labelq = createPQExpBuffer();
	PQExpBuffer query = createPQExpBuffer();
	PGresult   *res;
	int			ntups;
	int			i_attname;
	int			i_atttypdefn;
	int			i_attlen;
	int			i_attalign;
	int			i_attisdropped;
	int			i_attcollation;
	int			i_typrelid;
	int			i;
	int			actual_atts;

	/* Set proper schema search path so type references list correctly */
	selectSourceSchema(fout, tyinfo->dobj.namespace->dobj.name);

	/* Fetch type specific details */
	if (fout->remoteVersion >= 90100)
	{
		/*
		 * attcollation is new in 9.1.	Since we only want to dump COLLATE
		 * clauses for attributes whose collation is different from their
		 * type's default, we use a CASE here to suppress uninteresting
		 * attcollations cheaply.  atttypid will be 0 for dropped columns;
		 * collation does not matter for those.
		 */
		appendPQExpBuffer(query, "SELECT a.attname, "
			"pg_catalog.format_type(a.atttypid, a.atttypmod) AS atttypdefn, "
						  "a.attlen, a.attalign, a.attisdropped, "
						  "CASE WHEN a.attcollation <> at.typcollation "
						  "THEN a.attcollation ELSE 0 END AS attcollation, "
						  "ct.typrelid "
						  "FROM pg_catalog.pg_type ct "
				"JOIN pg_catalog.pg_attribute a ON a.attrelid = ct.typrelid "
					"LEFT JOIN pg_catalog.pg_type at ON at.oid = a.atttypid "
						  "WHERE ct.oid = '%u'::pg_catalog.oid "
						  "ORDER BY a.attnum ",
						  tyinfo->dobj.catId.oid);
	}
	else
	{
		/*
		 * We assume here that remoteVersion must be at least 70300.  Since
		 * ALTER TYPE could not drop columns until 9.1, attisdropped should
		 * always be false.
		 */
		appendPQExpBuffer(query, "SELECT a.attname, "
			"pg_catalog.format_type(a.atttypid, a.atttypmod) AS atttypdefn, "
						  "a.attlen, a.attalign, a.attisdropped, "
						  "0 AS attcollation, "
						  "ct.typrelid "
					 "FROM pg_catalog.pg_type ct, pg_catalog.pg_attribute a "
						  "WHERE ct.oid = '%u'::pg_catalog.oid "
						  "AND a.attrelid = ct.typrelid "
						  "ORDER BY a.attnum ",
						  tyinfo->dobj.catId.oid);
	}

	res = ExecuteSqlQuery(fout, query->data, PGRES_TUPLES_OK);

	ntups = PQntuples(res);

	i_attname = PQfnumber(res, "attname");
	i_atttypdefn = PQfnumber(res, "atttypdefn");
	i_attlen = PQfnumber(res, "attlen");
	i_attalign = PQfnumber(res, "attalign");
	i_attisdropped = PQfnumber(res, "attisdropped");
	i_attcollation = PQfnumber(res, "attcollation");
	i_typrelid = PQfnumber(res, "typrelid");

	if (binary_upgrade)
	{
		Oid			typrelid = atooid(PQgetvalue(res, 0, i_typrelid));

		binary_upgrade_set_type_oids_by_type_oid(fout, q,
												 tyinfo->dobj.catId.oid);
		binary_upgrade_set_pg_class_oids(fout, q, typrelid, false);
	}

	appendPQExpBuffer(q, "CREATE TYPE %s AS (",
					  fmtId(tyinfo->dobj.name));

	actual_atts = 0;
	for (i = 0; i < ntups; i++)
	{
		char	   *attname;
		char	   *atttypdefn;
		char	   *attlen;
		char	   *attalign;
		bool		attisdropped;
		Oid			attcollation;

		attname = PQgetvalue(res, i, i_attname);
		atttypdefn = PQgetvalue(res, i, i_atttypdefn);
		attlen = PQgetvalue(res, i, i_attlen);
		attalign = PQgetvalue(res, i, i_attalign);
		attisdropped = (PQgetvalue(res, i, i_attisdropped)[0] == 't');
		attcollation = atooid(PQgetvalue(res, i, i_attcollation));

		if (attisdropped && !binary_upgrade)
			continue;

		/* Format properly if not first attr */
		if (actual_atts++ > 0)
			appendPQExpBuffer(q, ",");
		appendPQExpBuffer(q, "\n\t");

		if (!attisdropped)
		{
			appendPQExpBuffer(q, "%s %s", fmtId(attname), atttypdefn);

			/* Add collation if not default for the column type */
			if (OidIsValid(attcollation))
			{
				CollInfo   *coll;

				coll = findCollationByOid(attcollation);
				if (coll)
				{
					/* always schema-qualify, don't try to be smart */
					appendPQExpBuffer(q, " COLLATE %s.",
									  fmtId(coll->dobj.namespace->dobj.name));
					appendPQExpBuffer(q, "%s",
									  fmtId(coll->dobj.name));
				}
			}
		}
		else
		{
			/*
			 * This is a dropped attribute and we're in binary_upgrade mode.
			 * Insert a placeholder for it in the CREATE TYPE command, and set
			 * length and alignment with direct UPDATE to the catalogs
			 * afterwards. See similar code in dumpTableSchema().
			 */
			appendPQExpBuffer(q, "%s INTEGER /* dummy */", fmtId(attname));

			/* stash separately for insertion after the CREATE TYPE */
			appendPQExpBuffer(dropped,
					  "\n-- For binary upgrade, recreate dropped column.\n");
			appendPQExpBuffer(dropped, "UPDATE pg_catalog.pg_attribute\n"
							  "SET attlen = %s, "
							  "attalign = '%s', attbyval = false\n"
							  "WHERE attname = ", attlen, attalign);
			appendStringLiteralAH(dropped, attname, fout);
			appendPQExpBuffer(dropped, "\n  AND attrelid = ");
			appendStringLiteralAH(dropped, fmtId(tyinfo->dobj.name), fout);
			appendPQExpBuffer(dropped, "::pg_catalog.regclass;\n");

			appendPQExpBuffer(dropped, "ALTER TYPE %s ",
							  fmtId(tyinfo->dobj.name));
			appendPQExpBuffer(dropped, "DROP ATTRIBUTE %s;\n",
							  fmtId(attname));
		}
	}
	appendPQExpBuffer(q, "\n);\n");
	appendPQExpBufferStr(q, dropped->data);

	/*
	 * DROP must be fully qualified in case same name appears in pg_catalog
	 */
	appendPQExpBuffer(delq, "DROP TYPE %s.",
					  fmtId(tyinfo->dobj.namespace->dobj.name));
	appendPQExpBuffer(delq, "%s;\n",
					  fmtId(tyinfo->dobj.name));

	appendPQExpBuffer(labelq, "TYPE %s", fmtId(tyinfo->dobj.name));

	if (binary_upgrade)
		binary_upgrade_extension_member(q, &tyinfo->dobj, labelq->data);

	ArchiveEntry(fout, tyinfo->dobj.catId, tyinfo->dobj.dumpId,
				 tyinfo->dobj.name,
				 tyinfo->dobj.namespace->dobj.name,
				 NULL,
				 tyinfo->rolname, 0, false,
				 "TYPE", SECTION_PRE_DATA,
				 q->data, delq->data, NULL,
				 tyinfo->dobj.dependencies, tyinfo->dobj.nDeps,
				 NULL, NULL);


	/* Dump Type Comments and Security Labels */
	dumpComment(fout, labelq->data,
				tyinfo->dobj.namespace->dobj.name, tyinfo->rolname,
				tyinfo->dobj.catId, 0, tyinfo->dobj.dumpId);
	dumpSecLabel(fout, labelq->data,
				 tyinfo->dobj.namespace->dobj.name, tyinfo->rolname,
				 tyinfo->dobj.catId, 0, tyinfo->dobj.dumpId);

	PQclear(res);
	destroyPQExpBuffer(q);
	destroyPQExpBuffer(dropped);
	destroyPQExpBuffer(delq);
	destroyPQExpBuffer(labelq);
	destroyPQExpBuffer(query);

	/* Dump any per-column comments */
	dumpCompositeTypeColComments(fout, tyinfo);
}

/*
 * dumpCompositeTypeColComments
 *	  writes out to fout the queries to recreate comments on the columns of
 *	  a user-defined stand-alone composite type
 */
static void
dumpCompositeTypeColComments(Archive *fout, TypeInfo *tyinfo)
{
	CommentItem *comments;
	int			ncomments;
	PGresult   *res;
	PQExpBuffer query;
	PQExpBuffer target;
	Oid			pgClassOid;
	int			i;
	int			ntups;
	int			i_attname;
	int			i_attnum;

	query = createPQExpBuffer();

	/* We assume here that remoteVersion must be at least 70300 */
	appendPQExpBuffer(query,
					  "SELECT c.tableoid, a.attname, a.attnum "
					  "FROM pg_catalog.pg_class c, pg_catalog.pg_attribute a "
					  "WHERE c.oid = '%u' AND c.oid = a.attrelid "
					  "  AND NOT a.attisdropped "
					  "ORDER BY a.attnum ",
					  tyinfo->typrelid);

	/* Fetch column attnames */
	res = ExecuteSqlQuery(fout, query->data, PGRES_TUPLES_OK);

	ntups = PQntuples(res);
	if (ntups < 1)
	{
		PQclear(res);
		destroyPQExpBuffer(query);
		return;
	}

	pgClassOid = atooid(PQgetvalue(res, 0, PQfnumber(res, "tableoid")));

	/* Search for comments associated with type's pg_class OID */
	ncomments = findComments(fout,
							 pgClassOid,
							 tyinfo->typrelid,
							 &comments);

	/* If no comments exist, we're done */
	if (ncomments <= 0)
	{
		PQclear(res);
		destroyPQExpBuffer(query);
		return;
	}

	/* Build COMMENT ON statements */
	target = createPQExpBuffer();

	i_attnum = PQfnumber(res, "attnum");
	i_attname = PQfnumber(res, "attname");
	while (ncomments > 0)
	{
		const char *attname;

		attname = NULL;
		for (i = 0; i < ntups; i++)
		{
			if (atoi(PQgetvalue(res, i, i_attnum)) == comments->objsubid)
			{
				attname = PQgetvalue(res, i, i_attname);
				break;
			}
		}
		if (attname)			/* just in case we don't find it */
		{
			const char *descr = comments->descr;

			resetPQExpBuffer(target);
			appendPQExpBuffer(target, "COLUMN %s.",
							  fmtId(tyinfo->dobj.name));
			appendPQExpBuffer(target, "%s",
							  fmtId(attname));

			resetPQExpBuffer(query);
			appendPQExpBuffer(query, "COMMENT ON %s IS ", target->data);
			appendStringLiteralAH(query, descr, fout);
			appendPQExpBuffer(query, ";\n");

			ArchiveEntry(fout, nilCatalogId, createDumpId(),
						 target->data,
						 tyinfo->dobj.namespace->dobj.name,
						 NULL, tyinfo->rolname, 0,
						 false, "COMMENT", SECTION_NONE,
						 query->data, "", NULL,
						 &(tyinfo->dobj.dumpId), 1,
						 NULL, NULL);
		}

		comments++;
		ncomments--;
	}

	PQclear(res);
	destroyPQExpBuffer(query);
	destroyPQExpBuffer(target);
}

/*
 * dumpShellType
 *	  writes out to fout the queries to create a shell type
 *
 * We dump a shell definition in advance of the I/O functions for the type.
 */
static void
dumpShellType(Archive *fout, ShellTypeInfo *stinfo)
{
	PQExpBuffer q;

	/* Skip if not to be dumped */
	if (!stinfo->dobj.dump || dataOnly)
		return;

	q = createPQExpBuffer();

	/*
	 * Note the lack of a DROP command for the shell type; any required DROP
	 * is driven off the base type entry, instead.	This interacts with
	 * _printTocEntry()'s use of the presence of a DROP command to decide
	 * whether an entry needs an ALTER OWNER command.  We don't want to alter
	 * the shell type's owner immediately on creation; that should happen only
	 * after it's filled in, otherwise the backend complains.
	 */

	if (binary_upgrade)
		binary_upgrade_set_type_oids_by_type_oid(fout, q,
										   stinfo->baseType->dobj.catId.oid);

	appendPQExpBuffer(q, "CREATE TYPE %s;\n",
					  fmtId(stinfo->dobj.name));

	ArchiveEntry(fout, stinfo->dobj.catId, stinfo->dobj.dumpId,
				 stinfo->dobj.name,
				 stinfo->dobj.namespace->dobj.name,
				 NULL,
				 stinfo->baseType->rolname, 0, false,
				 "SHELL TYPE", SECTION_PRE_DATA,
				 q->data, "", NULL,
				 stinfo->dobj.dependencies, stinfo->dobj.nDeps,
				 NULL, NULL);

	destroyPQExpBuffer(q);
}

/*
 * Determine whether we want to dump definitions for procedural languages.
 * Since the languages themselves don't have schemas, we can't rely on
 * the normal schema-based selection mechanism.  We choose to dump them
 * whenever neither --schema nor --table was given.  (Before 8.1, we used
 * the dump flag of the PL's call handler function, but in 8.1 this will
 * probably always be false since call handlers are created in pg_catalog.)
 *
 * For some backwards compatibility with the older behavior, we forcibly
 * dump a PL if its handler function (and validator if any) are in a
 * dumpable namespace.	That case is not checked here.
 *
 * Also, if the PL belongs to an extension, we do not use this heuristic.
 * That case isn't checked here either.
 */
static bool
shouldDumpProcLangs(void)
{
	if (!include_everything)
		return false;
	/* And they're schema not data */
	if (dataOnly)
		return false;
	return true;
}

/*
 * dumpProcLang
 *		  writes out to fout the queries to recreate a user-defined
 *		  procedural language
 */
static void
dumpProcLang(Archive *fout, ProcLangInfo *plang)
{
	PQExpBuffer defqry;
	PQExpBuffer delqry;
	PQExpBuffer labelq;
	bool		useParams;
	char	   *qlanname;
	char	   *lanschema;
	FuncInfo   *funcInfo;
	FuncInfo   *inlineInfo = NULL;
	FuncInfo   *validatorInfo = NULL;

	/* Skip if not to be dumped */
	if (!plang->dobj.dump || dataOnly)
		return;

	/*
	 * Try to find the support function(s).  It is not an error if we don't
	 * find them --- if the functions are in the pg_catalog schema, as is
	 * standard in 8.1 and up, then we won't have loaded them. (In this case
	 * we will emit a parameterless CREATE LANGUAGE command, which will
	 * require PL template knowledge in the backend to reload.)
	 */

	funcInfo = findFuncByOid(plang->lanplcallfoid);
	if (funcInfo != NULL && !funcInfo->dobj.dump)
		funcInfo = NULL;		/* treat not-dumped same as not-found */

	if (OidIsValid(plang->laninline))
	{
		inlineInfo = findFuncByOid(plang->laninline);
		if (inlineInfo != NULL && !inlineInfo->dobj.dump)
			inlineInfo = NULL;
	}

	if (OidIsValid(plang->lanvalidator))
	{
		validatorInfo = findFuncByOid(plang->lanvalidator);
		if (validatorInfo != NULL && !validatorInfo->dobj.dump)
			validatorInfo = NULL;
	}

	/*
	 * If the functions are dumpable then emit a traditional CREATE LANGUAGE
	 * with parameters.  Otherwise, dump only if shouldDumpProcLangs() says to
	 * dump it.
	 *
	 * However, for a language that belongs to an extension, we must not use
	 * the shouldDumpProcLangs heuristic, but just dump the language iff we're
	 * told to (via dobj.dump).  Generally the support functions will belong
	 * to the same extension and so have the same dump flags ... if they
	 * don't, this might not work terribly nicely.
	 */
	useParams = (funcInfo != NULL &&
				 (inlineInfo != NULL || !OidIsValid(plang->laninline)) &&
				 (validatorInfo != NULL || !OidIsValid(plang->lanvalidator)));

	if (!plang->dobj.ext_member)
	{
		if (!useParams && !shouldDumpProcLangs())
			return;
	}

	defqry = createPQExpBuffer();
	delqry = createPQExpBuffer();
	labelq = createPQExpBuffer();

	qlanname = pg_strdup(fmtId(plang->dobj.name));

	/*
	 * If dumping a HANDLER clause, treat the language as being in the handler
	 * function's schema; this avoids cluttering the HANDLER clause. Otherwise
	 * it doesn't really have a schema.
	 */
	if (useParams)
		lanschema = funcInfo->dobj.namespace->dobj.name;
	else
		lanschema = NULL;

	appendPQExpBuffer(delqry, "DROP PROCEDURAL LANGUAGE %s;\n",
					  qlanname);

	if (useParams)
	{
		appendPQExpBuffer(defqry, "CREATE %sPROCEDURAL LANGUAGE %s",
						  plang->lanpltrusted ? "TRUSTED " : "",
						  qlanname);
		appendPQExpBuffer(defqry, " HANDLER %s",
						  fmtId(funcInfo->dobj.name));
		if (OidIsValid(plang->laninline))
		{
			appendPQExpBuffer(defqry, " INLINE ");
			/* Cope with possibility that inline is in different schema */
			if (inlineInfo->dobj.namespace != funcInfo->dobj.namespace)
				appendPQExpBuffer(defqry, "%s.",
							   fmtId(inlineInfo->dobj.namespace->dobj.name));
			appendPQExpBuffer(defqry, "%s",
							  fmtId(inlineInfo->dobj.name));
		}
		if (OidIsValid(plang->lanvalidator))
		{
			appendPQExpBuffer(defqry, " VALIDATOR ");
			/* Cope with possibility that validator is in different schema */
			if (validatorInfo->dobj.namespace != funcInfo->dobj.namespace)
				appendPQExpBuffer(defqry, "%s.",
							fmtId(validatorInfo->dobj.namespace->dobj.name));
			appendPQExpBuffer(defqry, "%s",
							  fmtId(validatorInfo->dobj.name));
		}
	}
	else
	{
		/*
		 * If not dumping parameters, then use CREATE OR REPLACE so that the
		 * command will not fail if the language is preinstalled in the target
		 * database.  We restrict the use of REPLACE to this case so as to
		 * eliminate the risk of replacing a language with incompatible
		 * parameter settings: this command will only succeed at all if there
		 * is a pg_pltemplate entry, and if there is one, the existing entry
		 * must match it too.
		 */
		appendPQExpBuffer(defqry, "CREATE OR REPLACE PROCEDURAL LANGUAGE %s",
						  qlanname);
	}
	appendPQExpBuffer(defqry, ";\n");

	appendPQExpBuffer(labelq, "LANGUAGE %s", qlanname);

	if (binary_upgrade)
		binary_upgrade_extension_member(defqry, &plang->dobj, labelq->data);

	ArchiveEntry(fout, plang->dobj.catId, plang->dobj.dumpId,
				 plang->dobj.name,
				 lanschema, NULL, plang->lanowner, 0,
				 false, "PROCEDURAL LANGUAGE", SECTION_PRE_DATA,
				 defqry->data, delqry->data, NULL,
				 plang->dobj.dependencies, plang->dobj.nDeps,
				 NULL, NULL);

	/* Dump Proc Lang Comments and Security Labels */
	dumpComment(fout, labelq->data,
				NULL, "",
				plang->dobj.catId, 0, plang->dobj.dumpId);
	dumpSecLabel(fout, labelq->data,
				 NULL, "",
				 plang->dobj.catId, 0, plang->dobj.dumpId);

	if (plang->lanpltrusted)
		dumpACL(fout, plang->dobj.catId, plang->dobj.dumpId, "LANGUAGE",
				qlanname, NULL, plang->dobj.name,
				lanschema,
				plang->lanowner, plang->lanacl);

	free(qlanname);

	destroyPQExpBuffer(defqry);
	destroyPQExpBuffer(delqry);
	destroyPQExpBuffer(labelq);
}

/*
 * format_function_arguments: generate function name and argument list
 *
 * This is used when we can rely on pg_get_function_arguments to format
 * the argument list.
 */
static char *
format_function_arguments(FuncInfo *finfo, char *funcargs)
{
	PQExpBufferData fn;

	initPQExpBuffer(&fn);
	appendPQExpBuffer(&fn, "%s(%s)", fmtId(finfo->dobj.name), funcargs);
	return fn.data;
}

/*
 * format_function_arguments_old: generate function name and argument list
 *
 * The argument type names are qualified if needed.  The function name
 * is never qualified.
 *
 * This is used only with pre-8.4 servers, so we aren't expecting to see
 * VARIADIC or TABLE arguments, nor are there any defaults for arguments.
 *
 * Any or all of allargtypes, argmodes, argnames may be NULL.
 */
static char *
format_function_arguments_old(Archive *fout,
							  FuncInfo *finfo, int nallargs,
							  char **allargtypes,
							  char **argmodes,
							  char **argnames)
{
	PQExpBufferData fn;
	int			j;

	initPQExpBuffer(&fn);
	appendPQExpBuffer(&fn, "%s(", fmtId(finfo->dobj.name));
	for (j = 0; j < nallargs; j++)
	{
		Oid			typid;
		char	   *typname;
		const char *argmode;
		const char *argname;

		typid = allargtypes ? atooid(allargtypes[j]) : finfo->argtypes[j];
		typname = getFormattedTypeName(fout, typid, zeroAsOpaque);

		if (argmodes)
		{
			switch (argmodes[j][0])
			{
				case PROARGMODE_IN:
					argmode = "";
					break;
				case PROARGMODE_OUT:
					argmode = "OUT ";
					break;
				case PROARGMODE_INOUT:
					argmode = "INOUT ";
					break;
				default:
					write_msg(NULL, "WARNING: bogus value in proargmodes array\n");
					argmode = "";
					break;
			}
		}
		else
			argmode = "";

		argname = argnames ? argnames[j] : (char *) NULL;
		if (argname && argname[0] == '\0')
			argname = NULL;

		appendPQExpBuffer(&fn, "%s%s%s%s%s",
						  (j > 0) ? ", " : "",
						  argmode,
						  argname ? fmtId(argname) : "",
						  argname ? " " : "",
						  typname);
		free(typname);
	}
	appendPQExpBuffer(&fn, ")");
	return fn.data;
}

/*
 * format_function_signature: generate function name and argument list
 *
 * This is like format_function_arguments_old except that only a minimal
 * list of input argument types is generated; this is sufficient to
 * reference the function, but not to define it.
 *
 * If honor_quotes is false then the function name is never quoted.
 * This is appropriate for use in TOC tags, but not in SQL commands.
 */
static char *
format_function_signature(Archive *fout, FuncInfo *finfo, bool honor_quotes)
{
	PQExpBufferData fn;
	int			j;

	initPQExpBuffer(&fn);
	if (honor_quotes)
		appendPQExpBuffer(&fn, "%s(", fmtId(finfo->dobj.name));
	else
		appendPQExpBuffer(&fn, "%s(", finfo->dobj.name);
	for (j = 0; j < finfo->nargs; j++)
	{
		char	   *typname;

		typname = getFormattedTypeName(fout, finfo->argtypes[j],
									   zeroAsOpaque);

		appendPQExpBuffer(&fn, "%s%s",
						  (j > 0) ? ", " : "",
						  typname);
		free(typname);
	}
	appendPQExpBuffer(&fn, ")");
	return fn.data;
}


/*
 * dumpFunc:
 *	  dump out one function
 */
static void
dumpFunc(Archive *fout, FuncInfo *finfo)
{
	PQExpBuffer query;
	PQExpBuffer q;
	PQExpBuffer delqry;
	PQExpBuffer labelq;
	PQExpBuffer asPart;
	PGresult   *res;
	char	   *funcsig;		/* identity signature */
	char	   *funcfullsig;	/* full signature */
	char	   *funcsig_tag;
	char	   *proretset;
	char	   *prosrc;
	char	   *probin;
	char	   *funcargs;
	char	   *funciargs;
	char	   *funcresult;
	char	   *proallargtypes;
	char	   *proargmodes;
	char	   *proargnames;
	char	   *proiswindow;
	char	   *provolatile;
	char	   *proisstrict;
	char	   *prosecdef;
	char	   *proleakproof;
	char	   *proconfig;
	char	   *procost;
	char	   *prorows;
	char	   *lanname;
	char	   *rettypename;
	int			nallargs;
	char	  **allargtypes = NULL;
	char	  **argmodes = NULL;
	char	  **argnames = NULL;
	char	  **configitems = NULL;
	int			nconfigitems = 0;
	int			i;

	/* Skip if not to be dumped */
	if (!finfo->dobj.dump || dataOnly)
		return;

	query = createPQExpBuffer();
	q = createPQExpBuffer();
	delqry = createPQExpBuffer();
	labelq = createPQExpBuffer();
	asPart = createPQExpBuffer();

	/* Set proper schema search path so type references list correctly */
	selectSourceSchema(fout, finfo->dobj.namespace->dobj.name);

	/* Fetch function-specific details */
	if (fout->remoteVersion >= 90200)
	{
		/*
		 * proleakproof was added at v9.2
		 */
		appendPQExpBuffer(query,
						  "SELECT proretset, prosrc, probin, "
					"pg_catalog.pg_get_function_arguments(oid) AS funcargs, "
		  "pg_catalog.pg_get_function_identity_arguments(oid) AS funciargs, "
					 "pg_catalog.pg_get_function_result(oid) AS funcresult, "
						  "proiswindow, provolatile, proisstrict, prosecdef, "
						  "proleakproof, proconfig, procost, prorows, "
						  "(SELECT lanname FROM pg_catalog.pg_language WHERE oid = prolang) AS lanname "
						  "FROM pg_catalog.pg_proc "
						  "WHERE oid = '%u'::pg_catalog.oid",
						  finfo->dobj.catId.oid);
	}
	else if (fout->remoteVersion >= 80400)
	{
		/*
		 * In 8.4 and up we rely on pg_get_function_arguments and
		 * pg_get_function_result instead of examining proallargtypes etc.
		 */
		appendPQExpBuffer(query,
						  "SELECT proretset, prosrc, probin, "
					"pg_catalog.pg_get_function_arguments(oid) AS funcargs, "
		  "pg_catalog.pg_get_function_identity_arguments(oid) AS funciargs, "
					 "pg_catalog.pg_get_function_result(oid) AS funcresult, "
						  "proiswindow, provolatile, proisstrict, prosecdef, "
						  "false AS proleakproof, "
						  " proconfig, procost, prorows, "
						  "(SELECT lanname FROM pg_catalog.pg_language WHERE oid = prolang) AS lanname "
						  "FROM pg_catalog.pg_proc "
						  "WHERE oid = '%u'::pg_catalog.oid",
						  finfo->dobj.catId.oid);
	}
	else if (fout->remoteVersion >= 80300)
	{
		appendPQExpBuffer(query,
						  "SELECT proretset, prosrc, probin, "
						  "proallargtypes, proargmodes, proargnames, "
						  "false AS proiswindow, "
						  "provolatile, proisstrict, prosecdef, "
						  "false AS proleakproof, "
						  "proconfig, procost, prorows, "
						  "(SELECT lanname FROM pg_catalog.pg_language WHERE oid = prolang) AS lanname "
						  "FROM pg_catalog.pg_proc "
						  "WHERE oid = '%u'::pg_catalog.oid",
						  finfo->dobj.catId.oid);
	}
	else if (fout->remoteVersion >= 80100)
	{
		appendPQExpBuffer(query,
						  "SELECT proretset, prosrc, probin, "
						  "proallargtypes, proargmodes, proargnames, "
						  "false AS proiswindow, "
						  "provolatile, proisstrict, prosecdef, "
						  "false AS proleakproof, "
						  "null AS proconfig, 0 AS procost, 0 AS prorows, "
						  "(SELECT lanname FROM pg_catalog.pg_language WHERE oid = prolang) AS lanname "
						  "FROM pg_catalog.pg_proc "
						  "WHERE oid = '%u'::pg_catalog.oid",
						  finfo->dobj.catId.oid);
	}
	else if (fout->remoteVersion >= 80000)
	{
		appendPQExpBuffer(query,
						  "SELECT proretset, prosrc, probin, "
						  "null AS proallargtypes, "
						  "null AS proargmodes, "
						  "proargnames, "
						  "false AS proiswindow, "
						  "provolatile, proisstrict, prosecdef, "
						  "false AS proleakproof, "
						  "null AS proconfig, 0 AS procost, 0 AS prorows, "
						  "(SELECT lanname FROM pg_catalog.pg_language WHERE oid = prolang) AS lanname "
						  "FROM pg_catalog.pg_proc "
						  "WHERE oid = '%u'::pg_catalog.oid",
						  finfo->dobj.catId.oid);
	}
	else if (fout->remoteVersion >= 70300)
	{
		appendPQExpBuffer(query,
						  "SELECT proretset, prosrc, probin, "
						  "null AS proallargtypes, "
						  "null AS proargmodes, "
						  "null AS proargnames, "
						  "false AS proiswindow, "
						  "provolatile, proisstrict, prosecdef, "
						  "false AS proleakproof, "
						  "null AS proconfig, 0 AS procost, 0 AS prorows, "
						  "(SELECT lanname FROM pg_catalog.pg_language WHERE oid = prolang) AS lanname "
						  "FROM pg_catalog.pg_proc "
						  "WHERE oid = '%u'::pg_catalog.oid",
						  finfo->dobj.catId.oid);
	}
	else if (fout->remoteVersion >= 70100)
	{
		appendPQExpBuffer(query,
						  "SELECT proretset, prosrc, probin, "
						  "null AS proallargtypes, "
						  "null AS proargmodes, "
						  "null AS proargnames, "
						  "false AS proiswindow, "
			 "case when proiscachable then 'i' else 'v' end AS provolatile, "
						  "proisstrict, "
						  "false AS prosecdef, "
						  "false AS proleakproof, "
						  "null AS proconfig, 0 AS procost, 0 AS prorows, "
		  "(SELECT lanname FROM pg_language WHERE oid = prolang) AS lanname "
						  "FROM pg_proc "
						  "WHERE oid = '%u'::oid",
						  finfo->dobj.catId.oid);
	}
	else
	{
		appendPQExpBuffer(query,
						  "SELECT proretset, prosrc, probin, "
						  "null AS proallargtypes, "
						  "null AS proargmodes, "
						  "null AS proargnames, "
						  "false AS proiswindow, "
			 "CASE WHEN proiscachable THEN 'i' ELSE 'v' END AS provolatile, "
						  "false AS proisstrict, "
						  "false AS prosecdef, "
						  "false AS proleakproof, "
						  "NULL AS proconfig, 0 AS procost, 0 AS prorows, "
		  "(SELECT lanname FROM pg_language WHERE oid = prolang) AS lanname "
						  "FROM pg_proc "
						  "WHERE oid = '%u'::oid",
						  finfo->dobj.catId.oid);
	}

	res = ExecuteSqlQueryForSingleRow(fout, query->data);

	proretset = PQgetvalue(res, 0, PQfnumber(res, "proretset"));
	prosrc = PQgetvalue(res, 0, PQfnumber(res, "prosrc"));
	probin = PQgetvalue(res, 0, PQfnumber(res, "probin"));
	if (fout->remoteVersion >= 80400)
	{
		funcargs = PQgetvalue(res, 0, PQfnumber(res, "funcargs"));
		funciargs = PQgetvalue(res, 0, PQfnumber(res, "funciargs"));
		funcresult = PQgetvalue(res, 0, PQfnumber(res, "funcresult"));
		proallargtypes = proargmodes = proargnames = NULL;
	}
	else
	{
		proallargtypes = PQgetvalue(res, 0, PQfnumber(res, "proallargtypes"));
		proargmodes = PQgetvalue(res, 0, PQfnumber(res, "proargmodes"));
		proargnames = PQgetvalue(res, 0, PQfnumber(res, "proargnames"));
		funcargs = funciargs = funcresult = NULL;
	}
	proiswindow = PQgetvalue(res, 0, PQfnumber(res, "proiswindow"));
	provolatile = PQgetvalue(res, 0, PQfnumber(res, "provolatile"));
	proisstrict = PQgetvalue(res, 0, PQfnumber(res, "proisstrict"));
	prosecdef = PQgetvalue(res, 0, PQfnumber(res, "prosecdef"));
	proleakproof = PQgetvalue(res, 0, PQfnumber(res, "proleakproof"));
	proconfig = PQgetvalue(res, 0, PQfnumber(res, "proconfig"));
	procost = PQgetvalue(res, 0, PQfnumber(res, "procost"));
	prorows = PQgetvalue(res, 0, PQfnumber(res, "prorows"));
	lanname = PQgetvalue(res, 0, PQfnumber(res, "lanname"));

	/*
	 * See backend/commands/functioncmds.c for details of how the 'AS' clause
	 * is used.  In 8.4 and up, an unused probin is NULL (here ""); previous
	 * versions would set it to "-".  There are no known cases in which prosrc
	 * is unused, so the tests below for "-" are probably useless.
	 */
	if (probin[0] != '\0' && strcmp(probin, "-") != 0)
	{
		appendPQExpBuffer(asPart, "AS ");
		appendStringLiteralAH(asPart, probin, fout);
		if (strcmp(prosrc, "-") != 0)
		{
			appendPQExpBuffer(asPart, ", ");

			/*
			 * where we have bin, use dollar quoting if allowed and src
			 * contains quote or backslash; else use regular quoting.
			 */
			if (disable_dollar_quoting ||
			  (strchr(prosrc, '\'') == NULL && strchr(prosrc, '\\') == NULL))
				appendStringLiteralAH(asPart, prosrc, fout);
			else
				appendStringLiteralDQ(asPart, prosrc, NULL);
		}
	}
	else
	{
		if (strcmp(prosrc, "-") != 0)
		{
			appendPQExpBuffer(asPart, "AS ");
			/* with no bin, dollar quote src unconditionally if allowed */
			if (disable_dollar_quoting)
				appendStringLiteralAH(asPart, prosrc, fout);
			else
				appendStringLiteralDQ(asPart, prosrc, NULL);
		}
	}

	nallargs = finfo->nargs;	/* unless we learn different from allargs */

	if (proallargtypes && *proallargtypes)
	{
		int			nitems = 0;

		if (!parsePGArray(proallargtypes, &allargtypes, &nitems) ||
			nitems < finfo->nargs)
		{
			write_msg(NULL, "WARNING: could not parse proallargtypes array\n");
			if (allargtypes)
				free(allargtypes);
			allargtypes = NULL;
		}
		else
			nallargs = nitems;
	}

	if (proargmodes && *proargmodes)
	{
		int			nitems = 0;

		if (!parsePGArray(proargmodes, &argmodes, &nitems) ||
			nitems != nallargs)
		{
			write_msg(NULL, "WARNING: could not parse proargmodes array\n");
			if (argmodes)
				free(argmodes);
			argmodes = NULL;
		}
	}

	if (proargnames && *proargnames)
	{
		int			nitems = 0;

		if (!parsePGArray(proargnames, &argnames, &nitems) ||
			nitems != nallargs)
		{
			write_msg(NULL, "WARNING: could not parse proargnames array\n");
			if (argnames)
				free(argnames);
			argnames = NULL;
		}
	}

	if (proconfig && *proconfig)
	{
		if (!parsePGArray(proconfig, &configitems, &nconfigitems))
		{
			write_msg(NULL, "WARNING: could not parse proconfig array\n");
			if (configitems)
				free(configitems);
			configitems = NULL;
			nconfigitems = 0;
		}
	}

	if (funcargs)
	{
		/* 8.4 or later; we rely on server-side code for most of the work */
		funcfullsig = format_function_arguments(finfo, funcargs);
		funcsig = format_function_arguments(finfo, funciargs);
	}
	else
	{
		/* pre-8.4, do it ourselves */
		funcsig = format_function_arguments_old(fout,
												finfo, nallargs, allargtypes,
												argmodes, argnames);
		funcfullsig = funcsig;
	}

	funcsig_tag = format_function_signature(fout, finfo, false);

	/*
	 * DROP must be fully qualified in case same name appears in pg_catalog
	 */
	appendPQExpBuffer(delqry, "DROP FUNCTION %s.%s;\n",
					  fmtId(finfo->dobj.namespace->dobj.name),
					  funcsig);

	appendPQExpBuffer(q, "CREATE FUNCTION %s ", funcfullsig);
	if (funcresult)
		appendPQExpBuffer(q, "RETURNS %s", funcresult);
	else
	{
		rettypename = getFormattedTypeName(fout, finfo->prorettype,
										   zeroAsOpaque);
		appendPQExpBuffer(q, "RETURNS %s%s",
						  (proretset[0] == 't') ? "SETOF " : "",
						  rettypename);
		free(rettypename);
	}

	appendPQExpBuffer(q, "\n    LANGUAGE %s", fmtId(lanname));

	if (proiswindow[0] == 't')
		appendPQExpBuffer(q, " WINDOW");

	if (provolatile[0] != PROVOLATILE_VOLATILE)
	{
		if (provolatile[0] == PROVOLATILE_IMMUTABLE)
			appendPQExpBuffer(q, " IMMUTABLE");
		else if (provolatile[0] == PROVOLATILE_STABLE)
			appendPQExpBuffer(q, " STABLE");
		else if (provolatile[0] != PROVOLATILE_VOLATILE)
			exit_horribly(NULL, "unrecognized provolatile value for function \"%s\"\n",
						  finfo->dobj.name);
	}

	if (proisstrict[0] == 't')
		appendPQExpBuffer(q, " STRICT");

	if (prosecdef[0] == 't')
		appendPQExpBuffer(q, " SECURITY DEFINER");

	if (proleakproof[0] == 't')
		appendPQExpBuffer(q, " LEAKPROOF");

	/*
	 * COST and ROWS are emitted only if present and not default, so as not to
	 * break backwards-compatibility of the dump without need.	Keep this code
	 * in sync with the defaults in functioncmds.c.
	 */
	if (strcmp(procost, "0") != 0)
	{
		if (strcmp(lanname, "internal") == 0 || strcmp(lanname, "c") == 0)
		{
			/* default cost is 1 */
			if (strcmp(procost, "1") != 0)
				appendPQExpBuffer(q, " COST %s", procost);
		}
		else
		{
			/* default cost is 100 */
			if (strcmp(procost, "100") != 0)
				appendPQExpBuffer(q, " COST %s", procost);
		}
	}
	if (proretset[0] == 't' &&
		strcmp(prorows, "0") != 0 && strcmp(prorows, "1000") != 0)
		appendPQExpBuffer(q, " ROWS %s", prorows);

	for (i = 0; i < nconfigitems; i++)
	{
		/* we feel free to scribble on configitems[] here */
		char	   *configitem = configitems[i];
		char	   *pos;

		pos = strchr(configitem, '=');
		if (pos == NULL)
			continue;
		*pos++ = '\0';
		appendPQExpBuffer(q, "\n    SET %s TO ", fmtId(configitem));

		/*
		 * Some GUC variable names are 'LIST' type and hence must not be
		 * quoted.
		 */
		if (pg_strcasecmp(configitem, "DateStyle") == 0
			|| pg_strcasecmp(configitem, "search_path") == 0)
			appendPQExpBuffer(q, "%s", pos);
		else
			appendStringLiteralAH(q, pos, fout);
	}

	appendPQExpBuffer(q, "\n    %s;\n", asPart->data);

	appendPQExpBuffer(labelq, "FUNCTION %s", funcsig);

	if (binary_upgrade)
		binary_upgrade_extension_member(q, &finfo->dobj, labelq->data);

	ArchiveEntry(fout, finfo->dobj.catId, finfo->dobj.dumpId,
				 funcsig_tag,
				 finfo->dobj.namespace->dobj.name,
				 NULL,
				 finfo->rolname, 0, false,
				 "FUNCTION", SECTION_PRE_DATA,
				 q->data, delqry->data, NULL,
				 finfo->dobj.dependencies, finfo->dobj.nDeps,
				 NULL, NULL);

	/* Dump Function Comments and Security Labels */
	dumpComment(fout, labelq->data,
				finfo->dobj.namespace->dobj.name, finfo->rolname,
				finfo->dobj.catId, 0, finfo->dobj.dumpId);
	dumpSecLabel(fout, labelq->data,
				 finfo->dobj.namespace->dobj.name, finfo->rolname,
				 finfo->dobj.catId, 0, finfo->dobj.dumpId);

	dumpACL(fout, finfo->dobj.catId, finfo->dobj.dumpId, "FUNCTION",
			funcsig, NULL, funcsig_tag,
			finfo->dobj.namespace->dobj.name,
			finfo->rolname, finfo->proacl);

	PQclear(res);

	destroyPQExpBuffer(query);
	destroyPQExpBuffer(q);
	destroyPQExpBuffer(delqry);
	destroyPQExpBuffer(labelq);
	destroyPQExpBuffer(asPart);
	free(funcsig);
	free(funcsig_tag);
	if (allargtypes)
		free(allargtypes);
	if (argmodes)
		free(argmodes);
	if (argnames)
		free(argnames);
	if (configitems)
		free(configitems);
}


/*
 * Dump a user-defined cast
 */
static void
dumpCast(Archive *fout, CastInfo *cast)
{
	PQExpBuffer defqry;
	PQExpBuffer delqry;
	PQExpBuffer labelq;
	FuncInfo   *funcInfo = NULL;

	/* Skip if not to be dumped */
	if (!cast->dobj.dump || dataOnly)
		return;

	/* Cannot dump if we don't have the cast function's info */
	if (OidIsValid(cast->castfunc))
	{
		funcInfo = findFuncByOid(cast->castfunc);
		if (funcInfo == NULL)
			return;
	}

	/*
	 * As per discussion we dump casts if one or more of the underlying
	 * objects (the conversion function and the two data types) are not
	 * builtin AND if all of the non-builtin objects are included in the dump.
	 * Builtin meaning, the namespace name does not start with "pg_".
	 *
	 * However, for a cast that belongs to an extension, we must not use this
	 * heuristic, but just dump the cast iff we're told to (via dobj.dump).
	 */
	if (!cast->dobj.ext_member)
	{
		TypeInfo   *sourceInfo = findTypeByOid(cast->castsource);
		TypeInfo   *targetInfo = findTypeByOid(cast->casttarget);

		if (sourceInfo == NULL || targetInfo == NULL)
			return;

		/*
		 * Skip this cast if all objects are from pg_
		 */
		if ((funcInfo == NULL ||
			 strncmp(funcInfo->dobj.namespace->dobj.name, "pg_", 3) == 0) &&
			strncmp(sourceInfo->dobj.namespace->dobj.name, "pg_", 3) == 0 &&
			strncmp(targetInfo->dobj.namespace->dobj.name, "pg_", 3) == 0)
			return;

		/*
		 * Skip cast if function isn't from pg_ and is not to be dumped.
		 */
		if (funcInfo &&
			strncmp(funcInfo->dobj.namespace->dobj.name, "pg_", 3) != 0 &&
			!funcInfo->dobj.dump)
			return;

		/*
		 * Same for the source type
		 */
		if (strncmp(sourceInfo->dobj.namespace->dobj.name, "pg_", 3) != 0 &&
			!sourceInfo->dobj.dump)
			return;

		/*
		 * and the target type.
		 */
		if (strncmp(targetInfo->dobj.namespace->dobj.name, "pg_", 3) != 0 &&
			!targetInfo->dobj.dump)
			return;
	}

	/* Make sure we are in proper schema (needed for getFormattedTypeName) */
	selectSourceSchema(fout, "pg_catalog");

	defqry = createPQExpBuffer();
	delqry = createPQExpBuffer();
	labelq = createPQExpBuffer();

	appendPQExpBuffer(delqry, "DROP CAST (%s AS %s);\n",
				  getFormattedTypeName(fout, cast->castsource, zeroAsNone),
				  getFormattedTypeName(fout, cast->casttarget, zeroAsNone));

	appendPQExpBuffer(defqry, "CREATE CAST (%s AS %s) ",
				  getFormattedTypeName(fout, cast->castsource, zeroAsNone),
				  getFormattedTypeName(fout, cast->casttarget, zeroAsNone));

	switch (cast->castmethod)
	{
		case COERCION_METHOD_BINARY:
			appendPQExpBuffer(defqry, "WITHOUT FUNCTION");
			break;
		case COERCION_METHOD_INOUT:
			appendPQExpBuffer(defqry, "WITH INOUT");
			break;
		case COERCION_METHOD_FUNCTION:

			/*
			 * Always qualify the function name, in case it is not in
			 * pg_catalog schema (format_function_signature won't qualify it).
			 */
			appendPQExpBuffer(defqry, "WITH FUNCTION %s.",
							  fmtId(funcInfo->dobj.namespace->dobj.name));
			appendPQExpBuffer(defqry, "%s",
						  format_function_signature(fout, funcInfo, true));
			break;
		default:
			write_msg(NULL, "WARNING: bogus value in pg_cast.castmethod field\n");
	}

	if (cast->castcontext == 'a')
		appendPQExpBuffer(defqry, " AS ASSIGNMENT");
	else if (cast->castcontext == 'i')
		appendPQExpBuffer(defqry, " AS IMPLICIT");
	appendPQExpBuffer(defqry, ";\n");

	appendPQExpBuffer(labelq, "CAST (%s AS %s)",
				  getFormattedTypeName(fout, cast->castsource, zeroAsNone),
				  getFormattedTypeName(fout, cast->casttarget, zeroAsNone));

	if (binary_upgrade)
		binary_upgrade_extension_member(defqry, &cast->dobj, labelq->data);

	ArchiveEntry(fout, cast->dobj.catId, cast->dobj.dumpId,
				 labelq->data,
				 "pg_catalog", NULL, "", 0,
				 false, "CAST", SECTION_PRE_DATA,
				 defqry->data, delqry->data, NULL,
				 cast->dobj.dependencies, cast->dobj.nDeps,
				 NULL, NULL);

	/* Dump Cast Comments */
	dumpComment(fout, labelq->data,
				NULL, "",
				cast->dobj.catId, 0, cast->dobj.dumpId);

	destroyPQExpBuffer(defqry);
	destroyPQExpBuffer(delqry);
	destroyPQExpBuffer(labelq);
}

/*
 * dumpOpr
 *	  write out a single operator definition
 */
static void
dumpOpr(Archive *fout, OprInfo *oprinfo)
{
	PQExpBuffer query;
	PQExpBuffer q;
	PQExpBuffer delq;
	PQExpBuffer labelq;
	PQExpBuffer oprid;
	PQExpBuffer details;
	const char *name;
	PGresult   *res;
	int			i_oprkind;
	int			i_oprcode;
	int			i_oprleft;
	int			i_oprright;
	int			i_oprcom;
	int			i_oprnegate;
	int			i_oprrest;
	int			i_oprjoin;
	int			i_oprcanmerge;
	int			i_oprcanhash;
	char	   *oprkind;
	char	   *oprcode;
	char	   *oprleft;
	char	   *oprright;
	char	   *oprcom;
	char	   *oprnegate;
	char	   *oprrest;
	char	   *oprjoin;
	char	   *oprcanmerge;
	char	   *oprcanhash;

	/* Skip if not to be dumped */
	if (!oprinfo->dobj.dump || dataOnly)
		return;

	/*
	 * some operators are invalid because they were the result of user
	 * defining operators before commutators exist
	 */
	if (!OidIsValid(oprinfo->oprcode))
		return;

	query = createPQExpBuffer();
	q = createPQExpBuffer();
	delq = createPQExpBuffer();
	labelq = createPQExpBuffer();
	oprid = createPQExpBuffer();
	details = createPQExpBuffer();

	/* Make sure we are in proper schema so regoperator works correctly */
	selectSourceSchema(fout, oprinfo->dobj.namespace->dobj.name);

	if (fout->remoteVersion >= 80300)
	{
		appendPQExpBuffer(query, "SELECT oprkind, "
						  "oprcode::pg_catalog.regprocedure, "
						  "oprleft::pg_catalog.regtype, "
						  "oprright::pg_catalog.regtype, "
						  "oprcom::pg_catalog.regoperator, "
						  "oprnegate::pg_catalog.regoperator, "
						  "oprrest::pg_catalog.regprocedure, "
						  "oprjoin::pg_catalog.regprocedure, "
						  "oprcanmerge, oprcanhash "
						  "FROM pg_catalog.pg_operator "
						  "WHERE oid = '%u'::pg_catalog.oid",
						  oprinfo->dobj.catId.oid);
	}
	else if (fout->remoteVersion >= 70300)
	{
		appendPQExpBuffer(query, "SELECT oprkind, "
						  "oprcode::pg_catalog.regprocedure, "
						  "oprleft::pg_catalog.regtype, "
						  "oprright::pg_catalog.regtype, "
						  "oprcom::pg_catalog.regoperator, "
						  "oprnegate::pg_catalog.regoperator, "
						  "oprrest::pg_catalog.regprocedure, "
						  "oprjoin::pg_catalog.regprocedure, "
						  "(oprlsortop != 0) AS oprcanmerge, "
						  "oprcanhash "
						  "FROM pg_catalog.pg_operator "
						  "WHERE oid = '%u'::pg_catalog.oid",
						  oprinfo->dobj.catId.oid);
	}
	else if (fout->remoteVersion >= 70100)
	{
		appendPQExpBuffer(query, "SELECT oprkind, oprcode, "
						  "CASE WHEN oprleft = 0 THEN '-' "
						  "ELSE format_type(oprleft, NULL) END AS oprleft, "
						  "CASE WHEN oprright = 0 THEN '-' "
						  "ELSE format_type(oprright, NULL) END AS oprright, "
						  "oprcom, oprnegate, oprrest, oprjoin, "
						  "(oprlsortop != 0) AS oprcanmerge, "
						  "oprcanhash "
						  "FROM pg_operator "
						  "WHERE oid = '%u'::oid",
						  oprinfo->dobj.catId.oid);
	}
	else
	{
		appendPQExpBuffer(query, "SELECT oprkind, oprcode, "
						  "CASE WHEN oprleft = 0 THEN '-'::name "
						  "ELSE (SELECT typname FROM pg_type WHERE oid = oprleft) END AS oprleft, "
						  "CASE WHEN oprright = 0 THEN '-'::name "
						  "ELSE (SELECT typname FROM pg_type WHERE oid = oprright) END AS oprright, "
						  "oprcom, oprnegate, oprrest, oprjoin, "
						  "(oprlsortop != 0) AS oprcanmerge, "
						  "oprcanhash "
						  "FROM pg_operator "
						  "WHERE oid = '%u'::oid",
						  oprinfo->dobj.catId.oid);
	}

	res = ExecuteSqlQueryForSingleRow(fout, query->data);

	i_oprkind = PQfnumber(res, "oprkind");
	i_oprcode = PQfnumber(res, "oprcode");
	i_oprleft = PQfnumber(res, "oprleft");
	i_oprright = PQfnumber(res, "oprright");
	i_oprcom = PQfnumber(res, "oprcom");
	i_oprnegate = PQfnumber(res, "oprnegate");
	i_oprrest = PQfnumber(res, "oprrest");
	i_oprjoin = PQfnumber(res, "oprjoin");
	i_oprcanmerge = PQfnumber(res, "oprcanmerge");
	i_oprcanhash = PQfnumber(res, "oprcanhash");

	oprkind = PQgetvalue(res, 0, i_oprkind);
	oprcode = PQgetvalue(res, 0, i_oprcode);
	oprleft = PQgetvalue(res, 0, i_oprleft);
	oprright = PQgetvalue(res, 0, i_oprright);
	oprcom = PQgetvalue(res, 0, i_oprcom);
	oprnegate = PQgetvalue(res, 0, i_oprnegate);
	oprrest = PQgetvalue(res, 0, i_oprrest);
	oprjoin = PQgetvalue(res, 0, i_oprjoin);
	oprcanmerge = PQgetvalue(res, 0, i_oprcanmerge);
	oprcanhash = PQgetvalue(res, 0, i_oprcanhash);

	appendPQExpBuffer(details, "    PROCEDURE = %s",
					  convertRegProcReference(fout, oprcode));

	appendPQExpBuffer(oprid, "%s (",
					  oprinfo->dobj.name);

	/*
	 * right unary means there's a left arg and left unary means there's a
	 * right arg
	 */
	if (strcmp(oprkind, "r") == 0 ||
		strcmp(oprkind, "b") == 0)
	{
		if (fout->remoteVersion >= 70100)
			name = oprleft;
		else
			name = fmtId(oprleft);
		appendPQExpBuffer(details, ",\n    LEFTARG = %s", name);
		appendPQExpBuffer(oprid, "%s", name);
	}
	else
		appendPQExpBuffer(oprid, "NONE");

	if (strcmp(oprkind, "l") == 0 ||
		strcmp(oprkind, "b") == 0)
	{
		if (fout->remoteVersion >= 70100)
			name = oprright;
		else
			name = fmtId(oprright);
		appendPQExpBuffer(details, ",\n    RIGHTARG = %s", name);
		appendPQExpBuffer(oprid, ", %s)", name);
	}
	else
		appendPQExpBuffer(oprid, ", NONE)");

	name = convertOperatorReference(fout, oprcom);
	if (name)
		appendPQExpBuffer(details, ",\n    COMMUTATOR = %s", name);

	name = convertOperatorReference(fout, oprnegate);
	if (name)
		appendPQExpBuffer(details, ",\n    NEGATOR = %s", name);

	if (strcmp(oprcanmerge, "t") == 0)
		appendPQExpBuffer(details, ",\n    MERGES");

	if (strcmp(oprcanhash, "t") == 0)
		appendPQExpBuffer(details, ",\n    HASHES");

	name = convertRegProcReference(fout, oprrest);
	if (name)
		appendPQExpBuffer(details, ",\n    RESTRICT = %s", name);

	name = convertRegProcReference(fout, oprjoin);
	if (name)
		appendPQExpBuffer(details, ",\n    JOIN = %s", name);

	/*
	 * DROP must be fully qualified in case same name appears in pg_catalog
	 */
	appendPQExpBuffer(delq, "DROP OPERATOR %s.%s;\n",
					  fmtId(oprinfo->dobj.namespace->dobj.name),
					  oprid->data);

	appendPQExpBuffer(q, "CREATE OPERATOR %s (\n%s\n);\n",
					  oprinfo->dobj.name, details->data);

	appendPQExpBuffer(labelq, "OPERATOR %s", oprid->data);

	if (binary_upgrade)
		binary_upgrade_extension_member(q, &oprinfo->dobj, labelq->data);

	ArchiveEntry(fout, oprinfo->dobj.catId, oprinfo->dobj.dumpId,
				 oprinfo->dobj.name,
				 oprinfo->dobj.namespace->dobj.name,
				 NULL,
				 oprinfo->rolname, 0,
				 false, "OPERATOR", SECTION_PRE_DATA,
				 q->data, delq->data, NULL,
				 oprinfo->dobj.dependencies, oprinfo->dobj.nDeps,
				 NULL, NULL);

	/* Dump Operator Comments */
	dumpComment(fout, labelq->data,
				oprinfo->dobj.namespace->dobj.name, oprinfo->rolname,
				oprinfo->dobj.catId, 0, oprinfo->dobj.dumpId);

	PQclear(res);

	destroyPQExpBuffer(query);
	destroyPQExpBuffer(q);
	destroyPQExpBuffer(delq);
	destroyPQExpBuffer(labelq);
	destroyPQExpBuffer(oprid);
	destroyPQExpBuffer(details);
}

/*
 * Convert a function reference obtained from pg_operator
 *
 * Returns what to print, or NULL if function references is InvalidOid
 *
 * In 7.3 the input is a REGPROCEDURE display; we have to strip the
 * argument-types part.  In prior versions, the input is a REGPROC display.
 */
static const char *
convertRegProcReference(Archive *fout, const char *proc)
{
	/* In all cases "-" means a null reference */
	if (strcmp(proc, "-") == 0)
		return NULL;

	if (fout->remoteVersion >= 70300)
	{
		char	   *name;
		char	   *paren;
		bool		inquote;

		name = pg_strdup(proc);
		/* find non-double-quoted left paren */
		inquote = false;
		for (paren = name; *paren; paren++)
		{
			if (*paren == '(' && !inquote)
			{
				*paren = '\0';
				break;
			}
			if (*paren == '"')
				inquote = !inquote;
		}
		return name;
	}

	/* REGPROC before 7.3 does not quote its result */
	return fmtId(proc);
}

/*
 * Convert an operator cross-reference obtained from pg_operator
 *
 * Returns what to print, or NULL to print nothing
 *
 * In 7.3 and up the input is a REGOPERATOR display; we have to strip the
 * argument-types part, and add OPERATOR() decoration if the name is
 * schema-qualified.  In older versions, the input is just a numeric OID,
 * which we search our operator list for.
 */
static const char *
convertOperatorReference(Archive *fout, const char *opr)
{
	OprInfo    *oprInfo;

	/* In all cases "0" means a null reference */
	if (strcmp(opr, "0") == 0)
		return NULL;

	if (fout->remoteVersion >= 70300)
	{
		char	   *name;
		char	   *oname;
		char	   *ptr;
		bool		inquote;
		bool		sawdot;

		name = pg_strdup(opr);
		/* find non-double-quoted left paren, and check for non-quoted dot */
		inquote = false;
		sawdot = false;
		for (ptr = name; *ptr; ptr++)
		{
			if (*ptr == '"')
				inquote = !inquote;
			else if (*ptr == '.' && !inquote)
				sawdot = true;
			else if (*ptr == '(' && !inquote)
			{
				*ptr = '\0';
				break;
			}
		}
		/* If not schema-qualified, don't need to add OPERATOR() */
		if (!sawdot)
			return name;
		oname = pg_malloc(strlen(name) + 11);
		sprintf(oname, "OPERATOR(%s)", name);
		free(name);
		return oname;
	}

	oprInfo = findOprByOid(atooid(opr));
	if (oprInfo == NULL)
	{
		write_msg(NULL, "WARNING: could not find operator with OID %s\n",
				  opr);
		return NULL;
	}
	return oprInfo->dobj.name;
}

/*
 * Convert a function OID obtained from pg_ts_parser or pg_ts_template
 *
 * It is sufficient to use REGPROC rather than REGPROCEDURE, since the
 * argument lists of these functions are predetermined.  Note that the
 * caller should ensure we are in the proper schema, because the results
 * are search path dependent!
 */
static const char *
convertTSFunction(Archive *fout, Oid funcOid)
{
	char	   *result;
	char		query[128];
	PGresult   *res;

	snprintf(query, sizeof(query),
			 "SELECT '%u'::pg_catalog.regproc", funcOid);
	res = ExecuteSqlQueryForSingleRow(fout, query);

	result = pg_strdup(PQgetvalue(res, 0, 0));

	PQclear(res);

	return result;
}


/*
 * dumpOpclass
 *	  write out a single operator class definition
 */
static void
dumpOpclass(Archive *fout, OpclassInfo *opcinfo)
{
	PQExpBuffer query;
	PQExpBuffer q;
	PQExpBuffer delq;
	PQExpBuffer labelq;
	PGresult   *res;
	int			ntups;
	int			i_opcintype;
	int			i_opckeytype;
	int			i_opcdefault;
	int			i_opcfamily;
	int			i_opcfamilyname;
	int			i_opcfamilynsp;
	int			i_amname;
	int			i_amopstrategy;
	int			i_amopreqcheck;
	int			i_amopopr;
	int			i_sortfamily;
	int			i_sortfamilynsp;
	int			i_amprocnum;
	int			i_amproc;
	int			i_amproclefttype;
	int			i_amprocrighttype;
	char	   *opcintype;
	char	   *opckeytype;
	char	   *opcdefault;
	char	   *opcfamily;
	char	   *opcfamilyname;
	char	   *opcfamilynsp;
	char	   *amname;
	char	   *amopstrategy;
	char	   *amopreqcheck;
	char	   *amopopr;
	char	   *sortfamily;
	char	   *sortfamilynsp;
	char	   *amprocnum;
	char	   *amproc;
	char	   *amproclefttype;
	char	   *amprocrighttype;
	bool		needComma;
	int			i;

	/* Skip if not to be dumped */
	if (!opcinfo->dobj.dump || dataOnly)
		return;

	/*
	 * XXX currently we do not implement dumping of operator classes from
	 * pre-7.3 databases.  This could be done but it seems not worth the
	 * trouble.
	 */
	if (fout->remoteVersion < 70300)
		return;

	query = createPQExpBuffer();
	q = createPQExpBuffer();
	delq = createPQExpBuffer();
	labelq = createPQExpBuffer();

	/* Make sure we are in proper schema so regoperator works correctly */
	selectSourceSchema(fout, opcinfo->dobj.namespace->dobj.name);

	/* Get additional fields from the pg_opclass row */
	if (fout->remoteVersion >= 80300)
	{
		appendPQExpBuffer(query, "SELECT opcintype::pg_catalog.regtype, "
						  "opckeytype::pg_catalog.regtype, "
						  "opcdefault, opcfamily, "
						  "opfname AS opcfamilyname, "
						  "nspname AS opcfamilynsp, "
						  "(SELECT amname FROM pg_catalog.pg_am WHERE oid = opcmethod) AS amname "
						  "FROM pg_catalog.pg_opclass c "
				   "LEFT JOIN pg_catalog.pg_opfamily f ON f.oid = opcfamily "
			   "LEFT JOIN pg_catalog.pg_namespace n ON n.oid = opfnamespace "
						  "WHERE c.oid = '%u'::pg_catalog.oid",
						  opcinfo->dobj.catId.oid);
	}
	else
	{
		appendPQExpBuffer(query, "SELECT opcintype::pg_catalog.regtype, "
						  "opckeytype::pg_catalog.regtype, "
						  "opcdefault, NULL AS opcfamily, "
						  "NULL AS opcfamilyname, "
						  "NULL AS opcfamilynsp, "
		"(SELECT amname FROM pg_catalog.pg_am WHERE oid = opcamid) AS amname "
						  "FROM pg_catalog.pg_opclass "
						  "WHERE oid = '%u'::pg_catalog.oid",
						  opcinfo->dobj.catId.oid);
	}

	res = ExecuteSqlQueryForSingleRow(fout, query->data);

	i_opcintype = PQfnumber(res, "opcintype");
	i_opckeytype = PQfnumber(res, "opckeytype");
	i_opcdefault = PQfnumber(res, "opcdefault");
	i_opcfamily = PQfnumber(res, "opcfamily");
	i_opcfamilyname = PQfnumber(res, "opcfamilyname");
	i_opcfamilynsp = PQfnumber(res, "opcfamilynsp");
	i_amname = PQfnumber(res, "amname");

	opcintype = PQgetvalue(res, 0, i_opcintype);
	opckeytype = PQgetvalue(res, 0, i_opckeytype);
	opcdefault = PQgetvalue(res, 0, i_opcdefault);
	/* opcfamily will still be needed after we PQclear res */
	opcfamily = pg_strdup(PQgetvalue(res, 0, i_opcfamily));
	opcfamilyname = PQgetvalue(res, 0, i_opcfamilyname);
	opcfamilynsp = PQgetvalue(res, 0, i_opcfamilynsp);
	/* amname will still be needed after we PQclear res */
	amname = pg_strdup(PQgetvalue(res, 0, i_amname));

	/*
	 * DROP must be fully qualified in case same name appears in pg_catalog
	 */
	appendPQExpBuffer(delq, "DROP OPERATOR CLASS %s",
					  fmtId(opcinfo->dobj.namespace->dobj.name));
	appendPQExpBuffer(delq, ".%s",
					  fmtId(opcinfo->dobj.name));
	appendPQExpBuffer(delq, " USING %s;\n",
					  fmtId(amname));

	/* Build the fixed portion of the CREATE command */
	appendPQExpBuffer(q, "CREATE OPERATOR CLASS %s\n    ",
					  fmtId(opcinfo->dobj.name));
	if (strcmp(opcdefault, "t") == 0)
		appendPQExpBuffer(q, "DEFAULT ");
	appendPQExpBuffer(q, "FOR TYPE %s USING %s",
					  opcintype,
					  fmtId(amname));
	if (strlen(opcfamilyname) > 0 &&
		(strcmp(opcfamilyname, opcinfo->dobj.name) != 0 ||
		 strcmp(opcfamilynsp, opcinfo->dobj.namespace->dobj.name) != 0))
	{
		appendPQExpBuffer(q, " FAMILY ");
		if (strcmp(opcfamilynsp, opcinfo->dobj.namespace->dobj.name) != 0)
			appendPQExpBuffer(q, "%s.", fmtId(opcfamilynsp));
		appendPQExpBuffer(q, "%s", fmtId(opcfamilyname));
	}
	appendPQExpBuffer(q, " AS\n    ");

	needComma = false;

	if (strcmp(opckeytype, "-") != 0)
	{
		appendPQExpBuffer(q, "STORAGE %s",
						  opckeytype);
		needComma = true;
	}

	PQclear(res);

	/*
	 * Now fetch and print the OPERATOR entries (pg_amop rows).
	 *
	 * Print only those opfamily members that are tied to the opclass by
	 * pg_depend entries.
	 *
	 * XXX RECHECK is gone as of 8.4, but we'll still print it if dumping an
	 * older server's opclass in which it is used.  This is to avoid
	 * hard-to-detect breakage if a newer pg_dump is used to dump from an
	 * older server and then reload into that old version.	This can go away
	 * once 8.3 is so old as to not be of interest to anyone.
	 */
	resetPQExpBuffer(query);

	if (fout->remoteVersion >= 90100)
	{
		appendPQExpBuffer(query, "SELECT amopstrategy, false AS amopreqcheck, "
						  "amopopr::pg_catalog.regoperator, "
						  "opfname AS sortfamily, "
						  "nspname AS sortfamilynsp "
				   "FROM pg_catalog.pg_amop ao JOIN pg_catalog.pg_depend ON "
						  "(classid = 'pg_catalog.pg_amop'::pg_catalog.regclass AND objid = ao.oid) "
			  "LEFT JOIN pg_catalog.pg_opfamily f ON f.oid = amopsortfamily "
			   "LEFT JOIN pg_catalog.pg_namespace n ON n.oid = opfnamespace "
		   "WHERE refclassid = 'pg_catalog.pg_opclass'::pg_catalog.regclass "
						  "AND refobjid = '%u'::pg_catalog.oid "
						  "AND amopfamily = '%s'::pg_catalog.oid "
						  "ORDER BY amopstrategy",
						  opcinfo->dobj.catId.oid,
						  opcfamily);
	}
	else if (fout->remoteVersion >= 80400)
	{
		appendPQExpBuffer(query, "SELECT amopstrategy, false AS amopreqcheck, "
						  "amopopr::pg_catalog.regoperator, "
						  "NULL AS sortfamily, "
						  "NULL AS sortfamilynsp "
						  "FROM pg_catalog.pg_amop ao, pg_catalog.pg_depend "
		   "WHERE refclassid = 'pg_catalog.pg_opclass'::pg_catalog.regclass "
						  "AND refobjid = '%u'::pg_catalog.oid "
				   "AND classid = 'pg_catalog.pg_amop'::pg_catalog.regclass "
						  "AND objid = ao.oid "
						  "ORDER BY amopstrategy",
						  opcinfo->dobj.catId.oid);
	}
	else if (fout->remoteVersion >= 80300)
	{
		appendPQExpBuffer(query, "SELECT amopstrategy, amopreqcheck, "
						  "amopopr::pg_catalog.regoperator, "
						  "NULL AS sortfamily, "
						  "NULL AS sortfamilynsp "
						  "FROM pg_catalog.pg_amop ao, pg_catalog.pg_depend "
		   "WHERE refclassid = 'pg_catalog.pg_opclass'::pg_catalog.regclass "
						  "AND refobjid = '%u'::pg_catalog.oid "
				   "AND classid = 'pg_catalog.pg_amop'::pg_catalog.regclass "
						  "AND objid = ao.oid "
						  "ORDER BY amopstrategy",
						  opcinfo->dobj.catId.oid);
	}
	else
	{
		/*
		 * Here, we print all entries since there are no opfamilies and hence
		 * no loose operators to worry about.
		 */
		appendPQExpBuffer(query, "SELECT amopstrategy, amopreqcheck, "
						  "amopopr::pg_catalog.regoperator, "
						  "NULL AS sortfamily, "
						  "NULL AS sortfamilynsp "
						  "FROM pg_catalog.pg_amop "
						  "WHERE amopclaid = '%u'::pg_catalog.oid "
						  "ORDER BY amopstrategy",
						  opcinfo->dobj.catId.oid);
	}

	res = ExecuteSqlQuery(fout, query->data, PGRES_TUPLES_OK);

	ntups = PQntuples(res);

	i_amopstrategy = PQfnumber(res, "amopstrategy");
	i_amopreqcheck = PQfnumber(res, "amopreqcheck");
	i_amopopr = PQfnumber(res, "amopopr");
	i_sortfamily = PQfnumber(res, "sortfamily");
	i_sortfamilynsp = PQfnumber(res, "sortfamilynsp");

	for (i = 0; i < ntups; i++)
	{
		amopstrategy = PQgetvalue(res, i, i_amopstrategy);
		amopreqcheck = PQgetvalue(res, i, i_amopreqcheck);
		amopopr = PQgetvalue(res, i, i_amopopr);
		sortfamily = PQgetvalue(res, i, i_sortfamily);
		sortfamilynsp = PQgetvalue(res, i, i_sortfamilynsp);

		if (needComma)
			appendPQExpBuffer(q, " ,\n    ");

		appendPQExpBuffer(q, "OPERATOR %s %s",
						  amopstrategy, amopopr);

		if (strlen(sortfamily) > 0)
		{
			appendPQExpBuffer(q, " FOR ORDER BY ");
			if (strcmp(sortfamilynsp, opcinfo->dobj.namespace->dobj.name) != 0)
				appendPQExpBuffer(q, "%s.", fmtId(sortfamilynsp));
			appendPQExpBuffer(q, "%s", fmtId(sortfamily));
		}

		if (strcmp(amopreqcheck, "t") == 0)
			appendPQExpBuffer(q, " RECHECK");

		needComma = true;
	}

	PQclear(res);

	/*
	 * Now fetch and print the FUNCTION entries (pg_amproc rows).
	 *
	 * Print only those opfamily members that are tied to the opclass by
	 * pg_depend entries.
	 *
	 * We print the amproclefttype/amprocrighttype even though in most cases
	 * the backend could deduce the right values, because of the corner case
	 * of a btree sort support function for a cross-type comparison.  That's
	 * only allowed in 9.2 and later, but for simplicity print them in all
	 * versions that have the columns.
	 */
	resetPQExpBuffer(query);

	if (fout->remoteVersion >= 80300)
	{
		appendPQExpBuffer(query, "SELECT amprocnum, "
						  "amproc::pg_catalog.regprocedure, "
						  "amproclefttype::pg_catalog.regtype, "
						  "amprocrighttype::pg_catalog.regtype "
						"FROM pg_catalog.pg_amproc ap, pg_catalog.pg_depend "
		   "WHERE refclassid = 'pg_catalog.pg_opclass'::pg_catalog.regclass "
						  "AND refobjid = '%u'::pg_catalog.oid "
				 "AND classid = 'pg_catalog.pg_amproc'::pg_catalog.regclass "
						  "AND objid = ap.oid "
						  "ORDER BY amprocnum",
						  opcinfo->dobj.catId.oid);
	}
	else
	{
		appendPQExpBuffer(query, "SELECT amprocnum, "
						  "amproc::pg_catalog.regprocedure, "
						  "'' AS amproclefttype, "
						  "'' AS amprocrighttype "
						  "FROM pg_catalog.pg_amproc "
						  "WHERE amopclaid = '%u'::pg_catalog.oid "
						  "ORDER BY amprocnum",
						  opcinfo->dobj.catId.oid);
	}

	res = ExecuteSqlQuery(fout, query->data, PGRES_TUPLES_OK);

	ntups = PQntuples(res);

	i_amprocnum = PQfnumber(res, "amprocnum");
	i_amproc = PQfnumber(res, "amproc");
	i_amproclefttype = PQfnumber(res, "amproclefttype");
	i_amprocrighttype = PQfnumber(res, "amprocrighttype");

	for (i = 0; i < ntups; i++)
	{
		amprocnum = PQgetvalue(res, i, i_amprocnum);
		amproc = PQgetvalue(res, i, i_amproc);
		amproclefttype = PQgetvalue(res, i, i_amproclefttype);
		amprocrighttype = PQgetvalue(res, i, i_amprocrighttype);

		if (needComma)
			appendPQExpBuffer(q, " ,\n    ");

		appendPQExpBuffer(q, "FUNCTION %s", amprocnum);

		if (*amproclefttype && *amprocrighttype)
			appendPQExpBuffer(q, " (%s, %s)", amproclefttype, amprocrighttype);

		appendPQExpBuffer(q, " %s", amproc);

		needComma = true;
	}

	PQclear(res);

	appendPQExpBuffer(q, ";\n");

	appendPQExpBuffer(labelq, "OPERATOR CLASS %s",
					  fmtId(opcinfo->dobj.name));
	appendPQExpBuffer(labelq, " USING %s",
					  fmtId(amname));

	if (binary_upgrade)
		binary_upgrade_extension_member(q, &opcinfo->dobj, labelq->data);

	ArchiveEntry(fout, opcinfo->dobj.catId, opcinfo->dobj.dumpId,
				 opcinfo->dobj.name,
				 opcinfo->dobj.namespace->dobj.name,
				 NULL,
				 opcinfo->rolname, 0,
				 false, "OPERATOR CLASS", SECTION_PRE_DATA,
				 q->data, delq->data, NULL,
				 opcinfo->dobj.dependencies, opcinfo->dobj.nDeps,
				 NULL, NULL);

	/* Dump Operator Class Comments */
	dumpComment(fout, labelq->data,
				NULL, opcinfo->rolname,
				opcinfo->dobj.catId, 0, opcinfo->dobj.dumpId);

	free(amname);
	destroyPQExpBuffer(query);
	destroyPQExpBuffer(q);
	destroyPQExpBuffer(delq);
	destroyPQExpBuffer(labelq);
}

/*
 * dumpOpfamily
 *	  write out a single operator family definition
 *
 * Note: this also dumps any "loose" operator members that aren't bound to a
 * specific opclass within the opfamily.
 */
static void
dumpOpfamily(Archive *fout, OpfamilyInfo *opfinfo)
{
	PQExpBuffer query;
	PQExpBuffer q;
	PQExpBuffer delq;
	PQExpBuffer labelq;
	PGresult   *res;
	PGresult   *res_ops;
	PGresult   *res_procs;
	int			ntups;
	int			i_amname;
	int			i_amopstrategy;
	int			i_amopreqcheck;
	int			i_amopopr;
	int			i_sortfamily;
	int			i_sortfamilynsp;
	int			i_amprocnum;
	int			i_amproc;
	int			i_amproclefttype;
	int			i_amprocrighttype;
	char	   *amname;
	char	   *amopstrategy;
	char	   *amopreqcheck;
	char	   *amopopr;
	char	   *sortfamily;
	char	   *sortfamilynsp;
	char	   *amprocnum;
	char	   *amproc;
	char	   *amproclefttype;
	char	   *amprocrighttype;
	bool		needComma;
	int			i;

	/* Skip if not to be dumped */
	if (!opfinfo->dobj.dump || dataOnly)
		return;

	/*
	 * We want to dump the opfamily only if (1) it contains "loose" operators
	 * or functions, or (2) it contains an opclass with a different name or
	 * owner.  Otherwise it's sufficient to let it be created during creation
	 * of the contained opclass, and not dumping it improves portability of
	 * the dump.  Since we have to fetch the loose operators/funcs anyway, do
	 * that first.
	 */

	query = createPQExpBuffer();
	q = createPQExpBuffer();
	delq = createPQExpBuffer();
	labelq = createPQExpBuffer();

	/* Make sure we are in proper schema so regoperator works correctly */
	selectSourceSchema(fout, opfinfo->dobj.namespace->dobj.name);

	/*
	 * Fetch only those opfamily members that are tied directly to the
	 * opfamily by pg_depend entries.
	 *
	 * XXX RECHECK is gone as of 8.4, but we'll still print it if dumping an
	 * older server's opclass in which it is used.  This is to avoid
	 * hard-to-detect breakage if a newer pg_dump is used to dump from an
	 * older server and then reload into that old version.	This can go away
	 * once 8.3 is so old as to not be of interest to anyone.
	 */
	if (fout->remoteVersion >= 90100)
	{
		appendPQExpBuffer(query, "SELECT amopstrategy, false AS amopreqcheck, "
						  "amopopr::pg_catalog.regoperator, "
						  "opfname AS sortfamily, "
						  "nspname AS sortfamilynsp "
				   "FROM pg_catalog.pg_amop ao JOIN pg_catalog.pg_depend ON "
						  "(classid = 'pg_catalog.pg_amop'::pg_catalog.regclass AND objid = ao.oid) "
			  "LEFT JOIN pg_catalog.pg_opfamily f ON f.oid = amopsortfamily "
			   "LEFT JOIN pg_catalog.pg_namespace n ON n.oid = opfnamespace "
		  "WHERE refclassid = 'pg_catalog.pg_opfamily'::pg_catalog.regclass "
						  "AND refobjid = '%u'::pg_catalog.oid "
						  "AND amopfamily = '%u'::pg_catalog.oid "
						  "ORDER BY amopstrategy",
						  opfinfo->dobj.catId.oid,
						  opfinfo->dobj.catId.oid);
	}
	else if (fout->remoteVersion >= 80400)
	{
		appendPQExpBuffer(query, "SELECT amopstrategy, false AS amopreqcheck, "
						  "amopopr::pg_catalog.regoperator, "
						  "NULL AS sortfamily, "
						  "NULL AS sortfamilynsp "
						  "FROM pg_catalog.pg_amop ao, pg_catalog.pg_depend "
		  "WHERE refclassid = 'pg_catalog.pg_opfamily'::pg_catalog.regclass "
						  "AND refobjid = '%u'::pg_catalog.oid "
				   "AND classid = 'pg_catalog.pg_amop'::pg_catalog.regclass "
						  "AND objid = ao.oid "
						  "ORDER BY amopstrategy",
						  opfinfo->dobj.catId.oid);
	}
	else
	{
		appendPQExpBuffer(query, "SELECT amopstrategy, amopreqcheck, "
						  "amopopr::pg_catalog.regoperator, "
						  "NULL AS sortfamily, "
						  "NULL AS sortfamilynsp "
						  "FROM pg_catalog.pg_amop ao, pg_catalog.pg_depend "
		  "WHERE refclassid = 'pg_catalog.pg_opfamily'::pg_catalog.regclass "
						  "AND refobjid = '%u'::pg_catalog.oid "
				   "AND classid = 'pg_catalog.pg_amop'::pg_catalog.regclass "
						  "AND objid = ao.oid "
						  "ORDER BY amopstrategy",
						  opfinfo->dobj.catId.oid);
	}

	res_ops = ExecuteSqlQuery(fout, query->data, PGRES_TUPLES_OK);

	resetPQExpBuffer(query);

	appendPQExpBuffer(query, "SELECT amprocnum, "
					  "amproc::pg_catalog.regprocedure, "
					  "amproclefttype::pg_catalog.regtype, "
					  "amprocrighttype::pg_catalog.regtype "
					  "FROM pg_catalog.pg_amproc ap, pg_catalog.pg_depend "
		  "WHERE refclassid = 'pg_catalog.pg_opfamily'::pg_catalog.regclass "
					  "AND refobjid = '%u'::pg_catalog.oid "
				 "AND classid = 'pg_catalog.pg_amproc'::pg_catalog.regclass "
					  "AND objid = ap.oid "
					  "ORDER BY amprocnum",
					  opfinfo->dobj.catId.oid);

	res_procs = ExecuteSqlQuery(fout, query->data, PGRES_TUPLES_OK);

	if (PQntuples(res_ops) == 0 && PQntuples(res_procs) == 0)
	{
		/* No loose members, so check contained opclasses */
		resetPQExpBuffer(query);

		appendPQExpBuffer(query, "SELECT 1 "
						  "FROM pg_catalog.pg_opclass c, pg_catalog.pg_opfamily f, pg_catalog.pg_depend "
						  "WHERE f.oid = '%u'::pg_catalog.oid "
			"AND refclassid = 'pg_catalog.pg_opfamily'::pg_catalog.regclass "
						  "AND refobjid = f.oid "
				"AND classid = 'pg_catalog.pg_opclass'::pg_catalog.regclass "
						  "AND objid = c.oid "
						  "AND (opcname != opfname OR opcnamespace != opfnamespace OR opcowner != opfowner) "
						  "LIMIT 1",
						  opfinfo->dobj.catId.oid);

		res = ExecuteSqlQuery(fout, query->data, PGRES_TUPLES_OK);

		if (PQntuples(res) == 0)
		{
			/* no need to dump it, so bail out */
			PQclear(res);
			PQclear(res_ops);
			PQclear(res_procs);
			destroyPQExpBuffer(query);
			destroyPQExpBuffer(q);
			destroyPQExpBuffer(delq);
			destroyPQExpBuffer(labelq);
			return;
		}

		PQclear(res);
	}

	/* Get additional fields from the pg_opfamily row */
	resetPQExpBuffer(query);

	appendPQExpBuffer(query, "SELECT "
	 "(SELECT amname FROM pg_catalog.pg_am WHERE oid = opfmethod) AS amname "
					  "FROM pg_catalog.pg_opfamily "
					  "WHERE oid = '%u'::pg_catalog.oid",
					  opfinfo->dobj.catId.oid);

	res = ExecuteSqlQueryForSingleRow(fout, query->data);

	i_amname = PQfnumber(res, "amname");

	/* amname will still be needed after we PQclear res */
	amname = pg_strdup(PQgetvalue(res, 0, i_amname));

	/*
	 * DROP must be fully qualified in case same name appears in pg_catalog
	 */
	appendPQExpBuffer(delq, "DROP OPERATOR FAMILY %s",
					  fmtId(opfinfo->dobj.namespace->dobj.name));
	appendPQExpBuffer(delq, ".%s",
					  fmtId(opfinfo->dobj.name));
	appendPQExpBuffer(delq, " USING %s;\n",
					  fmtId(amname));

	/* Build the fixed portion of the CREATE command */
	appendPQExpBuffer(q, "CREATE OPERATOR FAMILY %s",
					  fmtId(opfinfo->dobj.name));
	appendPQExpBuffer(q, " USING %s;\n",
					  fmtId(amname));

	PQclear(res);

	/* Do we need an ALTER to add loose members? */
	if (PQntuples(res_ops) > 0 || PQntuples(res_procs) > 0)
	{
		appendPQExpBuffer(q, "ALTER OPERATOR FAMILY %s",
						  fmtId(opfinfo->dobj.name));
		appendPQExpBuffer(q, " USING %s ADD\n    ",
						  fmtId(amname));

		needComma = false;

		/*
		 * Now fetch and print the OPERATOR entries (pg_amop rows).
		 */
		ntups = PQntuples(res_ops);

		i_amopstrategy = PQfnumber(res_ops, "amopstrategy");
		i_amopreqcheck = PQfnumber(res_ops, "amopreqcheck");
		i_amopopr = PQfnumber(res_ops, "amopopr");
		i_sortfamily = PQfnumber(res_ops, "sortfamily");
		i_sortfamilynsp = PQfnumber(res_ops, "sortfamilynsp");

		for (i = 0; i < ntups; i++)
		{
			amopstrategy = PQgetvalue(res_ops, i, i_amopstrategy);
			amopreqcheck = PQgetvalue(res_ops, i, i_amopreqcheck);
			amopopr = PQgetvalue(res_ops, i, i_amopopr);
			sortfamily = PQgetvalue(res_ops, i, i_sortfamily);
			sortfamilynsp = PQgetvalue(res_ops, i, i_sortfamilynsp);

			if (needComma)
				appendPQExpBuffer(q, " ,\n    ");

			appendPQExpBuffer(q, "OPERATOR %s %s",
							  amopstrategy, amopopr);

			if (strlen(sortfamily) > 0)
			{
				appendPQExpBuffer(q, " FOR ORDER BY ");
				if (strcmp(sortfamilynsp, opfinfo->dobj.namespace->dobj.name) != 0)
					appendPQExpBuffer(q, "%s.", fmtId(sortfamilynsp));
				appendPQExpBuffer(q, "%s", fmtId(sortfamily));
			}

			if (strcmp(amopreqcheck, "t") == 0)
				appendPQExpBuffer(q, " RECHECK");

			needComma = true;
		}

		/*
		 * Now fetch and print the FUNCTION entries (pg_amproc rows).
		 */
		ntups = PQntuples(res_procs);

		i_amprocnum = PQfnumber(res_procs, "amprocnum");
		i_amproc = PQfnumber(res_procs, "amproc");
		i_amproclefttype = PQfnumber(res_procs, "amproclefttype");
		i_amprocrighttype = PQfnumber(res_procs, "amprocrighttype");

		for (i = 0; i < ntups; i++)
		{
			amprocnum = PQgetvalue(res_procs, i, i_amprocnum);
			amproc = PQgetvalue(res_procs, i, i_amproc);
			amproclefttype = PQgetvalue(res_procs, i, i_amproclefttype);
			amprocrighttype = PQgetvalue(res_procs, i, i_amprocrighttype);

			if (needComma)
				appendPQExpBuffer(q, " ,\n    ");

			appendPQExpBuffer(q, "FUNCTION %s (%s, %s) %s",
							  amprocnum, amproclefttype, amprocrighttype,
							  amproc);

			needComma = true;
		}

		appendPQExpBuffer(q, ";\n");
	}

	appendPQExpBuffer(labelq, "OPERATOR FAMILY %s",
					  fmtId(opfinfo->dobj.name));
	appendPQExpBuffer(labelq, " USING %s",
					  fmtId(amname));

	if (binary_upgrade)
		binary_upgrade_extension_member(q, &opfinfo->dobj, labelq->data);

	ArchiveEntry(fout, opfinfo->dobj.catId, opfinfo->dobj.dumpId,
				 opfinfo->dobj.name,
				 opfinfo->dobj.namespace->dobj.name,
				 NULL,
				 opfinfo->rolname, 0,
				 false, "OPERATOR FAMILY", SECTION_PRE_DATA,
				 q->data, delq->data, NULL,
				 opfinfo->dobj.dependencies, opfinfo->dobj.nDeps,
				 NULL, NULL);

	/* Dump Operator Family Comments */
	dumpComment(fout, labelq->data,
				NULL, opfinfo->rolname,
				opfinfo->dobj.catId, 0, opfinfo->dobj.dumpId);

	free(amname);
	PQclear(res_ops);
	PQclear(res_procs);
	destroyPQExpBuffer(query);
	destroyPQExpBuffer(q);
	destroyPQExpBuffer(delq);
	destroyPQExpBuffer(labelq);
}

/*
 * dumpCollation
 *	  write out a single collation definition
 */
static void
dumpCollation(Archive *fout, CollInfo *collinfo)
{
	PQExpBuffer query;
	PQExpBuffer q;
	PQExpBuffer delq;
	PQExpBuffer labelq;
	PGresult   *res;
	int			i_collcollate;
	int			i_collctype;
	const char *collcollate;
	const char *collctype;

	/* Skip if not to be dumped */
	if (!collinfo->dobj.dump || dataOnly)
		return;

	query = createPQExpBuffer();
	q = createPQExpBuffer();
	delq = createPQExpBuffer();
	labelq = createPQExpBuffer();

	/* Make sure we are in proper schema */
	selectSourceSchema(fout, collinfo->dobj.namespace->dobj.name);

	/* Get conversion-specific details */
	appendPQExpBuffer(query, "SELECT "
					  "collcollate, "
					  "collctype "
					  "FROM pg_catalog.pg_collation c "
					  "WHERE c.oid = '%u'::pg_catalog.oid",
					  collinfo->dobj.catId.oid);

	res = ExecuteSqlQueryForSingleRow(fout, query->data);

	i_collcollate = PQfnumber(res, "collcollate");
	i_collctype = PQfnumber(res, "collctype");

	collcollate = PQgetvalue(res, 0, i_collcollate);
	collctype = PQgetvalue(res, 0, i_collctype);

	/*
	 * DROP must be fully qualified in case same name appears in pg_catalog
	 */
	appendPQExpBuffer(delq, "DROP COLLATION %s",
					  fmtId(collinfo->dobj.namespace->dobj.name));
	appendPQExpBuffer(delq, ".%s;\n",
					  fmtId(collinfo->dobj.name));

	appendPQExpBuffer(q, "CREATE COLLATION %s (lc_collate = ",
					  fmtId(collinfo->dobj.name));
	appendStringLiteralAH(q, collcollate, fout);
	appendPQExpBuffer(q, ", lc_ctype = ");
	appendStringLiteralAH(q, collctype, fout);
	appendPQExpBuffer(q, ");\n");

	appendPQExpBuffer(labelq, "COLLATION %s", fmtId(collinfo->dobj.name));

	if (binary_upgrade)
		binary_upgrade_extension_member(q, &collinfo->dobj, labelq->data);

	ArchiveEntry(fout, collinfo->dobj.catId, collinfo->dobj.dumpId,
				 collinfo->dobj.name,
				 collinfo->dobj.namespace->dobj.name,
				 NULL,
				 collinfo->rolname, 0,
				 false, "COLLATION", SECTION_PRE_DATA,
				 q->data, delq->data, NULL,
				 collinfo->dobj.dependencies, collinfo->dobj.nDeps,
				 NULL, NULL);

	/* Dump Collation Comments */
	dumpComment(fout, labelq->data,
				collinfo->dobj.namespace->dobj.name, collinfo->rolname,
				collinfo->dobj.catId, 0, collinfo->dobj.dumpId);

	PQclear(res);

	destroyPQExpBuffer(query);
	destroyPQExpBuffer(q);
	destroyPQExpBuffer(delq);
	destroyPQExpBuffer(labelq);
}

/*
 * dumpConversion
 *	  write out a single conversion definition
 */
static void
dumpConversion(Archive *fout, ConvInfo *convinfo)
{
	PQExpBuffer query;
	PQExpBuffer q;
	PQExpBuffer delq;
	PQExpBuffer labelq;
	PGresult   *res;
	int			i_conforencoding;
	int			i_contoencoding;
	int			i_conproc;
	int			i_condefault;
	const char *conforencoding;
	const char *contoencoding;
	const char *conproc;
	bool		condefault;

	/* Skip if not to be dumped */
	if (!convinfo->dobj.dump || dataOnly)
		return;

	query = createPQExpBuffer();
	q = createPQExpBuffer();
	delq = createPQExpBuffer();
	labelq = createPQExpBuffer();

	/* Make sure we are in proper schema */
	selectSourceSchema(fout, convinfo->dobj.namespace->dobj.name);

	/* Get conversion-specific details */
	appendPQExpBuffer(query, "SELECT "
		 "pg_catalog.pg_encoding_to_char(conforencoding) AS conforencoding, "
		   "pg_catalog.pg_encoding_to_char(contoencoding) AS contoencoding, "
					  "conproc, condefault "
					  "FROM pg_catalog.pg_conversion c "
					  "WHERE c.oid = '%u'::pg_catalog.oid",
					  convinfo->dobj.catId.oid);

	res = ExecuteSqlQueryForSingleRow(fout, query->data);

	i_conforencoding = PQfnumber(res, "conforencoding");
	i_contoencoding = PQfnumber(res, "contoencoding");
	i_conproc = PQfnumber(res, "conproc");
	i_condefault = PQfnumber(res, "condefault");

	conforencoding = PQgetvalue(res, 0, i_conforencoding);
	contoencoding = PQgetvalue(res, 0, i_contoencoding);
	conproc = PQgetvalue(res, 0, i_conproc);
	condefault = (PQgetvalue(res, 0, i_condefault)[0] == 't');

	/*
	 * DROP must be fully qualified in case same name appears in pg_catalog
	 */
	appendPQExpBuffer(delq, "DROP CONVERSION %s",
					  fmtId(convinfo->dobj.namespace->dobj.name));
	appendPQExpBuffer(delq, ".%s;\n",
					  fmtId(convinfo->dobj.name));

	appendPQExpBuffer(q, "CREATE %sCONVERSION %s FOR ",
					  (condefault) ? "DEFAULT " : "",
					  fmtId(convinfo->dobj.name));
	appendStringLiteralAH(q, conforencoding, fout);
	appendPQExpBuffer(q, " TO ");
	appendStringLiteralAH(q, contoencoding, fout);
	/* regproc is automatically quoted in 7.3 and above */
	appendPQExpBuffer(q, " FROM %s;\n", conproc);

	appendPQExpBuffer(labelq, "CONVERSION %s", fmtId(convinfo->dobj.name));

	if (binary_upgrade)
		binary_upgrade_extension_member(q, &convinfo->dobj, labelq->data);

	ArchiveEntry(fout, convinfo->dobj.catId, convinfo->dobj.dumpId,
				 convinfo->dobj.name,
				 convinfo->dobj.namespace->dobj.name,
				 NULL,
				 convinfo->rolname, 0,
				 false, "CONVERSION", SECTION_PRE_DATA,
				 q->data, delq->data, NULL,
				 convinfo->dobj.dependencies, convinfo->dobj.nDeps,
				 NULL, NULL);

	/* Dump Conversion Comments */
	dumpComment(fout, labelq->data,
				convinfo->dobj.namespace->dobj.name, convinfo->rolname,
				convinfo->dobj.catId, 0, convinfo->dobj.dumpId);

	PQclear(res);

	destroyPQExpBuffer(query);
	destroyPQExpBuffer(q);
	destroyPQExpBuffer(delq);
	destroyPQExpBuffer(labelq);
}

/*
 * format_aggregate_signature: generate aggregate name and argument list
 *
 * The argument type names are qualified if needed.  The aggregate name
 * is never qualified.
 */
static char *
format_aggregate_signature(AggInfo *agginfo, Archive *fout, bool honor_quotes)
{
	PQExpBufferData buf;
	int			j;

	initPQExpBuffer(&buf);
	if (honor_quotes)
		appendPQExpBuffer(&buf, "%s",
						  fmtId(agginfo->aggfn.dobj.name));
	else
		appendPQExpBuffer(&buf, "%s", agginfo->aggfn.dobj.name);

	if (agginfo->aggfn.nargs == 0)
		appendPQExpBuffer(&buf, "(*)");
	else
	{
		appendPQExpBuffer(&buf, "(");
		for (j = 0; j < agginfo->aggfn.nargs; j++)
		{
			char	   *typname;

			typname = getFormattedTypeName(fout, agginfo->aggfn.argtypes[j],
										   zeroAsOpaque);

			appendPQExpBuffer(&buf, "%s%s",
							  (j > 0) ? ", " : "",
							  typname);
			free(typname);
		}
		appendPQExpBuffer(&buf, ")");
	}
	return buf.data;
}

/*
 * dumpAgg
 *	  write out a single aggregate definition
 */
static void
dumpAgg(Archive *fout, AggInfo *agginfo)
{
	PQExpBuffer query;
	PQExpBuffer q;
	PQExpBuffer delq;
	PQExpBuffer labelq;
	PQExpBuffer details;
	char	   *aggsig;
	char	   *aggsig_tag;
	PGresult   *res;
	int			i_aggtransfn;
	int			i_aggfinalfn;
	int			i_aggsortop;
	int			i_aggtranstype;
	int			i_agginitval;
	int			i_convertok;
	const char *aggtransfn;
	const char *aggfinalfn;
	const char *aggsortop;
	const char *aggtranstype;
	const char *agginitval;
	bool		convertok;

	/* Skip if not to be dumped */
	if (!agginfo->aggfn.dobj.dump || dataOnly)
		return;

	query = createPQExpBuffer();
	q = createPQExpBuffer();
	delq = createPQExpBuffer();
	labelq = createPQExpBuffer();
	details = createPQExpBuffer();

	/* Make sure we are in proper schema */
	selectSourceSchema(fout, agginfo->aggfn.dobj.namespace->dobj.name);

	/* Get aggregate-specific details */
	if (fout->remoteVersion >= 80100)
	{
		appendPQExpBuffer(query, "SELECT aggtransfn, "
						  "aggfinalfn, aggtranstype::pg_catalog.regtype, "
						  "aggsortop::pg_catalog.regoperator, "
						  "agginitval, "
						  "'t'::boolean AS convertok "
					  "FROM pg_catalog.pg_aggregate a, pg_catalog.pg_proc p "
						  "WHERE a.aggfnoid = p.oid "
						  "AND p.oid = '%u'::pg_catalog.oid",
						  agginfo->aggfn.dobj.catId.oid);
	}
	else if (fout->remoteVersion >= 70300)
	{
		appendPQExpBuffer(query, "SELECT aggtransfn, "
						  "aggfinalfn, aggtranstype::pg_catalog.regtype, "
						  "0 AS aggsortop, "
						  "agginitval, "
						  "'t'::boolean AS convertok "
					  "FROM pg_catalog.pg_aggregate a, pg_catalog.pg_proc p "
						  "WHERE a.aggfnoid = p.oid "
						  "AND p.oid = '%u'::pg_catalog.oid",
						  agginfo->aggfn.dobj.catId.oid);
	}
	else if (fout->remoteVersion >= 70100)
	{
		appendPQExpBuffer(query, "SELECT aggtransfn, aggfinalfn, "
						  "format_type(aggtranstype, NULL) AS aggtranstype, "
						  "0 AS aggsortop, "
						  "agginitval, "
						  "'t'::boolean AS convertok "
						  "FROM pg_aggregate "
						  "WHERE oid = '%u'::oid",
						  agginfo->aggfn.dobj.catId.oid);
	}
	else
	{
		appendPQExpBuffer(query, "SELECT aggtransfn1 AS aggtransfn, "
						  "aggfinalfn, "
						  "(SELECT typname FROM pg_type WHERE oid = aggtranstype1) AS aggtranstype, "
						  "0 AS aggsortop, "
						  "agginitval1 AS agginitval, "
						  "(aggtransfn2 = 0 and aggtranstype2 = 0 and agginitval2 is null) AS convertok "
						  "FROM pg_aggregate "
						  "WHERE oid = '%u'::oid",
						  agginfo->aggfn.dobj.catId.oid);
	}

	res = ExecuteSqlQueryForSingleRow(fout, query->data);

	i_aggtransfn = PQfnumber(res, "aggtransfn");
	i_aggfinalfn = PQfnumber(res, "aggfinalfn");
	i_aggsortop = PQfnumber(res, "aggsortop");
	i_aggtranstype = PQfnumber(res, "aggtranstype");
	i_agginitval = PQfnumber(res, "agginitval");
	i_convertok = PQfnumber(res, "convertok");

	aggtransfn = PQgetvalue(res, 0, i_aggtransfn);
	aggfinalfn = PQgetvalue(res, 0, i_aggfinalfn);
	aggsortop = PQgetvalue(res, 0, i_aggsortop);
	aggtranstype = PQgetvalue(res, 0, i_aggtranstype);
	agginitval = PQgetvalue(res, 0, i_agginitval);
	convertok = (PQgetvalue(res, 0, i_convertok)[0] == 't');

	aggsig = format_aggregate_signature(agginfo, fout, true);
	aggsig_tag = format_aggregate_signature(agginfo, fout, false);

	if (!convertok)
	{
		write_msg(NULL, "WARNING: aggregate function %s could not be dumped correctly for this database version; ignored\n",
				  aggsig);
		return;
	}

	if (fout->remoteVersion >= 70300)
	{
		/* If using 7.3's regproc or regtype, data is already quoted */
		appendPQExpBuffer(details, "    SFUNC = %s,\n    STYPE = %s",
						  aggtransfn,
						  aggtranstype);
	}
	else if (fout->remoteVersion >= 70100)
	{
		/* format_type quotes, regproc does not */
		appendPQExpBuffer(details, "    SFUNC = %s,\n    STYPE = %s",
						  fmtId(aggtransfn),
						  aggtranstype);
	}
	else
	{
		/* need quotes all around */
		appendPQExpBuffer(details, "    SFUNC = %s,\n",
						  fmtId(aggtransfn));
		appendPQExpBuffer(details, "    STYPE = %s",
						  fmtId(aggtranstype));
	}

	if (!PQgetisnull(res, 0, i_agginitval))
	{
		appendPQExpBuffer(details, ",\n    INITCOND = ");
		appendStringLiteralAH(details, agginitval, fout);
	}

	if (strcmp(aggfinalfn, "-") != 0)
	{
		appendPQExpBuffer(details, ",\n    FINALFUNC = %s",
						  aggfinalfn);
	}

	aggsortop = convertOperatorReference(fout, aggsortop);
	if (aggsortop)
	{
		appendPQExpBuffer(details, ",\n    SORTOP = %s",
						  aggsortop);
	}

	/*
	 * DROP must be fully qualified in case same name appears in pg_catalog
	 */
	appendPQExpBuffer(delq, "DROP AGGREGATE %s.%s;\n",
					  fmtId(agginfo->aggfn.dobj.namespace->dobj.name),
					  aggsig);

	appendPQExpBuffer(q, "CREATE AGGREGATE %s (\n%s\n);\n",
					  aggsig, details->data);

	appendPQExpBuffer(labelq, "AGGREGATE %s", aggsig);

	if (binary_upgrade)
		binary_upgrade_extension_member(q, &agginfo->aggfn.dobj, labelq->data);

	ArchiveEntry(fout, agginfo->aggfn.dobj.catId, agginfo->aggfn.dobj.dumpId,
				 aggsig_tag,
				 agginfo->aggfn.dobj.namespace->dobj.name,
				 NULL,
				 agginfo->aggfn.rolname, 0,
				 false, "AGGREGATE", SECTION_PRE_DATA,
				 q->data, delq->data, NULL,
				 agginfo->aggfn.dobj.dependencies, agginfo->aggfn.dobj.nDeps,
				 NULL, NULL);

	/* Dump Aggregate Comments */
	dumpComment(fout, labelq->data,
			agginfo->aggfn.dobj.namespace->dobj.name, agginfo->aggfn.rolname,
				agginfo->aggfn.dobj.catId, 0, agginfo->aggfn.dobj.dumpId);
	dumpSecLabel(fout, labelq->data,
			agginfo->aggfn.dobj.namespace->dobj.name, agginfo->aggfn.rolname,
				 agginfo->aggfn.dobj.catId, 0, agginfo->aggfn.dobj.dumpId);

	/*
	 * Since there is no GRANT ON AGGREGATE syntax, we have to make the ACL
	 * command look like a function's GRANT; in particular this affects the
	 * syntax for zero-argument aggregates.
	 */
	free(aggsig);
	free(aggsig_tag);

	aggsig = format_function_signature(fout, &agginfo->aggfn, true);
	aggsig_tag = format_function_signature(fout, &agginfo->aggfn, false);

	dumpACL(fout, agginfo->aggfn.dobj.catId, agginfo->aggfn.dobj.dumpId,
			"FUNCTION",
			aggsig, NULL, aggsig_tag,
			agginfo->aggfn.dobj.namespace->dobj.name,
			agginfo->aggfn.rolname, agginfo->aggfn.proacl);

	free(aggsig);
	free(aggsig_tag);

	PQclear(res);

	destroyPQExpBuffer(query);
	destroyPQExpBuffer(q);
	destroyPQExpBuffer(delq);
	destroyPQExpBuffer(labelq);
	destroyPQExpBuffer(details);
}

/*
 * dumpTSParser
 *	  write out a single text search parser
 */
static void
dumpTSParser(Archive *fout, TSParserInfo *prsinfo)
{
	PQExpBuffer q;
	PQExpBuffer delq;
	PQExpBuffer labelq;

	/* Skip if not to be dumped */
	if (!prsinfo->dobj.dump || dataOnly)
		return;

	q = createPQExpBuffer();
	delq = createPQExpBuffer();
	labelq = createPQExpBuffer();

	/* Make sure we are in proper schema */
	selectSourceSchema(fout, prsinfo->dobj.namespace->dobj.name);

	appendPQExpBuffer(q, "CREATE TEXT SEARCH PARSER %s (\n",
					  fmtId(prsinfo->dobj.name));

	appendPQExpBuffer(q, "    START = %s,\n",
					  convertTSFunction(fout, prsinfo->prsstart));
	appendPQExpBuffer(q, "    GETTOKEN = %s,\n",
					  convertTSFunction(fout, prsinfo->prstoken));
	appendPQExpBuffer(q, "    END = %s,\n",
					  convertTSFunction(fout, prsinfo->prsend));
	if (prsinfo->prsheadline != InvalidOid)
		appendPQExpBuffer(q, "    HEADLINE = %s,\n",
						  convertTSFunction(fout, prsinfo->prsheadline));
	appendPQExpBuffer(q, "    LEXTYPES = %s );\n",
					  convertTSFunction(fout, prsinfo->prslextype));

	/*
	 * DROP must be fully qualified in case same name appears in pg_catalog
	 */
	appendPQExpBuffer(delq, "DROP TEXT SEARCH PARSER %s",
					  fmtId(prsinfo->dobj.namespace->dobj.name));
	appendPQExpBuffer(delq, ".%s;\n",
					  fmtId(prsinfo->dobj.name));

	appendPQExpBuffer(labelq, "TEXT SEARCH PARSER %s",
					  fmtId(prsinfo->dobj.name));

	if (binary_upgrade)
		binary_upgrade_extension_member(q, &prsinfo->dobj, labelq->data);

	ArchiveEntry(fout, prsinfo->dobj.catId, prsinfo->dobj.dumpId,
				 prsinfo->dobj.name,
				 prsinfo->dobj.namespace->dobj.name,
				 NULL,
				 "",
				 0,
				 false, "TEXT SEARCH PARSER", SECTION_PRE_DATA,
				 q->data, delq->data, NULL,
				 prsinfo->dobj.dependencies, prsinfo->dobj.nDeps,
				 NULL, NULL);

	/* Dump Parser Comments */
	dumpComment(fout, labelq->data,
				NULL, "",
				prsinfo->dobj.catId, 0, prsinfo->dobj.dumpId);

	destroyPQExpBuffer(q);
	destroyPQExpBuffer(delq);
	destroyPQExpBuffer(labelq);
}

/*
 * dumpTSDictionary
 *	  write out a single text search dictionary
 */
static void
dumpTSDictionary(Archive *fout, TSDictInfo *dictinfo)
{
	PQExpBuffer q;
	PQExpBuffer delq;
	PQExpBuffer labelq;
	PQExpBuffer query;
	PGresult   *res;
	char	   *nspname;
	char	   *tmplname;

	/* Skip if not to be dumped */
	if (!dictinfo->dobj.dump || dataOnly)
		return;

	q = createPQExpBuffer();
	delq = createPQExpBuffer();
	labelq = createPQExpBuffer();
	query = createPQExpBuffer();

	/* Fetch name and namespace of the dictionary's template */
	selectSourceSchema(fout, "pg_catalog");
	appendPQExpBuffer(query, "SELECT nspname, tmplname "
					  "FROM pg_ts_template p, pg_namespace n "
					  "WHERE p.oid = '%u' AND n.oid = tmplnamespace",
					  dictinfo->dicttemplate);
	res = ExecuteSqlQueryForSingleRow(fout, query->data);
	nspname = PQgetvalue(res, 0, 0);
	tmplname = PQgetvalue(res, 0, 1);

	/* Make sure we are in proper schema */
	selectSourceSchema(fout, dictinfo->dobj.namespace->dobj.name);

	appendPQExpBuffer(q, "CREATE TEXT SEARCH DICTIONARY %s (\n",
					  fmtId(dictinfo->dobj.name));

	appendPQExpBuffer(q, "    TEMPLATE = ");
	if (strcmp(nspname, dictinfo->dobj.namespace->dobj.name) != 0)
		appendPQExpBuffer(q, "%s.", fmtId(nspname));
	appendPQExpBuffer(q, "%s", fmtId(tmplname));

	PQclear(res);

	/* the dictinitoption can be dumped straight into the command */
	if (dictinfo->dictinitoption)
		appendPQExpBuffer(q, ",\n    %s", dictinfo->dictinitoption);

	appendPQExpBuffer(q, " );\n");

	/*
	 * DROP must be fully qualified in case same name appears in pg_catalog
	 */
	appendPQExpBuffer(delq, "DROP TEXT SEARCH DICTIONARY %s",
					  fmtId(dictinfo->dobj.namespace->dobj.name));
	appendPQExpBuffer(delq, ".%s;\n",
					  fmtId(dictinfo->dobj.name));

	appendPQExpBuffer(labelq, "TEXT SEARCH DICTIONARY %s",
					  fmtId(dictinfo->dobj.name));

	if (binary_upgrade)
		binary_upgrade_extension_member(q, &dictinfo->dobj, labelq->data);

	ArchiveEntry(fout, dictinfo->dobj.catId, dictinfo->dobj.dumpId,
				 dictinfo->dobj.name,
				 dictinfo->dobj.namespace->dobj.name,
				 NULL,
				 dictinfo->rolname,
				 0,
				 false, "TEXT SEARCH DICTIONARY", SECTION_PRE_DATA,
				 q->data, delq->data, NULL,
				 dictinfo->dobj.dependencies, dictinfo->dobj.nDeps,
				 NULL, NULL);

	/* Dump Dictionary Comments */
	dumpComment(fout, labelq->data,
				NULL, dictinfo->rolname,
				dictinfo->dobj.catId, 0, dictinfo->dobj.dumpId);

	destroyPQExpBuffer(q);
	destroyPQExpBuffer(delq);
	destroyPQExpBuffer(labelq);
	destroyPQExpBuffer(query);
}

/*
 * dumpTSTemplate
 *	  write out a single text search template
 */
static void
dumpTSTemplate(Archive *fout, TSTemplateInfo *tmplinfo)
{
	PQExpBuffer q;
	PQExpBuffer delq;
	PQExpBuffer labelq;

	/* Skip if not to be dumped */
	if (!tmplinfo->dobj.dump || dataOnly)
		return;

	q = createPQExpBuffer();
	delq = createPQExpBuffer();
	labelq = createPQExpBuffer();

	/* Make sure we are in proper schema */
	selectSourceSchema(fout, tmplinfo->dobj.namespace->dobj.name);

	appendPQExpBuffer(q, "CREATE TEXT SEARCH TEMPLATE %s (\n",
					  fmtId(tmplinfo->dobj.name));

	if (tmplinfo->tmplinit != InvalidOid)
		appendPQExpBuffer(q, "    INIT = %s,\n",
						  convertTSFunction(fout, tmplinfo->tmplinit));
	appendPQExpBuffer(q, "    LEXIZE = %s );\n",
					  convertTSFunction(fout, tmplinfo->tmpllexize));

	/*
	 * DROP must be fully qualified in case same name appears in pg_catalog
	 */
	appendPQExpBuffer(delq, "DROP TEXT SEARCH TEMPLATE %s",
					  fmtId(tmplinfo->dobj.namespace->dobj.name));
	appendPQExpBuffer(delq, ".%s;\n",
					  fmtId(tmplinfo->dobj.name));

	appendPQExpBuffer(labelq, "TEXT SEARCH TEMPLATE %s",
					  fmtId(tmplinfo->dobj.name));

	if (binary_upgrade)
		binary_upgrade_extension_member(q, &tmplinfo->dobj, labelq->data);

	ArchiveEntry(fout, tmplinfo->dobj.catId, tmplinfo->dobj.dumpId,
				 tmplinfo->dobj.name,
				 tmplinfo->dobj.namespace->dobj.name,
				 NULL,
				 "",
				 0,
				 false, "TEXT SEARCH TEMPLATE", SECTION_PRE_DATA,
				 q->data, delq->data, NULL,
				 tmplinfo->dobj.dependencies, tmplinfo->dobj.nDeps,
				 NULL, NULL);

	/* Dump Template Comments */
	dumpComment(fout, labelq->data,
				NULL, "",
				tmplinfo->dobj.catId, 0, tmplinfo->dobj.dumpId);

	destroyPQExpBuffer(q);
	destroyPQExpBuffer(delq);
	destroyPQExpBuffer(labelq);
}

/*
 * dumpTSConfig
 *	  write out a single text search configuration
 */
static void
dumpTSConfig(Archive *fout, TSConfigInfo *cfginfo)
{
	PQExpBuffer q;
	PQExpBuffer delq;
	PQExpBuffer labelq;
	PQExpBuffer query;
	PGresult   *res;
	char	   *nspname;
	char	   *prsname;
	int			ntups,
				i;
	int			i_tokenname;
	int			i_dictname;

	/* Skip if not to be dumped */
	if (!cfginfo->dobj.dump || dataOnly)
		return;

	q = createPQExpBuffer();
	delq = createPQExpBuffer();
	labelq = createPQExpBuffer();
	query = createPQExpBuffer();

	/* Fetch name and namespace of the config's parser */
	selectSourceSchema(fout, "pg_catalog");
	appendPQExpBuffer(query, "SELECT nspname, prsname "
					  "FROM pg_ts_parser p, pg_namespace n "
					  "WHERE p.oid = '%u' AND n.oid = prsnamespace",
					  cfginfo->cfgparser);
	res = ExecuteSqlQueryForSingleRow(fout, query->data);
	nspname = PQgetvalue(res, 0, 0);
	prsname = PQgetvalue(res, 0, 1);

	/* Make sure we are in proper schema */
	selectSourceSchema(fout, cfginfo->dobj.namespace->dobj.name);

	appendPQExpBuffer(q, "CREATE TEXT SEARCH CONFIGURATION %s (\n",
					  fmtId(cfginfo->dobj.name));

	appendPQExpBuffer(q, "    PARSER = ");
	if (strcmp(nspname, cfginfo->dobj.namespace->dobj.name) != 0)
		appendPQExpBuffer(q, "%s.", fmtId(nspname));
	appendPQExpBuffer(q, "%s );\n", fmtId(prsname));

	PQclear(res);

	resetPQExpBuffer(query);
	appendPQExpBuffer(query,
					  "SELECT \n"
					  "  ( SELECT alias FROM pg_catalog.ts_token_type('%u'::pg_catalog.oid) AS t \n"
					  "    WHERE t.tokid = m.maptokentype ) AS tokenname, \n"
					  "  m.mapdict::pg_catalog.regdictionary AS dictname \n"
					  "FROM pg_catalog.pg_ts_config_map AS m \n"
					  "WHERE m.mapcfg = '%u' \n"
					  "ORDER BY m.mapcfg, m.maptokentype, m.mapseqno",
					  cfginfo->cfgparser, cfginfo->dobj.catId.oid);

	res = ExecuteSqlQuery(fout, query->data, PGRES_TUPLES_OK);
	ntups = PQntuples(res);

	i_tokenname = PQfnumber(res, "tokenname");
	i_dictname = PQfnumber(res, "dictname");

	for (i = 0; i < ntups; i++)
	{
		char	   *tokenname = PQgetvalue(res, i, i_tokenname);
		char	   *dictname = PQgetvalue(res, i, i_dictname);

		if (i == 0 ||
			strcmp(tokenname, PQgetvalue(res, i - 1, i_tokenname)) != 0)
		{
			/* starting a new token type, so start a new command */
			if (i > 0)
				appendPQExpBuffer(q, ";\n");
			appendPQExpBuffer(q, "\nALTER TEXT SEARCH CONFIGURATION %s\n",
							  fmtId(cfginfo->dobj.name));
			/* tokenname needs quoting, dictname does NOT */
			appendPQExpBuffer(q, "    ADD MAPPING FOR %s WITH %s",
							  fmtId(tokenname), dictname);
		}
		else
			appendPQExpBuffer(q, ", %s", dictname);
	}

	if (ntups > 0)
		appendPQExpBuffer(q, ";\n");

	PQclear(res);

	/*
	 * DROP must be fully qualified in case same name appears in pg_catalog
	 */
	appendPQExpBuffer(delq, "DROP TEXT SEARCH CONFIGURATION %s",
					  fmtId(cfginfo->dobj.namespace->dobj.name));
	appendPQExpBuffer(delq, ".%s;\n",
					  fmtId(cfginfo->dobj.name));

	appendPQExpBuffer(labelq, "TEXT SEARCH CONFIGURATION %s",
					  fmtId(cfginfo->dobj.name));

	if (binary_upgrade)
		binary_upgrade_extension_member(q, &cfginfo->dobj, labelq->data);

	ArchiveEntry(fout, cfginfo->dobj.catId, cfginfo->dobj.dumpId,
				 cfginfo->dobj.name,
				 cfginfo->dobj.namespace->dobj.name,
				 NULL,
				 cfginfo->rolname,
				 0,
				 false, "TEXT SEARCH CONFIGURATION", SECTION_PRE_DATA,
				 q->data, delq->data, NULL,
				 cfginfo->dobj.dependencies, cfginfo->dobj.nDeps,
				 NULL, NULL);

	/* Dump Configuration Comments */
	dumpComment(fout, labelq->data,
				NULL, cfginfo->rolname,
				cfginfo->dobj.catId, 0, cfginfo->dobj.dumpId);

	destroyPQExpBuffer(q);
	destroyPQExpBuffer(delq);
	destroyPQExpBuffer(labelq);
	destroyPQExpBuffer(query);
}

/*
 * dumpForeignDataWrapper
 *	  write out a single foreign-data wrapper definition
 */
static void
dumpForeignDataWrapper(Archive *fout, FdwInfo *fdwinfo)
{
	PQExpBuffer q;
	PQExpBuffer delq;
	PQExpBuffer labelq;
	char	   *qfdwname;

	/* Skip if not to be dumped */
	if (!fdwinfo->dobj.dump || dataOnly)
		return;

	/*
	 * FDWs that belong to an extension are dumped based on their "dump"
	 * field. Otherwise omit them if we are only dumping some specific object.
	 */
	if (!fdwinfo->dobj.ext_member)
		if (!include_everything)
			return;

	q = createPQExpBuffer();
	delq = createPQExpBuffer();
	labelq = createPQExpBuffer();

	qfdwname = pg_strdup(fmtId(fdwinfo->dobj.name));

	appendPQExpBuffer(q, "CREATE FOREIGN DATA WRAPPER %s",
					  qfdwname);

	if (strcmp(fdwinfo->fdwhandler, "-") != 0)
		appendPQExpBuffer(q, " HANDLER %s", fdwinfo->fdwhandler);

	if (strcmp(fdwinfo->fdwvalidator, "-") != 0)
		appendPQExpBuffer(q, " VALIDATOR %s", fdwinfo->fdwvalidator);

	if (strlen(fdwinfo->fdwoptions) > 0)
		appendPQExpBuffer(q, " OPTIONS (\n    %s\n)", fdwinfo->fdwoptions);

	appendPQExpBuffer(q, ";\n");

	appendPQExpBuffer(delq, "DROP FOREIGN DATA WRAPPER %s;\n",
					  qfdwname);

	appendPQExpBuffer(labelq, "FOREIGN DATA WRAPPER %s",
					  qfdwname);

	if (binary_upgrade)
		binary_upgrade_extension_member(q, &fdwinfo->dobj, labelq->data);

	ArchiveEntry(fout, fdwinfo->dobj.catId, fdwinfo->dobj.dumpId,
				 fdwinfo->dobj.name,
				 NULL,
				 NULL,
				 fdwinfo->rolname,
				 0,
				 false, "FOREIGN DATA WRAPPER", SECTION_PRE_DATA,
				 q->data, delq->data, NULL,
				 fdwinfo->dobj.dependencies, fdwinfo->dobj.nDeps,
				 NULL, NULL);

	/* Handle the ACL */
	dumpACL(fout, fdwinfo->dobj.catId, fdwinfo->dobj.dumpId,
			"FOREIGN DATA WRAPPER",
			qfdwname, NULL, fdwinfo->dobj.name,
			NULL, fdwinfo->rolname,
			fdwinfo->fdwacl);

	/* Dump Foreign Data Wrapper Comments */
	dumpComment(fout, labelq->data,
				NULL, fdwinfo->rolname,
				fdwinfo->dobj.catId, 0, fdwinfo->dobj.dumpId);

	free(qfdwname);

	destroyPQExpBuffer(q);
	destroyPQExpBuffer(delq);
	destroyPQExpBuffer(labelq);
}

/*
 * dumpForeignServer
 *	  write out a foreign server definition
 */
static void
dumpForeignServer(Archive *fout, ForeignServerInfo *srvinfo)
{
	PQExpBuffer q;
	PQExpBuffer delq;
	PQExpBuffer labelq;
	PQExpBuffer query;
	PGresult   *res;
	char	   *qsrvname;
	char	   *fdwname;

	/* Skip if not to be dumped */
	if (!srvinfo->dobj.dump || dataOnly || !include_everything)
		return;

	q = createPQExpBuffer();
	delq = createPQExpBuffer();
	labelq = createPQExpBuffer();
	query = createPQExpBuffer();

	qsrvname = pg_strdup(fmtId(srvinfo->dobj.name));

	/* look up the foreign-data wrapper */
	selectSourceSchema(fout, "pg_catalog");
	appendPQExpBuffer(query, "SELECT fdwname "
					  "FROM pg_foreign_data_wrapper w "
					  "WHERE w.oid = '%u'",
					  srvinfo->srvfdw);
	res = ExecuteSqlQueryForSingleRow(fout, query->data);
	fdwname = PQgetvalue(res, 0, 0);

	appendPQExpBuffer(q, "CREATE SERVER %s", qsrvname);
	if (srvinfo->srvtype && strlen(srvinfo->srvtype) > 0)
	{
		appendPQExpBuffer(q, " TYPE ");
		appendStringLiteralAH(q, srvinfo->srvtype, fout);
	}
	if (srvinfo->srvversion && strlen(srvinfo->srvversion) > 0)
	{
		appendPQExpBuffer(q, " VERSION ");
		appendStringLiteralAH(q, srvinfo->srvversion, fout);
	}

	appendPQExpBuffer(q, " FOREIGN DATA WRAPPER ");
	appendPQExpBuffer(q, "%s", fmtId(fdwname));

	if (srvinfo->srvoptions && strlen(srvinfo->srvoptions) > 0)
		appendPQExpBuffer(q, " OPTIONS (\n    %s\n)", srvinfo->srvoptions);

	appendPQExpBuffer(q, ";\n");

	appendPQExpBuffer(delq, "DROP SERVER %s;\n",
					  qsrvname);

	appendPQExpBuffer(labelq, "SERVER %s", qsrvname);

	if (binary_upgrade)
		binary_upgrade_extension_member(q, &srvinfo->dobj, labelq->data);

	ArchiveEntry(fout, srvinfo->dobj.catId, srvinfo->dobj.dumpId,
				 srvinfo->dobj.name,
				 NULL,
				 NULL,
				 srvinfo->rolname,
				 0,
				 false, "SERVER", SECTION_PRE_DATA,
				 q->data, delq->data, NULL,
				 srvinfo->dobj.dependencies, srvinfo->dobj.nDeps,
				 NULL, NULL);

	/* Handle the ACL */
	dumpACL(fout, srvinfo->dobj.catId, srvinfo->dobj.dumpId,
			"FOREIGN SERVER",
			qsrvname, NULL, srvinfo->dobj.name,
			NULL, srvinfo->rolname,
			srvinfo->srvacl);

	/* Dump user mappings */
	dumpUserMappings(fout,
					 srvinfo->dobj.name, NULL,
					 srvinfo->rolname,
					 srvinfo->dobj.catId, srvinfo->dobj.dumpId);

	/* Dump Foreign Server Comments */
	dumpComment(fout, labelq->data,
				NULL, srvinfo->rolname,
				srvinfo->dobj.catId, 0, srvinfo->dobj.dumpId);

	free(qsrvname);

	destroyPQExpBuffer(q);
	destroyPQExpBuffer(delq);
	destroyPQExpBuffer(labelq);
}

/*
 * dumpUserMappings
 *
 * This routine is used to dump any user mappings associated with the
 * server handed to this routine. Should be called after ArchiveEntry()
 * for the server.
 */
static void
dumpUserMappings(Archive *fout,
				 const char *servername, const char *namespace,
				 const char *owner,
				 CatalogId catalogId, DumpId dumpId)
{
	PQExpBuffer q;
	PQExpBuffer delq;
	PQExpBuffer query;
	PQExpBuffer tag;
	PGresult   *res;
	int			ntups;
	int			i_usename;
	int			i_umoptions;
	int			i;

	q = createPQExpBuffer();
	tag = createPQExpBuffer();
	delq = createPQExpBuffer();
	query = createPQExpBuffer();

	/*
	 * We read from the publicly accessible view pg_user_mappings, so as not
	 * to fail if run by a non-superuser.  Note that the view will show
	 * umoptions as null if the user hasn't got privileges for the associated
	 * server; this means that pg_dump will dump such a mapping, but with no
	 * OPTIONS clause.	A possible alternative is to skip such mappings
	 * altogether, but it's not clear that that's an improvement.
	 */
	selectSourceSchema(fout, "pg_catalog");

	appendPQExpBuffer(query,
					  "SELECT usename, "
					  "array_to_string(ARRAY("
					  "SELECT quote_ident(option_name) || ' ' || "
					  "quote_literal(option_value) "
					  "FROM pg_options_to_table(umoptions) "
					  "ORDER BY option_name"
					  "), E',\n    ') AS umoptions "
					  "FROM pg_user_mappings "
					  "WHERE srvid = '%u' "
					  "ORDER BY usename",
					  catalogId.oid);

	res = ExecuteSqlQuery(fout, query->data, PGRES_TUPLES_OK);

	ntups = PQntuples(res);
	i_usename = PQfnumber(res, "usename");
	i_umoptions = PQfnumber(res, "umoptions");

	for (i = 0; i < ntups; i++)
	{
		char	   *usename;
		char	   *umoptions;

		usename = PQgetvalue(res, i, i_usename);
		umoptions = PQgetvalue(res, i, i_umoptions);

		resetPQExpBuffer(q);
		appendPQExpBuffer(q, "CREATE USER MAPPING FOR %s", fmtId(usename));
		appendPQExpBuffer(q, " SERVER %s", fmtId(servername));

		if (umoptions && strlen(umoptions) > 0)
			appendPQExpBuffer(q, " OPTIONS (\n    %s\n)", umoptions);

		appendPQExpBuffer(q, ";\n");

		resetPQExpBuffer(delq);
		appendPQExpBuffer(delq, "DROP USER MAPPING FOR %s", fmtId(usename));
		appendPQExpBuffer(delq, " SERVER %s;\n", fmtId(servername));

		resetPQExpBuffer(tag);
		appendPQExpBuffer(tag, "USER MAPPING %s SERVER %s",
						  usename, servername);

		ArchiveEntry(fout, nilCatalogId, createDumpId(),
					 tag->data,
					 namespace,
					 NULL,
					 owner, 0, false,
					 "USER MAPPING", SECTION_PRE_DATA,
					 q->data, delq->data, NULL,
					 &dumpId, 1,
					 NULL, NULL);
	}

	PQclear(res);

	destroyPQExpBuffer(query);
	destroyPQExpBuffer(delq);
	destroyPQExpBuffer(q);
}

/*
 * Write out default privileges information
 */
static void
dumpDefaultACL(Archive *fout, DefaultACLInfo *daclinfo)
{
	PQExpBuffer q;
	PQExpBuffer tag;
	const char *type;

	/* Skip if not to be dumped */
	if (!daclinfo->dobj.dump || dataOnly || aclsSkip)
		return;

	q = createPQExpBuffer();
	tag = createPQExpBuffer();

	switch (daclinfo->defaclobjtype)
	{
		case DEFACLOBJ_RELATION:
			type = "TABLES";
			break;
		case DEFACLOBJ_SEQUENCE:
			type = "SEQUENCES";
			break;
		case DEFACLOBJ_FUNCTION:
			type = "FUNCTIONS";
			break;
		default:
			/* shouldn't get here */
			exit_horribly(NULL,
						  "unknown object type (%d) in default privileges\n",
						  (int) daclinfo->defaclobjtype);
			type = "";			/* keep compiler quiet */
	}

	appendPQExpBuffer(tag, "DEFAULT PRIVILEGES FOR %s", type);

	/* build the actual command(s) for this tuple */
	if (!buildDefaultACLCommands(type,
								 daclinfo->dobj.namespace != NULL ?
								 daclinfo->dobj.namespace->dobj.name : NULL,
								 daclinfo->defaclacl,
								 daclinfo->defaclrole,
								 fout->remoteVersion,
								 q))
		exit_horribly(NULL, "could not parse default ACL list (%s)\n",
					  daclinfo->defaclacl);

	ArchiveEntry(fout, daclinfo->dobj.catId, daclinfo->dobj.dumpId,
				 tag->data,
	   daclinfo->dobj.namespace ? daclinfo->dobj.namespace->dobj.name : NULL,
				 NULL,
				 daclinfo->defaclrole,
				 0,
				 false, "DEFAULT ACL", SECTION_NONE,
				 q->data, "", NULL,
				 daclinfo->dobj.dependencies, daclinfo->dobj.nDeps,
				 NULL, NULL);

	destroyPQExpBuffer(tag);
	destroyPQExpBuffer(q);
}

/*----------
 * Write out grant/revoke information
 *
 * 'objCatId' is the catalog ID of the underlying object.
 * 'objDumpId' is the dump ID of the underlying object.
 * 'type' must be one of
 *		TABLE, SEQUENCE, FUNCTION, LANGUAGE, SCHEMA, DATABASE, TABLESPACE,
 *		FOREIGN DATA WRAPPER, SERVER, or LARGE OBJECT.
 * 'name' is the formatted name of the object.	Must be quoted etc. already.
 * 'subname' is the formatted name of the sub-object, if any.  Must be quoted.
 * 'tag' is the tag for the archive entry (typ. unquoted name of object).
 * 'nspname' is the namespace the object is in (NULL if none).
 * 'owner' is the owner, NULL if there is no owner (for languages).
 * 'acls' is the string read out of the fooacl system catalog field;
 *		it will be parsed here.
 *----------
 */
static void
dumpACL(Archive *fout, CatalogId objCatId, DumpId objDumpId,
		const char *type, const char *name, const char *subname,
		const char *tag, const char *nspname, const char *owner,
		const char *acls)
{
	PQExpBuffer sql;

	/* Do nothing if ACL dump is not enabled */
	if (aclsSkip)
		return;

	/* --data-only skips ACLs *except* BLOB ACLs */
	if (dataOnly && strcmp(type, "LARGE OBJECT") != 0)
		return;

	sql = createPQExpBuffer();

	if (!buildACLCommands(name, subname, type, acls, owner,
						  "", fout->remoteVersion, sql))
		exit_horribly(NULL,
					  "could not parse ACL list (%s) for object \"%s\" (%s)\n",
					  acls, name, type);

	if (sql->len > 0)
		ArchiveEntry(fout, nilCatalogId, createDumpId(),
					 tag, nspname,
					 NULL,
					 owner ? owner : "",
					 0,
					 false, "ACL", SECTION_NONE,
					 sql->data, "", NULL,
					 &(objDumpId), 1,
					 NULL, NULL);

	destroyPQExpBuffer(sql);
}

/*
 * dumpSecLabel
 *
 * This routine is used to dump any security labels associated with the
 * object handed to this routine. The routine takes a constant character
 * string for the target part of the security-label command, plus
 * the namespace and owner of the object (for labeling the ArchiveEntry),
 * plus catalog ID and subid which are the lookup key for pg_seclabel,
 * plus the dump ID for the object (for setting a dependency).
 * If a matching pg_seclabel entry is found, it is dumped.
 *
 * Note: although this routine takes a dumpId for dependency purposes,
 * that purpose is just to mark the dependency in the emitted dump file
 * for possible future use by pg_restore.  We do NOT use it for determining
 * ordering of the label in the dump file, because this routine is called
 * after dependency sorting occurs.  This routine should be called just after
 * calling ArchiveEntry() for the specified object.
 */
static void
dumpSecLabel(Archive *fout, const char *target,
			 const char *namespace, const char *owner,
			 CatalogId catalogId, int subid, DumpId dumpId)
{
	SecLabelItem *labels;
	int			nlabels;
	int			i;
	PQExpBuffer query;

	/* do nothing, if --no-security-labels is supplied */
	if (no_security_labels)
		return;

	/* Comments are schema not data ... except blob comments are data */
	if (strncmp(target, "LARGE OBJECT ", 13) != 0)
	{
		if (dataOnly)
			return;
	}
	else
	{
		if (schemaOnly)
			return;
	}

	/* Search for security labels associated with catalogId, using table */
	nlabels = findSecLabels(fout, catalogId.tableoid, catalogId.oid, &labels);

	query = createPQExpBuffer();

	for (i = 0; i < nlabels; i++)
	{
		/*
		 * Ignore label entries for which the subid doesn't match.
		 */
		if (labels[i].objsubid != subid)
			continue;

		appendPQExpBuffer(query,
						  "SECURITY LABEL FOR %s ON %s IS ",
						  fmtId(labels[i].provider), target);
		appendStringLiteralAH(query, labels[i].label, fout);
		appendPQExpBuffer(query, ";\n");
	}

	if (query->len > 0)
	{
		ArchiveEntry(fout, nilCatalogId, createDumpId(),
					 target, namespace, NULL, owner,
					 0, false, "SECURITY LABEL", SECTION_NONE,
					 query->data, "", NULL,
					 &(dumpId), 1,
					 NULL, NULL);
	}
	destroyPQExpBuffer(query);
}

/*
 * dumpTableSecLabel
 *
 * As above, but dump security label for both the specified table (or view)
 * and its columns.
 */
static void
dumpTableSecLabel(Archive *fout, TableInfo *tbinfo, const char *reltypename)
{
	SecLabelItem *labels;
	int			nlabels;
	int			i;
	PQExpBuffer query;
	PQExpBuffer target;

	/* do nothing, if --no-security-labels is supplied */
	if (no_security_labels)
		return;

	/* SecLabel are SCHEMA not data */
	if (dataOnly)
		return;

	/* Search for comments associated with relation, using table */
	nlabels = findSecLabels(fout,
							tbinfo->dobj.catId.tableoid,
							tbinfo->dobj.catId.oid,
							&labels);

	/* If security labels exist, build SECURITY LABEL statements */
	if (nlabels <= 0)
		return;

	query = createPQExpBuffer();
	target = createPQExpBuffer();

	for (i = 0; i < nlabels; i++)
	{
		const char *colname;
		const char *provider = labels[i].provider;
		const char *label = labels[i].label;
		int			objsubid = labels[i].objsubid;

		resetPQExpBuffer(target);
		if (objsubid == 0)
		{
			appendPQExpBuffer(target, "%s %s", reltypename,
							  fmtId(tbinfo->dobj.name));
		}
		else
		{
			colname = getAttrName(objsubid, tbinfo);
			/* first fmtId result must be consumed before calling it again */
			appendPQExpBuffer(target, "COLUMN %s", fmtId(tbinfo->dobj.name));
			appendPQExpBuffer(target, ".%s", fmtId(colname));
		}
		appendPQExpBuffer(query, "SECURITY LABEL FOR %s ON %s IS ",
						  fmtId(provider), target->data);
		appendStringLiteralAH(query, label, fout);
		appendPQExpBuffer(query, ";\n");
	}
	if (query->len > 0)
	{
		resetPQExpBuffer(target);
		appendPQExpBuffer(target, "%s %s", reltypename,
						  fmtId(tbinfo->dobj.name));
		ArchiveEntry(fout, nilCatalogId, createDumpId(),
					 target->data,
					 tbinfo->dobj.namespace->dobj.name,
					 NULL, tbinfo->rolname,
					 0, false, "SECURITY LABEL", SECTION_NONE,
					 query->data, "", NULL,
					 &(tbinfo->dobj.dumpId), 1,
					 NULL, NULL);
	}
	destroyPQExpBuffer(query);
	destroyPQExpBuffer(target);
}

/*
 * findSecLabels
 *
 * Find the security label(s), if any, associated with the given object.
 * All the objsubid values associated with the given classoid/objoid are
 * found with one search.
 */
static int
findSecLabels(Archive *fout, Oid classoid, Oid objoid, SecLabelItem **items)
{
	/* static storage for table of security labels */
	static SecLabelItem *labels = NULL;
	static int	nlabels = -1;

	SecLabelItem *middle = NULL;
	SecLabelItem *low;
	SecLabelItem *high;
	int			nmatch;

	/* Get security labels if we didn't already */
	if (nlabels < 0)
		nlabels = collectSecLabels(fout, &labels);

	if (nlabels <= 0)			/* no labels, so no match is possible */
	{
		*items = NULL;
		return 0;
	}

	/*
	 * Do binary search to find some item matching the object.
	 */
	low = &labels[0];
	high = &labels[nlabels - 1];
	while (low <= high)
	{
		middle = low + (high - low) / 2;

		if (classoid < middle->classoid)
			high = middle - 1;
		else if (classoid > middle->classoid)
			low = middle + 1;
		else if (objoid < middle->objoid)
			high = middle - 1;
		else if (objoid > middle->objoid)
			low = middle + 1;
		else
			break;				/* found a match */
	}

	if (low > high)				/* no matches */
	{
		*items = NULL;
		return 0;
	}

	/*
	 * Now determine how many items match the object.  The search loop
	 * invariant still holds: only items between low and high inclusive could
	 * match.
	 */
	nmatch = 1;
	while (middle > low)
	{
		if (classoid != middle[-1].classoid ||
			objoid != middle[-1].objoid)
			break;
		middle--;
		nmatch++;
	}

	*items = middle;

	middle += nmatch;
	while (middle <= high)
	{
		if (classoid != middle->classoid ||
			objoid != middle->objoid)
			break;
		middle++;
		nmatch++;
	}

	return nmatch;
}

/*
 * collectSecLabels
 *
 * Construct a table of all security labels available for database objects.
 * It's much faster to pull them all at once.
 *
 * The table is sorted by classoid/objid/objsubid for speed in lookup.
 */
static int
collectSecLabels(Archive *fout, SecLabelItem **items)
{
	PGresult   *res;
	PQExpBuffer query;
	int			i_label;
	int			i_provider;
	int			i_classoid;
	int			i_objoid;
	int			i_objsubid;
	int			ntups;
	int			i;
	SecLabelItem *labels;

	query = createPQExpBuffer();

	appendPQExpBuffer(query,
					  "SELECT label, provider, classoid, objoid, objsubid "
					  "FROM pg_catalog.pg_seclabel "
					  "ORDER BY classoid, objoid, objsubid");

	res = ExecuteSqlQuery(fout, query->data, PGRES_TUPLES_OK);

	/* Construct lookup table containing OIDs in numeric form */
	i_label = PQfnumber(res, "label");
	i_provider = PQfnumber(res, "provider");
	i_classoid = PQfnumber(res, "classoid");
	i_objoid = PQfnumber(res, "objoid");
	i_objsubid = PQfnumber(res, "objsubid");

	ntups = PQntuples(res);

	labels = (SecLabelItem *) pg_malloc(ntups * sizeof(SecLabelItem));

	for (i = 0; i < ntups; i++)
	{
		labels[i].label = PQgetvalue(res, i, i_label);
		labels[i].provider = PQgetvalue(res, i, i_provider);
		labels[i].classoid = atooid(PQgetvalue(res, i, i_classoid));
		labels[i].objoid = atooid(PQgetvalue(res, i, i_objoid));
		labels[i].objsubid = atoi(PQgetvalue(res, i, i_objsubid));
	}

	/* Do NOT free the PGresult since we are keeping pointers into it */
	destroyPQExpBuffer(query);

	*items = labels;
	return ntups;
}

/*
 * dumpTable
 *	  write out to fout the declarations (not data) of a user-defined table
 */
static void
dumpTable(Archive *fout, TableInfo *tbinfo)
{
	if (tbinfo->dobj.dump)
	{
		char	   *namecopy;

		if (tbinfo->relkind == RELKIND_SEQUENCE)
			dumpSequence(fout, tbinfo);
		else if (!dataOnly)
			dumpTableSchema(fout, tbinfo);

		/* Handle the ACL here */
		namecopy = pg_strdup(fmtId(tbinfo->dobj.name));
		dumpACL(fout, tbinfo->dobj.catId, tbinfo->dobj.dumpId,
				(tbinfo->relkind == RELKIND_SEQUENCE) ? "SEQUENCE" :
				"TABLE",
				namecopy, NULL, tbinfo->dobj.name,
				tbinfo->dobj.namespace->dobj.name, tbinfo->rolname,
				tbinfo->relacl);

		/*
		 * Handle column ACLs, if any.	Note: we pull these with a separate
		 * query rather than trying to fetch them during getTableAttrs, so
		 * that we won't miss ACLs on system columns.
		 */
		if (fout->remoteVersion >= 80400)
		{
			PQExpBuffer query = createPQExpBuffer();
			PGresult   *res;
			int			i;

			appendPQExpBuffer(query,
					   "SELECT attname, attacl FROM pg_catalog.pg_attribute "
							  "WHERE attrelid = '%u' AND NOT attisdropped AND attacl IS NOT NULL "
							  "ORDER BY attnum",
							  tbinfo->dobj.catId.oid);
			res = ExecuteSqlQuery(fout, query->data, PGRES_TUPLES_OK);

			for (i = 0; i < PQntuples(res); i++)
			{
				char	   *attname = PQgetvalue(res, i, 0);
				char	   *attacl = PQgetvalue(res, i, 1);
				char	   *attnamecopy;
				char	   *acltag;

				attnamecopy = pg_strdup(fmtId(attname));
				acltag = pg_malloc(strlen(tbinfo->dobj.name) + strlen(attname) + 2);
				sprintf(acltag, "%s.%s", tbinfo->dobj.name, attname);
				/* Column's GRANT type is always TABLE */
				dumpACL(fout, tbinfo->dobj.catId, tbinfo->dobj.dumpId, "TABLE",
						namecopy, attnamecopy, acltag,
						tbinfo->dobj.namespace->dobj.name, tbinfo->rolname,
						attacl);
				free(attnamecopy);
				free(acltag);
			}
			PQclear(res);
			destroyPQExpBuffer(query);
		}

		free(namecopy);
	}
}

/*
 * dumpTableSchema
 *	  write the declaration (not data) of one user-defined table or view
 */
static void
dumpTableSchema(Archive *fout, TableInfo *tbinfo)
{
	PQExpBuffer query = createPQExpBuffer();
	PQExpBuffer q = createPQExpBuffer();
	PQExpBuffer delq = createPQExpBuffer();
	PQExpBuffer labelq = createPQExpBuffer();
	PGresult   *res;
	int			numParents;
	TableInfo **parents;
	int			actual_atts;	/* number of attrs in this CREATE statment */
	const char *reltypename;
	char	   *storage;
	char	   *srvname;
	char	   *ftoptions;
	int			j,
				k;

	/* Make sure we are in proper schema */
	selectSourceSchema(fout, tbinfo->dobj.namespace->dobj.name);

	if (binary_upgrade)
		binary_upgrade_set_type_oids_by_rel_oid(fout, q,
												tbinfo->dobj.catId.oid);

	/* Is it a table or a view? */
	if (tbinfo->relkind == RELKIND_VIEW)
	{
		char	   *viewdef;

		reltypename = "VIEW";

		/* Fetch the view definition */
		if (fout->remoteVersion >= 70300)
		{
			/* Beginning in 7.3, viewname is not unique; rely on OID */
			appendPQExpBuffer(query,
							  "SELECT pg_catalog.pg_get_viewdef('%u'::pg_catalog.oid) AS viewdef",
							  tbinfo->dobj.catId.oid);
		}
		else
		{
			appendPQExpBuffer(query, "SELECT definition AS viewdef "
							  "FROM pg_views WHERE viewname = ");
			appendStringLiteralAH(query, tbinfo->dobj.name, fout);
			appendPQExpBuffer(query, ";");
		}

		res = ExecuteSqlQuery(fout, query->data, PGRES_TUPLES_OK);

		if (PQntuples(res) != 1)
		{
			if (PQntuples(res) < 1)
				exit_horribly(NULL, "query to obtain definition of view \"%s\" returned no data\n",
						  tbinfo->dobj.name);
			else
				exit_horribly(NULL, "query to obtain definition of view \"%s\" returned more than one definition\n",
						  tbinfo->dobj.name);
		}

		viewdef = PQgetvalue(res, 0, 0);

		if (strlen(viewdef) == 0)
			exit_horribly(NULL, "definition of view \"%s\" appears to be empty (length zero)\n",
						  tbinfo->dobj.name);

		/*
		 * DROP must be fully qualified in case same name appears in
		 * pg_catalog
		 */
		appendPQExpBuffer(delq, "DROP VIEW %s.",
						  fmtId(tbinfo->dobj.namespace->dobj.name));
		appendPQExpBuffer(delq, "%s;\n",
						  fmtId(tbinfo->dobj.name));

		if (binary_upgrade)
			binary_upgrade_set_pg_class_oids(fout, q,
											 tbinfo->dobj.catId.oid, false);

		appendPQExpBuffer(q, "CREATE VIEW %s", fmtId(tbinfo->dobj.name));
		if (tbinfo->reloptions && strlen(tbinfo->reloptions) > 0)
			appendPQExpBuffer(q, " WITH (%s)", tbinfo->reloptions);
		appendPQExpBuffer(q, " AS\n    %s\n", viewdef);

		appendPQExpBuffer(labelq, "VIEW %s",
						  fmtId(tbinfo->dobj.name));

		PQclear(res);
	}
	else
	{
		if (tbinfo->relkind == RELKIND_FOREIGN_TABLE)
		{
			int			i_srvname;
			int			i_ftoptions;

			reltypename = "FOREIGN TABLE";

			/* retrieve name of foreign server and generic options */
			appendPQExpBuffer(query,
							  "SELECT fs.srvname, "
							  "pg_catalog.array_to_string(ARRAY("
							  "SELECT pg_catalog.quote_ident(option_name) || "
							  "' ' || pg_catalog.quote_literal(option_value) "
							  "FROM pg_catalog.pg_options_to_table(ftoptions) "
							  "ORDER BY option_name"
							  "), E',\n    ') AS ftoptions "
							  "FROM pg_catalog.pg_foreign_table ft "
							  "JOIN pg_catalog.pg_foreign_server fs "
							  "ON (fs.oid = ft.ftserver) "
							  "WHERE ft.ftrelid = '%u'",
							  tbinfo->dobj.catId.oid);
			res = ExecuteSqlQueryForSingleRow(fout, query->data);
			i_srvname = PQfnumber(res, "srvname");
			i_ftoptions = PQfnumber(res, "ftoptions");
			srvname = pg_strdup(PQgetvalue(res, 0, i_srvname));
			ftoptions = pg_strdup(PQgetvalue(res, 0, i_ftoptions));
			PQclear(res);
		}
		else
		{
			reltypename = "TABLE";
			srvname = NULL;
			ftoptions = NULL;
		}
		numParents = tbinfo->numParents;
		parents = tbinfo->parents;

		/*
		 * DROP must be fully qualified in case same name appears in
		 * pg_catalog
		 */
		appendPQExpBuffer(delq, "DROP %s %s.", reltypename,
						  fmtId(tbinfo->dobj.namespace->dobj.name));
		appendPQExpBuffer(delq, "%s;\n",
						  fmtId(tbinfo->dobj.name));

		appendPQExpBuffer(labelq, "%s %s", reltypename,
						  fmtId(tbinfo->dobj.name));

		if (binary_upgrade)
			binary_upgrade_set_pg_class_oids(fout, q,
											 tbinfo->dobj.catId.oid, false);

		appendPQExpBuffer(q, "CREATE %s%s %s",
						  tbinfo->relpersistence == RELPERSISTENCE_UNLOGGED ?
						  "UNLOGGED " : "",
						  reltypename,
						  fmtId(tbinfo->dobj.name));

		/*
		 * Attach to type, if reloftype; except in case of a binary upgrade,
		 * we dump the table normally and attach it to the type afterward.
		 */
		if (tbinfo->reloftype && !binary_upgrade)
			appendPQExpBuffer(q, " OF %s", tbinfo->reloftype);

		/* Dump the attributes */
		actual_atts = 0;
		for (j = 0; j < tbinfo->numatts; j++)
		{
			/*
			 * Normally, dump if it's locally defined in this table, and not
			 * dropped.  But for binary upgrade, we'll dump all the columns,
			 * and then fix up the dropped and nonlocal cases below.
			 */
			if (shouldPrintColumn(tbinfo, j))
			{
				/*
				 * Default value --- suppress if to be printed separately.
				 */
				bool		has_default = (tbinfo->attrdefs[j] != NULL &&
										   !tbinfo->attrdefs[j]->separate);

				/*
				 * Not Null constraint --- suppress if inherited, except in
				 * binary-upgrade case where that won't work.
				 */
				bool		has_notnull = (tbinfo->notnull[j] &&
										   (!tbinfo->inhNotNull[j] ||
											binary_upgrade));

				/* Skip column if fully defined by reloftype */
				if (tbinfo->reloftype &&
					!has_default && !has_notnull && !binary_upgrade)
					continue;

				/* Format properly if not first attr */
				if (actual_atts == 0)
					appendPQExpBuffer(q, " (");
				else
					appendPQExpBuffer(q, ",");
				appendPQExpBuffer(q, "\n    ");
				actual_atts++;

				/* Attribute name */
				appendPQExpBuffer(q, "%s ",
								  fmtId(tbinfo->attnames[j]));

				if (tbinfo->attisdropped[j])
				{
					/*
					 * ALTER TABLE DROP COLUMN clears pg_attribute.atttypid,
					 * so we will not have gotten a valid type name; insert
					 * INTEGER as a stopgap.  We'll clean things up later.
					 */
					appendPQExpBuffer(q, "INTEGER /* dummy */");
					/* Skip all the rest, too */
					continue;
				}

				/* Attribute type */
				if (tbinfo->reloftype && !binary_upgrade)
				{
					appendPQExpBuffer(q, "WITH OPTIONS");
				}
				else if (fout->remoteVersion >= 70100)
				{
					appendPQExpBuffer(q, "%s",
									  tbinfo->atttypnames[j]);
				}
				else
				{
					/* If no format_type, fake it */
					appendPQExpBuffer(q, "%s",
									  myFormatType(tbinfo->atttypnames[j],
												   tbinfo->atttypmod[j]));
				}

				/* Add collation if not default for the type */
				if (OidIsValid(tbinfo->attcollation[j]))
				{
					CollInfo   *coll;

					coll = findCollationByOid(tbinfo->attcollation[j]);
					if (coll)
					{
						/* always schema-qualify, don't try to be smart */
						appendPQExpBuffer(q, " COLLATE %s.",
									 fmtId(coll->dobj.namespace->dobj.name));
						appendPQExpBuffer(q, "%s",
										  fmtId(coll->dobj.name));
					}
				}

				if (has_default)
					appendPQExpBuffer(q, " DEFAULT %s",
									  tbinfo->attrdefs[j]->adef_expr);

				if (has_notnull)
					appendPQExpBuffer(q, " NOT NULL");
			}
		}

		/*
		 * Add non-inherited CHECK constraints, if any.
		 */
		for (j = 0; j < tbinfo->ncheck; j++)
		{
			ConstraintInfo *constr = &(tbinfo->checkexprs[j]);

			if (constr->separate || !constr->conislocal)
				continue;

			if (actual_atts == 0)
				appendPQExpBuffer(q, " (\n    ");
			else
				appendPQExpBuffer(q, ",\n    ");

			appendPQExpBuffer(q, "CONSTRAINT %s ",
							  fmtId(constr->dobj.name));
			appendPQExpBuffer(q, "%s", constr->condef);

			actual_atts++;
		}

		if (actual_atts)
			appendPQExpBuffer(q, "\n)");
		else if (!(tbinfo->reloftype && !binary_upgrade))
		{
			/*
			 * We must have a parenthesized attribute list, even though empty,
			 * when not using the OF TYPE syntax.
			 */
			appendPQExpBuffer(q, " (\n)");
		}

		if (numParents > 0 && !binary_upgrade)
		{
			appendPQExpBuffer(q, "\nINHERITS (");
			for (k = 0; k < numParents; k++)
			{
				TableInfo  *parentRel = parents[k];

				if (k > 0)
					appendPQExpBuffer(q, ", ");
				if (parentRel->dobj.namespace != tbinfo->dobj.namespace)
					appendPQExpBuffer(q, "%s.",
								fmtId(parentRel->dobj.namespace->dobj.name));
				appendPQExpBuffer(q, "%s",
								  fmtId(parentRel->dobj.name));
			}
			appendPQExpBuffer(q, ")");
		}

		if (tbinfo->relkind == RELKIND_FOREIGN_TABLE)
			appendPQExpBuffer(q, "\nSERVER %s", fmtId(srvname));

		if ((tbinfo->reloptions && strlen(tbinfo->reloptions) > 0) ||
		  (tbinfo->toast_reloptions && strlen(tbinfo->toast_reloptions) > 0))
		{
			bool		addcomma = false;

			appendPQExpBuffer(q, "\nWITH (");
			if (tbinfo->reloptions && strlen(tbinfo->reloptions) > 0)
			{
				addcomma = true;
				appendPQExpBuffer(q, "%s", tbinfo->reloptions);
			}
			if (tbinfo->toast_reloptions && strlen(tbinfo->toast_reloptions) > 0)
			{
				appendPQExpBuffer(q, "%s%s", addcomma ? ", " : "",
								  tbinfo->toast_reloptions);
			}
			appendPQExpBuffer(q, ")");
		}

		/* Dump generic options if any */
		if (ftoptions && ftoptions[0])
			appendPQExpBuffer(q, "\nOPTIONS (\n    %s\n)", ftoptions);

		appendPQExpBuffer(q, ";\n");

		/*
		 * To create binary-compatible heap files, we have to ensure the same
		 * physical column order, including dropped columns, as in the
		 * original.  Therefore, we create dropped columns above and drop them
		 * here, also updating their attlen/attalign values so that the
		 * dropped column can be skipped properly.	(We do not bother with
		 * restoring the original attbyval setting.)  Also, inheritance
		 * relationships are set up by doing ALTER INHERIT rather than using
		 * an INHERITS clause --- the latter would possibly mess up the column
		 * order.  That also means we have to take care about setting
		 * attislocal correctly, plus fix up any inherited CHECK constraints.
		 * Analogously, we set up typed tables using ALTER TABLE / OF here.
		 */
		if (binary_upgrade && tbinfo->relkind == RELKIND_RELATION)
		{
			for (j = 0; j < tbinfo->numatts; j++)
			{
				if (tbinfo->attisdropped[j])
				{
					appendPQExpBuffer(q, "\n-- For binary upgrade, recreate dropped column.\n");
					appendPQExpBuffer(q, "UPDATE pg_catalog.pg_attribute\n"
									  "SET attlen = %d, "
									  "attalign = '%c', attbyval = false\n"
									  "WHERE attname = ",
									  tbinfo->attlen[j],
									  tbinfo->attalign[j]);
					appendStringLiteralAH(q, tbinfo->attnames[j], fout);
					appendPQExpBuffer(q, "\n  AND attrelid = ");
					appendStringLiteralAH(q, fmtId(tbinfo->dobj.name), fout);
					appendPQExpBuffer(q, "::pg_catalog.regclass;\n");

					appendPQExpBuffer(q, "ALTER TABLE ONLY %s ",
									  fmtId(tbinfo->dobj.name));
					appendPQExpBuffer(q, "DROP COLUMN %s;\n",
									  fmtId(tbinfo->attnames[j]));
				}
				else if (!tbinfo->attislocal[j])
				{
					appendPQExpBuffer(q, "\n-- For binary upgrade, recreate inherited column.\n");
					appendPQExpBuffer(q, "UPDATE pg_catalog.pg_attribute\n"
									  "SET attislocal = false\n"
									  "WHERE attname = ");
					appendStringLiteralAH(q, tbinfo->attnames[j], fout);
					appendPQExpBuffer(q, "\n  AND attrelid = ");
					appendStringLiteralAH(q, fmtId(tbinfo->dobj.name), fout);
					appendPQExpBuffer(q, "::pg_catalog.regclass;\n");
				}
			}

			for (k = 0; k < tbinfo->ncheck; k++)
			{
				ConstraintInfo *constr = &(tbinfo->checkexprs[k]);

				if (constr->separate || constr->conislocal)
					continue;

				appendPQExpBuffer(q, "\n-- For binary upgrade, set up inherited constraint.\n");
				appendPQExpBuffer(q, "ALTER TABLE ONLY %s ",
								  fmtId(tbinfo->dobj.name));
				appendPQExpBuffer(q, " ADD CONSTRAINT %s ",
								  fmtId(constr->dobj.name));
				appendPQExpBuffer(q, "%s;\n", constr->condef);
				appendPQExpBuffer(q, "UPDATE pg_catalog.pg_constraint\n"
								  "SET conislocal = false\n"
								  "WHERE contype = 'c' AND conname = ");
				appendStringLiteralAH(q, constr->dobj.name, fout);
				appendPQExpBuffer(q, "\n  AND conrelid = ");
				appendStringLiteralAH(q, fmtId(tbinfo->dobj.name), fout);
				appendPQExpBuffer(q, "::pg_catalog.regclass;\n");
			}

			if (numParents > 0)
			{
				appendPQExpBuffer(q, "\n-- For binary upgrade, set up inheritance this way.\n");
				for (k = 0; k < numParents; k++)
				{
					TableInfo  *parentRel = parents[k];

					appendPQExpBuffer(q, "ALTER TABLE ONLY %s INHERIT ",
									  fmtId(tbinfo->dobj.name));
					if (parentRel->dobj.namespace != tbinfo->dobj.namespace)
						appendPQExpBuffer(q, "%s.",
								fmtId(parentRel->dobj.namespace->dobj.name));
					appendPQExpBuffer(q, "%s;\n",
									  fmtId(parentRel->dobj.name));
				}
			}

			if (tbinfo->reloftype)
			{
				appendPQExpBuffer(q, "\n-- For binary upgrade, set up typed tables this way.\n");
				appendPQExpBuffer(q, "ALTER TABLE ONLY %s OF %s;\n",
								  fmtId(tbinfo->dobj.name),
								  tbinfo->reloftype);
			}

			appendPQExpBuffer(q, "\n-- For binary upgrade, set heap's relfrozenxid\n");
			appendPQExpBuffer(q, "UPDATE pg_catalog.pg_class\n"
							  "SET relfrozenxid = '%u'\n"
							  "WHERE oid = ",
							  tbinfo->frozenxid);
			appendStringLiteralAH(q, fmtId(tbinfo->dobj.name), fout);
			appendPQExpBuffer(q, "::pg_catalog.regclass;\n");

			if (tbinfo->toast_oid)
			{
				/* We preserve the toast oids, so we can use it during restore */
				appendPQExpBuffer(q, "\n-- For binary upgrade, set toast's relfrozenxid\n");
				appendPQExpBuffer(q, "UPDATE pg_catalog.pg_class\n"
								  "SET relfrozenxid = '%u'\n"
								  "WHERE oid = '%u';\n",
								  tbinfo->toast_frozenxid, tbinfo->toast_oid);
			}
		}

		/*
		 * Dump additional per-column properties that we can't handle in the
		 * main CREATE TABLE command.
		 */
		for (j = 0; j < tbinfo->numatts; j++)
		{
			/* None of this applies to dropped columns */
			if (tbinfo->attisdropped[j])
				continue;

			/*
			 * If we didn't dump the column definition explicitly above, and
			 * it is NOT NULL and did not inherit that property from a parent,
			 * we have to mark it separately.
			 */
			if (!shouldPrintColumn(tbinfo, j) &&
				tbinfo->notnull[j] && !tbinfo->inhNotNull[j])
			{
				appendPQExpBuffer(q, "ALTER TABLE ONLY %s ",
								  fmtId(tbinfo->dobj.name));
				appendPQExpBuffer(q, "ALTER COLUMN %s SET NOT NULL;\n",
								  fmtId(tbinfo->attnames[j]));
			}

			/*
			 * Dump per-column statistics information. We only issue an ALTER
			 * TABLE statement if the attstattarget entry for this column is
			 * non-negative (i.e. it's not the default value)
			 */
			if (tbinfo->attstattarget[j] >= 0)
			{
				appendPQExpBuffer(q, "ALTER TABLE ONLY %s ",
								  fmtId(tbinfo->dobj.name));
				appendPQExpBuffer(q, "ALTER COLUMN %s ",
								  fmtId(tbinfo->attnames[j]));
				appendPQExpBuffer(q, "SET STATISTICS %d;\n",
								  tbinfo->attstattarget[j]);
			}

			/*
			 * Dump per-column storage information.  The statement is only
			 * dumped if the storage has been changed from the type's default.
			 */
			if (tbinfo->attstorage[j] != tbinfo->typstorage[j])
			{
				switch (tbinfo->attstorage[j])
				{
					case 'p':
						storage = "PLAIN";
						break;
					case 'e':
						storage = "EXTERNAL";
						break;
					case 'm':
						storage = "MAIN";
						break;
					case 'x':
						storage = "EXTENDED";
						break;
					default:
						storage = NULL;
				}

				/*
				 * Only dump the statement if it's a storage type we recognize
				 */
				if (storage != NULL)
				{
					appendPQExpBuffer(q, "ALTER TABLE ONLY %s ",
									  fmtId(tbinfo->dobj.name));
					appendPQExpBuffer(q, "ALTER COLUMN %s ",
									  fmtId(tbinfo->attnames[j]));
					appendPQExpBuffer(q, "SET STORAGE %s;\n",
									  storage);
				}
			}

			/*
			 * Dump per-column attributes.
			 */
			if (tbinfo->attoptions[j] && tbinfo->attoptions[j][0] != '\0')
			{
				appendPQExpBuffer(q, "ALTER TABLE ONLY %s ",
								  fmtId(tbinfo->dobj.name));
				appendPQExpBuffer(q, "ALTER COLUMN %s ",
								  fmtId(tbinfo->attnames[j]));
				appendPQExpBuffer(q, "SET (%s);\n",
								  tbinfo->attoptions[j]);
			}

			/*
			 * Dump per-column fdw options.
			 */
			if (tbinfo->relkind == RELKIND_FOREIGN_TABLE &&
				tbinfo->attfdwoptions[j] &&
				tbinfo->attfdwoptions[j][0] != '\0')
			{
				appendPQExpBuffer(q, "ALTER FOREIGN TABLE %s ",
								  fmtId(tbinfo->dobj.name));
				appendPQExpBuffer(q, "ALTER COLUMN %s ",
								  fmtId(tbinfo->attnames[j]));
				appendPQExpBuffer(q, "OPTIONS (\n    %s\n);\n",
								  tbinfo->attfdwoptions[j]);
			}
		}
	}

	if (binary_upgrade)
		binary_upgrade_extension_member(q, &tbinfo->dobj, labelq->data);

	ArchiveEntry(fout, tbinfo->dobj.catId, tbinfo->dobj.dumpId,
				 tbinfo->dobj.name,
				 tbinfo->dobj.namespace->dobj.name,
			(tbinfo->relkind == RELKIND_VIEW) ? NULL : tbinfo->reltablespace,
				 tbinfo->rolname,
				 0,
			   (strcmp(reltypename, "TABLE") == 0) ? tbinfo->hasoids : false,
				 reltypename, SECTION_PRE_DATA,
				 q->data, delq->data, NULL,
				 tbinfo->dobj.dependencies, tbinfo->dobj.nDeps,
				 NULL, NULL);


	/* Dump Table Comments */
	dumpTableComment(fout, tbinfo, reltypename);

	/* Dump Table Security Labels */
	dumpTableSecLabel(fout, tbinfo, reltypename);

	/* Dump comments on inlined table constraints */
	for (j = 0; j < tbinfo->ncheck; j++)
	{
		ConstraintInfo *constr = &(tbinfo->checkexprs[j]);

		if (constr->separate || !constr->conislocal)
			continue;

		dumpTableConstraintComment(fout, constr);
	}

	destroyPQExpBuffer(query);
	destroyPQExpBuffer(q);
	destroyPQExpBuffer(delq);
	destroyPQExpBuffer(labelq);
}

/*
 * dumpAttrDef --- dump an attribute's default-value declaration
 */
static void
dumpAttrDef(Archive *fout, AttrDefInfo *adinfo)
{
	TableInfo  *tbinfo = adinfo->adtable;
	int			adnum = adinfo->adnum;
	PQExpBuffer q;
	PQExpBuffer delq;

	/* Skip if table definition not to be dumped */
	if (!tbinfo->dobj.dump || dataOnly)
		return;

	/* Skip if not "separate"; it was dumped in the table's definition */
	if (!adinfo->separate)
		return;

	q = createPQExpBuffer();
	delq = createPQExpBuffer();

	appendPQExpBuffer(q, "ALTER TABLE ONLY %s ",
					  fmtId(tbinfo->dobj.name));
	appendPQExpBuffer(q, "ALTER COLUMN %s SET DEFAULT %s;\n",
					  fmtId(tbinfo->attnames[adnum - 1]),
					  adinfo->adef_expr);

	/*
	 * DROP must be fully qualified in case same name appears in pg_catalog
	 */
	appendPQExpBuffer(delq, "ALTER TABLE %s.",
					  fmtId(tbinfo->dobj.namespace->dobj.name));
	appendPQExpBuffer(delq, "%s ",
					  fmtId(tbinfo->dobj.name));
	appendPQExpBuffer(delq, "ALTER COLUMN %s DROP DEFAULT;\n",
					  fmtId(tbinfo->attnames[adnum - 1]));

	ArchiveEntry(fout, adinfo->dobj.catId, adinfo->dobj.dumpId,
				 tbinfo->attnames[adnum - 1],
				 tbinfo->dobj.namespace->dobj.name,
				 NULL,
				 tbinfo->rolname,
				 0,
				 false, "DEFAULT", SECTION_PRE_DATA,
				 q->data, delq->data, NULL,
				 adinfo->dobj.dependencies, adinfo->dobj.nDeps,
				 NULL, NULL);

	destroyPQExpBuffer(q);
	destroyPQExpBuffer(delq);
}

/*
 * getAttrName: extract the correct name for an attribute
 *
 * The array tblInfo->attnames[] only provides names of user attributes;
 * if a system attribute number is supplied, we have to fake it.
 * We also do a little bit of bounds checking for safety's sake.
 */
static const char *
getAttrName(int attrnum, TableInfo *tblInfo)
{
	if (attrnum > 0 && attrnum <= tblInfo->numatts)
		return tblInfo->attnames[attrnum - 1];
	switch (attrnum)
	{
		case SelfItemPointerAttributeNumber:
			return "ctid";
		case ObjectIdAttributeNumber:
			return "oid";
		case MinTransactionIdAttributeNumber:
			return "xmin";
		case MinCommandIdAttributeNumber:
			return "cmin";
		case MaxTransactionIdAttributeNumber:
			return "xmax";
		case MaxCommandIdAttributeNumber:
			return "cmax";
		case TableOidAttributeNumber:
			return "tableoid";
	}
	exit_horribly(NULL, "invalid column number %d for table \"%s\"\n",
				  attrnum, tblInfo->dobj.name);
	return NULL;				/* keep compiler quiet */
}

/*
 * dumpIndex
 *	  write out to fout a user-defined index
 */
static void
dumpIndex(Archive *fout, IndxInfo *indxinfo)
{
	TableInfo  *tbinfo = indxinfo->indextable;
	PQExpBuffer q;
	PQExpBuffer delq;
	PQExpBuffer labelq;

	if (dataOnly)
		return;

	q = createPQExpBuffer();
	delq = createPQExpBuffer();
	labelq = createPQExpBuffer();

	appendPQExpBuffer(labelq, "INDEX %s",
					  fmtId(indxinfo->dobj.name));

	/*
	 * If there's an associated constraint, don't dump the index per se, but
	 * do dump any comment for it.	(This is safe because dependency ordering
	 * will have ensured the constraint is emitted first.)
	 */
	if (indxinfo->indexconstraint == 0)
	{
		if (binary_upgrade)
			binary_upgrade_set_pg_class_oids(fout, q,
											 indxinfo->dobj.catId.oid, true);

		/* Plain secondary index */
		appendPQExpBuffer(q, "%s;\n", indxinfo->indexdef);

		/* If the index is clustered, we need to record that. */
		if (indxinfo->indisclustered)
		{
			appendPQExpBuffer(q, "\nALTER TABLE %s CLUSTER",
							  fmtId(tbinfo->dobj.name));
			appendPQExpBuffer(q, " ON %s;\n",
							  fmtId(indxinfo->dobj.name));
		}

		/*
		 * DROP must be fully qualified in case same name appears in
		 * pg_catalog
		 */
		appendPQExpBuffer(delq, "DROP INDEX %s.",
						  fmtId(tbinfo->dobj.namespace->dobj.name));
		appendPQExpBuffer(delq, "%s;\n",
						  fmtId(indxinfo->dobj.name));

		ArchiveEntry(fout, indxinfo->dobj.catId, indxinfo->dobj.dumpId,
					 indxinfo->dobj.name,
					 tbinfo->dobj.namespace->dobj.name,
					 indxinfo->tablespace,
					 tbinfo->rolname, indxinfo->relpages, false,
					 "INDEX", SECTION_POST_DATA,
					 q->data, delq->data, NULL,
					 indxinfo->dobj.dependencies, indxinfo->dobj.nDeps,
					 NULL, NULL);
	}

	/* Dump Index Comments */
	dumpComment(fout, labelq->data,
				tbinfo->dobj.namespace->dobj.name,
				tbinfo->rolname,
				indxinfo->dobj.catId, 0, indxinfo->dobj.dumpId);

	destroyPQExpBuffer(q);
	destroyPQExpBuffer(delq);
	destroyPQExpBuffer(labelq);
}

/*
 * dumpConstraint
 *	  write out to fout a user-defined constraint
 */
static void
dumpConstraint(Archive *fout, ConstraintInfo *coninfo)
{
	TableInfo  *tbinfo = coninfo->contable;
	PQExpBuffer q;
	PQExpBuffer delq;

	/* Skip if not to be dumped */
	if (!coninfo->dobj.dump || dataOnly)
		return;

	q = createPQExpBuffer();
	delq = createPQExpBuffer();

	if (coninfo->contype == 'p' ||
		coninfo->contype == 'u' ||
		coninfo->contype == 'x')
	{
		/* Index-related constraint */
		IndxInfo   *indxinfo;
		int			k;

		indxinfo = (IndxInfo *) findObjectByDumpId(coninfo->conindex);

		if (indxinfo == NULL)
			exit_horribly(NULL, "missing index for constraint \"%s\"\n",
						  coninfo->dobj.name);

		if (binary_upgrade)
			binary_upgrade_set_pg_class_oids(fout, q,
											 indxinfo->dobj.catId.oid, true);

		appendPQExpBuffer(q, "ALTER TABLE ONLY %s\n",
						  fmtId(tbinfo->dobj.name));
		appendPQExpBuffer(q, "    ADD CONSTRAINT %s ",
						  fmtId(coninfo->dobj.name));

		if (coninfo->condef)
		{
			/* pg_get_constraintdef should have provided everything */
			appendPQExpBuffer(q, "%s;\n", coninfo->condef);
		}
		else
		{
			appendPQExpBuffer(q, "%s (",
						 coninfo->contype == 'p' ? "PRIMARY KEY" : "UNIQUE");
			for (k = 0; k < indxinfo->indnkeys; k++)
			{
				int			indkey = (int) indxinfo->indkeys[k];
				const char *attname;

				if (indkey == InvalidAttrNumber)
					break;
				attname = getAttrName(indkey, tbinfo);

				appendPQExpBuffer(q, "%s%s",
								  (k == 0) ? "" : ", ",
								  fmtId(attname));
			}

			appendPQExpBuffer(q, ")");

			if (indxinfo->options && strlen(indxinfo->options) > 0)
				appendPQExpBuffer(q, " WITH (%s)", indxinfo->options);

			if (coninfo->condeferrable)
			{
				appendPQExpBuffer(q, " DEFERRABLE");
				if (coninfo->condeferred)
					appendPQExpBuffer(q, " INITIALLY DEFERRED");
			}

			appendPQExpBuffer(q, ";\n");
		}

		/* If the index is clustered, we need to record that. */
		if (indxinfo->indisclustered)
		{
			appendPQExpBuffer(q, "\nALTER TABLE %s CLUSTER",
							  fmtId(tbinfo->dobj.name));
			appendPQExpBuffer(q, " ON %s;\n",
							  fmtId(indxinfo->dobj.name));
		}

		/*
		 * DROP must be fully qualified in case same name appears in
		 * pg_catalog
		 */
		appendPQExpBuffer(delq, "ALTER TABLE ONLY %s.",
						  fmtId(tbinfo->dobj.namespace->dobj.name));
		appendPQExpBuffer(delq, "%s ",
						  fmtId(tbinfo->dobj.name));
		appendPQExpBuffer(delq, "DROP CONSTRAINT %s;\n",
						  fmtId(coninfo->dobj.name));

		ArchiveEntry(fout, coninfo->dobj.catId, coninfo->dobj.dumpId,
					 coninfo->dobj.name,
					 tbinfo->dobj.namespace->dobj.name,
					 indxinfo->tablespace,
					 tbinfo->rolname, 0, false,
					 "CONSTRAINT", SECTION_POST_DATA,
					 q->data, delq->data, NULL,
					 coninfo->dobj.dependencies, coninfo->dobj.nDeps,
					 NULL, NULL);
	}
	else if (coninfo->contype == 'f')
	{
		/*
		 * XXX Potentially wrap in a 'SET CONSTRAINTS OFF' block so that the
		 * current table data is not processed
		 */
		appendPQExpBuffer(q, "ALTER TABLE ONLY %s\n",
						  fmtId(tbinfo->dobj.name));
		appendPQExpBuffer(q, "    ADD CONSTRAINT %s %s;\n",
						  fmtId(coninfo->dobj.name),
						  coninfo->condef);

		/*
		 * DROP must be fully qualified in case same name appears in
		 * pg_catalog
		 */
		appendPQExpBuffer(delq, "ALTER TABLE ONLY %s.",
						  fmtId(tbinfo->dobj.namespace->dobj.name));
		appendPQExpBuffer(delq, "%s ",
						  fmtId(tbinfo->dobj.name));
		appendPQExpBuffer(delq, "DROP CONSTRAINT %s;\n",
						  fmtId(coninfo->dobj.name));

		ArchiveEntry(fout, coninfo->dobj.catId, coninfo->dobj.dumpId,
					 coninfo->dobj.name,
					 tbinfo->dobj.namespace->dobj.name,
					 NULL,
					 tbinfo->rolname, 0, false,
					 "FK CONSTRAINT", SECTION_POST_DATA,
					 q->data, delq->data, NULL,
					 coninfo->dobj.dependencies, coninfo->dobj.nDeps,
					 NULL, NULL);
	}
	else if (coninfo->contype == 'c' && tbinfo)
	{
		/* CHECK constraint on a table */

		/* Ignore if not to be dumped separately */
		if (coninfo->separate)
		{
			/* add ONLY if we do not want it to propagate to children */
			appendPQExpBuffer(q, "ALTER TABLE %s %s\n",
							 coninfo->conisonly ? "ONLY" : "", fmtId(tbinfo->dobj.name));
			appendPQExpBuffer(q, "    ADD CONSTRAINT %s %s;\n",
							  fmtId(coninfo->dobj.name),
							  coninfo->condef);

			/*
			 * DROP must be fully qualified in case same name appears in
			 * pg_catalog
			 */
			appendPQExpBuffer(delq, "ALTER TABLE %s.",
							  fmtId(tbinfo->dobj.namespace->dobj.name));
			appendPQExpBuffer(delq, "%s ",
							  fmtId(tbinfo->dobj.name));
			appendPQExpBuffer(delq, "DROP CONSTRAINT %s;\n",
							  fmtId(coninfo->dobj.name));

			ArchiveEntry(fout, coninfo->dobj.catId, coninfo->dobj.dumpId,
						 coninfo->dobj.name,
						 tbinfo->dobj.namespace->dobj.name,
						 NULL,
						 tbinfo->rolname, 0, false,
						 "CHECK CONSTRAINT", SECTION_POST_DATA,
						 q->data, delq->data, NULL,
						 coninfo->dobj.dependencies, coninfo->dobj.nDeps,
						 NULL, NULL);
		}
	}
	else if (coninfo->contype == 'c' && tbinfo == NULL)
	{
		/* CHECK constraint on a domain */
		TypeInfo   *tyinfo = coninfo->condomain;

		/* Ignore if not to be dumped separately */
		if (coninfo->separate)
		{
			appendPQExpBuffer(q, "ALTER DOMAIN %s\n",
							  fmtId(tyinfo->dobj.name));
			appendPQExpBuffer(q, "    ADD CONSTRAINT %s %s;\n",
							  fmtId(coninfo->dobj.name),
							  coninfo->condef);

			/*
			 * DROP must be fully qualified in case same name appears in
			 * pg_catalog
			 */
			appendPQExpBuffer(delq, "ALTER DOMAIN %s.",
							  fmtId(tyinfo->dobj.namespace->dobj.name));
			appendPQExpBuffer(delq, "%s ",
							  fmtId(tyinfo->dobj.name));
			appendPQExpBuffer(delq, "DROP CONSTRAINT %s;\n",
							  fmtId(coninfo->dobj.name));

			ArchiveEntry(fout, coninfo->dobj.catId, coninfo->dobj.dumpId,
						 coninfo->dobj.name,
						 tyinfo->dobj.namespace->dobj.name,
						 NULL,
						 tyinfo->rolname, 0, false,
						 "CHECK CONSTRAINT", SECTION_POST_DATA,
						 q->data, delq->data, NULL,
						 coninfo->dobj.dependencies, coninfo->dobj.nDeps,
						 NULL, NULL);
		}
	}
	else
	{
		exit_horribly(NULL, "unrecognized constraint type: %c\n",
					  coninfo->contype);
	}

	/* Dump Constraint Comments --- only works for table constraints */
	if (tbinfo && coninfo->separate)
		dumpTableConstraintComment(fout, coninfo);

	destroyPQExpBuffer(q);
	destroyPQExpBuffer(delq);
}

/*
 * dumpTableConstraintComment --- dump a constraint's comment if any
 *
 * This is split out because we need the function in two different places
 * depending on whether the constraint is dumped as part of CREATE TABLE
 * or as a separate ALTER command.
 */
static void
dumpTableConstraintComment(Archive *fout, ConstraintInfo *coninfo)
{
	TableInfo  *tbinfo = coninfo->contable;
	PQExpBuffer labelq = createPQExpBuffer();

	appendPQExpBuffer(labelq, "CONSTRAINT %s ",
					  fmtId(coninfo->dobj.name));
	appendPQExpBuffer(labelq, "ON %s",
					  fmtId(tbinfo->dobj.name));
	dumpComment(fout, labelq->data,
				tbinfo->dobj.namespace->dobj.name,
				tbinfo->rolname,
				coninfo->dobj.catId, 0,
			 coninfo->separate ? coninfo->dobj.dumpId : tbinfo->dobj.dumpId);

	destroyPQExpBuffer(labelq);
}

/*
 * findLastBuiltInOid -
 * find the last built in oid
 *
 * For 7.1 and 7.2, we do this by retrieving datlastsysoid from the
 * pg_database entry for the current database
 */
static Oid
findLastBuiltinOid_V71(Archive *fout, const char *dbname)
{
	PGresult   *res;
	Oid			last_oid;
	PQExpBuffer query = createPQExpBuffer();

	resetPQExpBuffer(query);
	appendPQExpBuffer(query, "SELECT datlastsysoid from pg_database where datname = ");
	appendStringLiteralAH(query, dbname, fout);

	res = ExecuteSqlQueryForSingleRow(fout, query->data);
	last_oid = atooid(PQgetvalue(res, 0, PQfnumber(res, "datlastsysoid")));
	PQclear(res);
	destroyPQExpBuffer(query);
	return last_oid;
}

/*
 * findLastBuiltInOid -
 * find the last built in oid
 *
 * For 7.0, we do this by assuming that the last thing that initdb does is to
 * create the pg_indexes view.	This sucks in general, but seeing that 7.0.x
 * initdb won't be changing anymore, it'll do.
 */
static Oid
findLastBuiltinOid_V70(Archive *fout)
{
	PGresult   *res;
	int			last_oid;

	res = ExecuteSqlQueryForSingleRow(fout,
				 	"SELECT oid FROM pg_class WHERE relname = 'pg_indexes'");
	last_oid = atooid(PQgetvalue(res, 0, PQfnumber(res, "oid")));
	PQclear(res);
	return last_oid;
}

static void
dumpSequence(Archive *fout, TableInfo *tbinfo)
{
	PGresult   *res;
	char	   *startv,
			   *last,
			   *incby,
			   *maxv = NULL,
			   *minv = NULL,
			   *cache;
	char		bufm[100],
				bufx[100];
	bool		cycled,
				called;
	PQExpBuffer query = createPQExpBuffer();
	PQExpBuffer delqry = createPQExpBuffer();
	PQExpBuffer labelq = createPQExpBuffer();

	/* Make sure we are in proper schema */
	selectSourceSchema(fout, tbinfo->dobj.namespace->dobj.name);

	snprintf(bufm, sizeof(bufm), INT64_FORMAT, SEQ_MINVALUE);
	snprintf(bufx, sizeof(bufx), INT64_FORMAT, SEQ_MAXVALUE);

	if (fout->remoteVersion >= 80400)
	{
		appendPQExpBuffer(query,
						  "SELECT sequence_name, "
						  "start_value, last_value, increment_by, "
				   "CASE WHEN increment_by > 0 AND max_value = %s THEN NULL "
				   "     WHEN increment_by < 0 AND max_value = -1 THEN NULL "
						  "     ELSE max_value "
						  "END AS max_value, "
					"CASE WHEN increment_by > 0 AND min_value = 1 THEN NULL "
				   "     WHEN increment_by < 0 AND min_value = %s THEN NULL "
						  "     ELSE min_value "
						  "END AS min_value, "
						  "cache_value, is_cycled, is_called from %s",
						  bufx, bufm,
						  fmtId(tbinfo->dobj.name));
	}
	else
	{
		appendPQExpBuffer(query,
						  "SELECT sequence_name, "
						  "0 AS start_value, last_value, increment_by, "
				   "CASE WHEN increment_by > 0 AND max_value = %s THEN NULL "
				   "     WHEN increment_by < 0 AND max_value = -1 THEN NULL "
						  "     ELSE max_value "
						  "END AS max_value, "
					"CASE WHEN increment_by > 0 AND min_value = 1 THEN NULL "
				   "     WHEN increment_by < 0 AND min_value = %s THEN NULL "
						  "     ELSE min_value "
						  "END AS min_value, "
						  "cache_value, is_cycled, is_called from %s",
						  bufx, bufm,
						  fmtId(tbinfo->dobj.name));
	}

	res = ExecuteSqlQuery(fout, query->data, PGRES_TUPLES_OK);

	if (PQntuples(res) != 1)
	{
		write_msg(NULL, ngettext("query to get data of sequence \"%s\" returned %d row (expected 1)\n",
								 "query to get data of sequence \"%s\" returned %d rows (expected 1)\n",
								 PQntuples(res)),
				  tbinfo->dobj.name, PQntuples(res));
		exit_nicely(1);
	}

	/* Disable this check: it fails if sequence has been renamed */
#ifdef NOT_USED
	if (strcmp(PQgetvalue(res, 0, 0), tbinfo->dobj.name) != 0)
	{
		write_msg(NULL, "query to get data of sequence \"%s\" returned name \"%s\"\n",
				  tbinfo->dobj.name, PQgetvalue(res, 0, 0));
		exit_nicely(1);
	}
#endif

	startv = PQgetvalue(res, 0, 1);
	last = PQgetvalue(res, 0, 2);
	incby = PQgetvalue(res, 0, 3);
	if (!PQgetisnull(res, 0, 4))
		maxv = PQgetvalue(res, 0, 4);
	if (!PQgetisnull(res, 0, 5))
		minv = PQgetvalue(res, 0, 5);
	cache = PQgetvalue(res, 0, 6);
	cycled = (strcmp(PQgetvalue(res, 0, 7), "t") == 0);
	called = (strcmp(PQgetvalue(res, 0, 8), "t") == 0);

	/*
	 * The logic we use for restoring sequences is as follows:
	 *
	 * Add a CREATE SEQUENCE statement as part of a "schema" dump (use
	 * last_val for start if called is false, else use min_val for start_val).
	 * Also, if the sequence is owned by a column, add an ALTER SEQUENCE OWNED
	 * BY command for it.
	 *
	 * Add a 'SETVAL(seq, last_val, iscalled)' as part of a "data" dump.
	 */
	if (!dataOnly)
	{
		/*
		 * DROP must be fully qualified in case same name appears in
		 * pg_catalog
		 */
		appendPQExpBuffer(delqry, "DROP SEQUENCE %s.",
						  fmtId(tbinfo->dobj.namespace->dobj.name));
		appendPQExpBuffer(delqry, "%s;\n",
						  fmtId(tbinfo->dobj.name));

		resetPQExpBuffer(query);

		if (binary_upgrade)
		{
			binary_upgrade_set_pg_class_oids(fout, query,
											 tbinfo->dobj.catId.oid, false);
			binary_upgrade_set_type_oids_by_rel_oid(fout, query,
													tbinfo->dobj.catId.oid);
		}

		appendPQExpBuffer(query,
						  "CREATE SEQUENCE %s\n",
						  fmtId(tbinfo->dobj.name));

		if (fout->remoteVersion >= 80400)
			appendPQExpBuffer(query, "    START WITH %s\n", startv);
		else
		{
			/*
			 * Versions before 8.4 did not remember the true start value.  If
			 * is_called is false then the sequence has never been incremented
			 * so we can use last_val.	Otherwise punt and let it default.
			 */
			if (!called)
				appendPQExpBuffer(query, "    START WITH %s\n", last);
		}

		appendPQExpBuffer(query, "    INCREMENT BY %s\n", incby);

		if (minv)
			appendPQExpBuffer(query, "    MINVALUE %s\n", minv);
		else
			appendPQExpBuffer(query, "    NO MINVALUE\n");

		if (maxv)
			appendPQExpBuffer(query, "    MAXVALUE %s\n", maxv);
		else
			appendPQExpBuffer(query, "    NO MAXVALUE\n");

		appendPQExpBuffer(query,
						  "    CACHE %s%s",
						  cache, (cycled ? "\n    CYCLE" : ""));

		appendPQExpBuffer(query, ";\n");

		appendPQExpBuffer(labelq, "SEQUENCE %s", fmtId(tbinfo->dobj.name));

		/* binary_upgrade:	no need to clear TOAST table oid */

		if (binary_upgrade)
			binary_upgrade_extension_member(query, &tbinfo->dobj,
											labelq->data);

		ArchiveEntry(fout, tbinfo->dobj.catId, tbinfo->dobj.dumpId,
					 tbinfo->dobj.name,
					 tbinfo->dobj.namespace->dobj.name,
					 NULL,
					 tbinfo->rolname, 0,
					 false, "SEQUENCE", SECTION_PRE_DATA,
					 query->data, delqry->data, NULL,
					 tbinfo->dobj.dependencies, tbinfo->dobj.nDeps,
					 NULL, NULL);

		/*
		 * If the sequence is owned by a table column, emit the ALTER for it
		 * as a separate TOC entry immediately following the sequence's own
		 * entry.  It's OK to do this rather than using full sorting logic,
		 * because the dependency that tells us it's owned will have forced
		 * the table to be created first.  We can't just include the ALTER in
		 * the TOC entry because it will fail if we haven't reassigned the
		 * sequence owner to match the table's owner.
		 *
		 * We need not schema-qualify the table reference because both
		 * sequence and table must be in the same schema.
		 */
		if (OidIsValid(tbinfo->owning_tab))
		{
			TableInfo  *owning_tab = findTableByOid(tbinfo->owning_tab);

			if (owning_tab && owning_tab->dobj.dump)
			{
				resetPQExpBuffer(query);
				appendPQExpBuffer(query, "ALTER SEQUENCE %s",
								  fmtId(tbinfo->dobj.name));
				appendPQExpBuffer(query, " OWNED BY %s",
								  fmtId(owning_tab->dobj.name));
				appendPQExpBuffer(query, ".%s;\n",
						fmtId(owning_tab->attnames[tbinfo->owning_col - 1]));

				ArchiveEntry(fout, nilCatalogId, createDumpId(),
							 tbinfo->dobj.name,
							 tbinfo->dobj.namespace->dobj.name,
							 NULL,
							 tbinfo->rolname, 0,
							 false, "SEQUENCE OWNED BY", SECTION_PRE_DATA,
							 query->data, "", NULL,
							 &(tbinfo->dobj.dumpId), 1,
							 NULL, NULL);
			}
		}

		/* Dump Sequence Comments and Security Labels */
		dumpComment(fout, labelq->data,
					tbinfo->dobj.namespace->dobj.name, tbinfo->rolname,
					tbinfo->dobj.catId, 0, tbinfo->dobj.dumpId);
		dumpSecLabel(fout, labelq->data,
					 tbinfo->dobj.namespace->dobj.name, tbinfo->rolname,
					 tbinfo->dobj.catId, 0, tbinfo->dobj.dumpId);
	}

	if (!schemaOnly)
	{
		resetPQExpBuffer(query);
		appendPQExpBuffer(query, "SELECT pg_catalog.setval(");
		appendStringLiteralAH(query, fmtId(tbinfo->dobj.name), fout);
		appendPQExpBuffer(query, ", %s, %s);\n",
						  last, (called ? "true" : "false"));

		ArchiveEntry(fout, nilCatalogId, createDumpId(),
					 tbinfo->dobj.name,
					 tbinfo->dobj.namespace->dobj.name,
					 NULL,
					 tbinfo->rolname,
					 0,
					 false, "SEQUENCE SET", SECTION_PRE_DATA,
					 query->data, "", NULL,
					 &(tbinfo->dobj.dumpId), 1,
					 NULL, NULL);
	}

	PQclear(res);

	destroyPQExpBuffer(query);
	destroyPQExpBuffer(delqry);
	destroyPQExpBuffer(labelq);
}

static void
dumpTrigger(Archive *fout, TriggerInfo *tginfo)
{
	TableInfo  *tbinfo = tginfo->tgtable;
	PQExpBuffer query;
	PQExpBuffer delqry;
	PQExpBuffer labelq;
	char	   *tgargs;
	size_t		lentgargs;
	const char *p;
	int			findx;

	if (dataOnly)
		return;

	query = createPQExpBuffer();
	delqry = createPQExpBuffer();
	labelq = createPQExpBuffer();

	/*
	 * DROP must be fully qualified in case same name appears in pg_catalog
	 */
	appendPQExpBuffer(delqry, "DROP TRIGGER %s ",
					  fmtId(tginfo->dobj.name));
	appendPQExpBuffer(delqry, "ON %s.",
					  fmtId(tbinfo->dobj.namespace->dobj.name));
	appendPQExpBuffer(delqry, "%s;\n",
					  fmtId(tbinfo->dobj.name));

	if (tginfo->tgdef)
	{
		appendPQExpBuffer(query, "%s;\n", tginfo->tgdef);
	}
	else
	{
		if (tginfo->tgisconstraint)
		{
			appendPQExpBuffer(query, "CREATE CONSTRAINT TRIGGER ");
			appendPQExpBufferStr(query, fmtId(tginfo->tgconstrname));
		}
		else
		{
			appendPQExpBuffer(query, "CREATE TRIGGER ");
			appendPQExpBufferStr(query, fmtId(tginfo->dobj.name));
		}
		appendPQExpBuffer(query, "\n    ");

		/* Trigger type */
		if (TRIGGER_FOR_BEFORE(tginfo->tgtype))
			appendPQExpBuffer(query, "BEFORE");
		else if (TRIGGER_FOR_AFTER(tginfo->tgtype))
			appendPQExpBuffer(query, "AFTER");
		else if (TRIGGER_FOR_INSTEAD(tginfo->tgtype))
			appendPQExpBuffer(query, "INSTEAD OF");
		else
		{
			write_msg(NULL, "unexpected tgtype value: %d\n", tginfo->tgtype);
			exit_nicely(1);
		}

		findx = 0;
		if (TRIGGER_FOR_INSERT(tginfo->tgtype))
		{
			appendPQExpBuffer(query, " INSERT");
			findx++;
		}
		if (TRIGGER_FOR_DELETE(tginfo->tgtype))
		{
			if (findx > 0)
				appendPQExpBuffer(query, " OR DELETE");
			else
				appendPQExpBuffer(query, " DELETE");
			findx++;
		}
		if (TRIGGER_FOR_UPDATE(tginfo->tgtype))
		{
			if (findx > 0)
				appendPQExpBuffer(query, " OR UPDATE");
			else
				appendPQExpBuffer(query, " UPDATE");
			findx++;
		}
		if (TRIGGER_FOR_TRUNCATE(tginfo->tgtype))
		{
			if (findx > 0)
				appendPQExpBuffer(query, " OR TRUNCATE");
			else
				appendPQExpBuffer(query, " TRUNCATE");
			findx++;
		}
		appendPQExpBuffer(query, " ON %s\n",
						  fmtId(tbinfo->dobj.name));

		if (tginfo->tgisconstraint)
		{
			if (OidIsValid(tginfo->tgconstrrelid))
			{
				/* If we are using regclass, name is already quoted */
				if (fout->remoteVersion >= 70300)
					appendPQExpBuffer(query, "    FROM %s\n    ",
									  tginfo->tgconstrrelname);
				else
					appendPQExpBuffer(query, "    FROM %s\n    ",
									  fmtId(tginfo->tgconstrrelname));
			}
			if (!tginfo->tgdeferrable)
				appendPQExpBuffer(query, "NOT ");
			appendPQExpBuffer(query, "DEFERRABLE INITIALLY ");
			if (tginfo->tginitdeferred)
				appendPQExpBuffer(query, "DEFERRED\n");
			else
				appendPQExpBuffer(query, "IMMEDIATE\n");
		}

		if (TRIGGER_FOR_ROW(tginfo->tgtype))
			appendPQExpBuffer(query, "    FOR EACH ROW\n    ");
		else
			appendPQExpBuffer(query, "    FOR EACH STATEMENT\n    ");

		/* In 7.3, result of regproc is already quoted */
		if (fout->remoteVersion >= 70300)
			appendPQExpBuffer(query, "EXECUTE PROCEDURE %s(",
							  tginfo->tgfname);
		else
			appendPQExpBuffer(query, "EXECUTE PROCEDURE %s(",
							  fmtId(tginfo->tgfname));

		tgargs = (char *) PQunescapeBytea((unsigned char *) tginfo->tgargs,
										  &lentgargs);
		p = tgargs;
		for (findx = 0; findx < tginfo->tgnargs; findx++)
		{
			/* find the embedded null that terminates this trigger argument */
			size_t		tlen = strlen(p);

			if (p + tlen >= tgargs + lentgargs)
			{
				/* hm, not found before end of bytea value... */
				write_msg(NULL, "invalid argument string (%s) for trigger \"%s\" on table \"%s\"\n",
						  tginfo->tgargs,
						  tginfo->dobj.name,
						  tbinfo->dobj.name);
				exit_nicely(1);
			}

			if (findx > 0)
				appendPQExpBuffer(query, ", ");
			appendStringLiteralAH(query, p, fout);
			p += tlen + 1;
		}
		free(tgargs);
		appendPQExpBuffer(query, ");\n");
	}

	if (tginfo->tgenabled != 't' && tginfo->tgenabled != 'O')
	{
		appendPQExpBuffer(query, "\nALTER TABLE %s ",
						  fmtId(tbinfo->dobj.name));
		switch (tginfo->tgenabled)
		{
			case 'D':
			case 'f':
				appendPQExpBuffer(query, "DISABLE");
				break;
			case 'A':
				appendPQExpBuffer(query, "ENABLE ALWAYS");
				break;
			case 'R':
				appendPQExpBuffer(query, "ENABLE REPLICA");
				break;
			default:
				appendPQExpBuffer(query, "ENABLE");
				break;
		}
		appendPQExpBuffer(query, " TRIGGER %s;\n",
						  fmtId(tginfo->dobj.name));
	}

	appendPQExpBuffer(labelq, "TRIGGER %s ",
					  fmtId(tginfo->dobj.name));
	appendPQExpBuffer(labelq, "ON %s",
					  fmtId(tbinfo->dobj.name));

	ArchiveEntry(fout, tginfo->dobj.catId, tginfo->dobj.dumpId,
				 tginfo->dobj.name,
				 tbinfo->dobj.namespace->dobj.name,
				 NULL,
				 tbinfo->rolname, 0, false,
				 "TRIGGER", SECTION_POST_DATA,
				 query->data, delqry->data, NULL,
				 tginfo->dobj.dependencies, tginfo->dobj.nDeps,
				 NULL, NULL);

	dumpComment(fout, labelq->data,
				tbinfo->dobj.namespace->dobj.name, tbinfo->rolname,
				tginfo->dobj.catId, 0, tginfo->dobj.dumpId);

	destroyPQExpBuffer(query);
	destroyPQExpBuffer(delqry);
	destroyPQExpBuffer(labelq);
}

/*
 * dumpRule
 *		Dump a rule
 */
static void
dumpRule(Archive *fout, RuleInfo *rinfo)
{
	TableInfo  *tbinfo = rinfo->ruletable;
	PQExpBuffer query;
	PQExpBuffer cmd;
	PQExpBuffer delcmd;
	PQExpBuffer labelq;
	PGresult   *res;

	/* Skip if not to be dumped */
	if (!rinfo->dobj.dump || dataOnly)
		return;

	/*
	 * If it is an ON SELECT rule that is created implicitly by CREATE VIEW,
	 * we do not want to dump it as a separate object.
	 */
	if (!rinfo->separate)
		return;

	/*
	 * Make sure we are in proper schema.
	 */
	selectSourceSchema(fout, tbinfo->dobj.namespace->dobj.name);

	query = createPQExpBuffer();
	cmd = createPQExpBuffer();
	delcmd = createPQExpBuffer();
	labelq = createPQExpBuffer();

	if (fout->remoteVersion >= 70300)
	{
		appendPQExpBuffer(query,
						  "SELECT pg_catalog.pg_get_ruledef('%u'::pg_catalog.oid) AS definition",
						  rinfo->dobj.catId.oid);
	}
	else
	{
		/* Rule name was unique before 7.3 ... */
		appendPQExpBuffer(query,
						  "SELECT pg_get_ruledef('%s') AS definition",
						  rinfo->dobj.name);
	}

	res = ExecuteSqlQuery(fout, query->data, PGRES_TUPLES_OK);

	if (PQntuples(res) != 1)
	{
		write_msg(NULL, "query to get rule \"%s\" for table \"%s\" failed: wrong number of rows returned\n",
				  rinfo->dobj.name, tbinfo->dobj.name);
		exit_nicely(1);
	}

	printfPQExpBuffer(cmd, "%s\n", PQgetvalue(res, 0, 0));

	/*
	 * Add the command to alter the rules replication firing semantics if it
	 * differs from the default.
	 */
	if (rinfo->ev_enabled != 'O')
	{
		appendPQExpBuffer(cmd, "ALTER TABLE %s.",
						  fmtId(tbinfo->dobj.namespace->dobj.name));
		appendPQExpBuffer(cmd, "%s ",
						  fmtId(tbinfo->dobj.name));
		switch (rinfo->ev_enabled)
		{
			case 'A':
				appendPQExpBuffer(cmd, "ENABLE ALWAYS RULE %s;\n",
								  fmtId(rinfo->dobj.name));
				break;
			case 'R':
				appendPQExpBuffer(cmd, "ENABLE REPLICA RULE %s;\n",
								  fmtId(rinfo->dobj.name));
				break;
			case 'D':
				appendPQExpBuffer(cmd, "DISABLE RULE %s;\n",
								  fmtId(rinfo->dobj.name));
				break;
		}
	}

	/*
	 * DROP must be fully qualified in case same name appears in pg_catalog
	 */
	appendPQExpBuffer(delcmd, "DROP RULE %s ",
					  fmtId(rinfo->dobj.name));
	appendPQExpBuffer(delcmd, "ON %s.",
					  fmtId(tbinfo->dobj.namespace->dobj.name));
	appendPQExpBuffer(delcmd, "%s;\n",
					  fmtId(tbinfo->dobj.name));

	appendPQExpBuffer(labelq, "RULE %s",
					  fmtId(rinfo->dobj.name));
	appendPQExpBuffer(labelq, " ON %s",
					  fmtId(tbinfo->dobj.name));

	ArchiveEntry(fout, rinfo->dobj.catId, rinfo->dobj.dumpId,
				 rinfo->dobj.name,
				 tbinfo->dobj.namespace->dobj.name,
				 NULL,
				 tbinfo->rolname, 0, false,
				 "RULE", SECTION_POST_DATA,
				 cmd->data, delcmd->data, NULL,
				 rinfo->dobj.dependencies, rinfo->dobj.nDeps,
				 NULL, NULL);

	/* Dump rule comments */
	dumpComment(fout, labelq->data,
				tbinfo->dobj.namespace->dobj.name,
				tbinfo->rolname,
				rinfo->dobj.catId, 0, rinfo->dobj.dumpId);

	PQclear(res);

	destroyPQExpBuffer(query);
	destroyPQExpBuffer(cmd);
	destroyPQExpBuffer(delcmd);
	destroyPQExpBuffer(labelq);
}

/*
 * getExtensionMembership --- obtain extension membership data
 */
void
getExtensionMembership(Archive *fout, ExtensionInfo extinfo[],
					   int numExtensions)
{
	PQExpBuffer query;
	PGresult   *res;
	int			ntups,
				i;
	int			i_classid,
				i_objid,
				i_refclassid,
				i_refobjid;
	DumpableObject *dobj,
			   *refdobj;

	/* Nothing to do if no extensions */
	if (numExtensions == 0)
		return;

	/* Make sure we are in proper schema */
	selectSourceSchema(fout, "pg_catalog");

	query = createPQExpBuffer();

	/* refclassid constraint is redundant but may speed the search */
	appendPQExpBuffer(query, "SELECT "
					  "classid, objid, refclassid, refobjid "
					  "FROM pg_depend "
					  "WHERE refclassid = 'pg_extension'::regclass "
					  "AND deptype = 'e' "
					  "ORDER BY 3,4");

	res = ExecuteSqlQuery(fout, query->data, PGRES_TUPLES_OK);

	ntups = PQntuples(res);

	i_classid = PQfnumber(res, "classid");
	i_objid = PQfnumber(res, "objid");
	i_refclassid = PQfnumber(res, "refclassid");
	i_refobjid = PQfnumber(res, "refobjid");

	/*
	 * Since we ordered the SELECT by referenced ID, we can expect that
	 * multiple entries for the same extension will appear together; this
	 * saves on searches.
	 */
	refdobj = NULL;

	for (i = 0; i < ntups; i++)
	{
		CatalogId	objId;
		CatalogId	refobjId;

		objId.tableoid = atooid(PQgetvalue(res, i, i_classid));
		objId.oid = atooid(PQgetvalue(res, i, i_objid));
		refobjId.tableoid = atooid(PQgetvalue(res, i, i_refclassid));
		refobjId.oid = atooid(PQgetvalue(res, i, i_refobjid));

		if (refdobj == NULL ||
			refdobj->catId.tableoid != refobjId.tableoid ||
			refdobj->catId.oid != refobjId.oid)
			refdobj = findObjectByCatalogId(refobjId);

		/*
		 * Failure to find objects mentioned in pg_depend is not unexpected,
		 * since for example we don't collect info about TOAST tables.
		 */
		if (refdobj == NULL)
		{
#ifdef NOT_USED
			fprintf(stderr, "no referenced object %u %u\n",
					refobjId.tableoid, refobjId.oid);
#endif
			continue;
		}

		dobj = findObjectByCatalogId(objId);

		if (dobj == NULL)
		{
#ifdef NOT_USED
			fprintf(stderr, "no referencing object %u %u\n",
					objId.tableoid, objId.oid);
#endif
			continue;
		}

		/* Record dependency so that getDependencies needn't repeat this */
		addObjectDependency(dobj, refdobj->dumpId);

		dobj->ext_member = true;

		/*
		 * Normally, mark the member object as not to be dumped.  But in
		 * binary upgrades, we still dump the members individually, since the
		 * idea is to exactly reproduce the database contents rather than
		 * replace the extension contents with something different.
		 */
		if (!binary_upgrade)
			dobj->dump = false;
		else
			dobj->dump = refdobj->dump;
	}

	PQclear(res);

	/*
	 * Now identify extension configuration tables and create TableDataInfo
	 * objects for them, ensuring their data will be dumped even though the
	 * tables themselves won't be.
	 *
	 * Note that we create TableDataInfo objects even in schemaOnly mode, ie,
	 * user data in a configuration table is treated like schema data. This
	 * seems appropriate since system data in a config table would get
	 * reloaded by CREATE EXTENSION.
	 */
	for (i = 0; i < numExtensions; i++)
	{
		ExtensionInfo *curext = &(extinfo[i]);
		char	   *extconfig = curext->extconfig;
		char	   *extcondition = curext->extcondition;
		char	  **extconfigarray = NULL;
		char	  **extconditionarray = NULL;
		int			nconfigitems;
		int			nconditionitems;

		/* Tables of not-to-be-dumped extensions shouldn't be dumped */
		if (!curext->dobj.dump)
			continue;

		if (parsePGArray(extconfig, &extconfigarray, &nconfigitems) &&
		  parsePGArray(extcondition, &extconditionarray, &nconditionitems) &&
			nconfigitems == nconditionitems)
		{
			int			j;

			for (j = 0; j < nconfigitems; j++)
			{
				TableInfo  *configtbl;

				configtbl = findTableByOid(atooid(extconfigarray[j]));
				if (configtbl == NULL)
					continue;

				/*
				 * Note: config tables are dumped without OIDs regardless
				 * of the --oids setting.  This is because row filtering
				 * conditions aren't compatible with dumping OIDs.
				 */
				makeTableDataInfo(configtbl, false);
				if (configtbl->dataObj != NULL)
				{
					if (strlen(extconditionarray[j]) > 0)
						configtbl->dataObj->filtercond = pg_strdup(extconditionarray[j]);
				}
			}
		}
		if (extconfigarray)
			free(extconfigarray);
		if (extconditionarray)
			free(extconditionarray);
	}

	destroyPQExpBuffer(query);
}

/*
 * getDependencies --- obtain available dependency data
 */
static void
getDependencies(Archive *fout)
{
	PQExpBuffer query;
	PGresult   *res;
	int			ntups,
				i;
	int			i_classid,
				i_objid,
				i_refclassid,
				i_refobjid,
				i_deptype;
	DumpableObject *dobj,
			   *refdobj;

	/* No dependency info available before 7.3 */
	if (fout->remoteVersion < 70300)
		return;

	if (g_verbose)
		write_msg(NULL, "reading dependency data\n");

	/* Make sure we are in proper schema */
	selectSourceSchema(fout, "pg_catalog");

	query = createPQExpBuffer();

	/*
	 * PIN dependencies aren't interesting, and EXTENSION dependencies were
	 * already processed by getExtensionMembership.
	 */
	appendPQExpBuffer(query, "SELECT "
					  "classid, objid, refclassid, refobjid, deptype "
					  "FROM pg_depend "
					  "WHERE deptype != 'p' AND deptype != 'e' "
					  "ORDER BY 1,2");

	res = ExecuteSqlQuery(fout, query->data, PGRES_TUPLES_OK);

	ntups = PQntuples(res);

	i_classid = PQfnumber(res, "classid");
	i_objid = PQfnumber(res, "objid");
	i_refclassid = PQfnumber(res, "refclassid");
	i_refobjid = PQfnumber(res, "refobjid");
	i_deptype = PQfnumber(res, "deptype");

	/*
	 * Since we ordered the SELECT by referencing ID, we can expect that
	 * multiple entries for the same object will appear together; this saves
	 * on searches.
	 */
	dobj = NULL;

	for (i = 0; i < ntups; i++)
	{
		CatalogId	objId;
		CatalogId	refobjId;
		char		deptype;

		objId.tableoid = atooid(PQgetvalue(res, i, i_classid));
		objId.oid = atooid(PQgetvalue(res, i, i_objid));
		refobjId.tableoid = atooid(PQgetvalue(res, i, i_refclassid));
		refobjId.oid = atooid(PQgetvalue(res, i, i_refobjid));
		deptype = *(PQgetvalue(res, i, i_deptype));

		if (dobj == NULL ||
			dobj->catId.tableoid != objId.tableoid ||
			dobj->catId.oid != objId.oid)
			dobj = findObjectByCatalogId(objId);

		/*
		 * Failure to find objects mentioned in pg_depend is not unexpected,
		 * since for example we don't collect info about TOAST tables.
		 */
		if (dobj == NULL)
		{
#ifdef NOT_USED
			fprintf(stderr, "no referencing object %u %u\n",
					objId.tableoid, objId.oid);
#endif
			continue;
		}

		refdobj = findObjectByCatalogId(refobjId);

		if (refdobj == NULL)
		{
#ifdef NOT_USED
			fprintf(stderr, "no referenced object %u %u\n",
					refobjId.tableoid, refobjId.oid);
#endif
			continue;
		}

		/*
		 * Ordinarily, table rowtypes have implicit dependencies on their
		 * tables.	However, for a composite type the implicit dependency goes
		 * the other way in pg_depend; which is the right thing for DROP but
		 * it doesn't produce the dependency ordering we need. So in that one
		 * case, we reverse the direction of the dependency.
		 */
		if (deptype == 'i' &&
			dobj->objType == DO_TABLE &&
			refdobj->objType == DO_TYPE)
			addObjectDependency(refdobj, dobj->dumpId);
		else
			/* normal case */
			addObjectDependency(dobj, refdobj->dumpId);
	}

	PQclear(res);

	destroyPQExpBuffer(query);
}

/*
 * Select the source schema and use a static var to remember what we have set
 * as the default schema right now.  This function is never called in parallel
 * context, so the static var is okay. The parallel context will call
 * selectSourceSchemaOnAH, and this remembers the current schema via
 * AH->currSchema.
 */
static void
selectSourceSchema(const char *schemaName)
{
	static char *currSchemaName = NULL;

	if (!schemaName || *schemaName == '\0' ||
		(currSchemaName && strcmp(currSchemaName, schemaName) == 0))
		return;					/* no need to do anything */

	selectSourceSchemaOnConnection(g_conn, schemaName);

	if (currSchemaName)
		free(currSchemaName);
	currSchemaName = pg_strdup(schemaName);
}

/*
 * This function lets a DataDumper function select a schema on an
 * ArchiveHandle. These functions can be called from a threaded program for
 * parallel dump/restore and must therefore not access global variables (read
 * only access to g_fout->remoteVersion is okay however).
 */
static void
selectSourceSchemaOnAH(ArchiveHandle *AH, const char *schemaName)
{
	if (!schemaName || *schemaName == '\0' ||
		(AH->currSchema && strcmp(AH->currSchema, schemaName) == 0))
		return;					/* no need to do anything */

	selectSourceSchemaOnConnection(AH->connection, schemaName);

	if (AH->currSchema)
		free(AH->currSchema);
	AH->currSchema = pg_strdup(schemaName);
}

/*
 * selectSourceSchema - make the specified schema the active search path
 * in the source database.
 *
 * NB: pg_catalog is explicitly searched after the specified schema;
 * so user names are only qualified if they are cross-schema references,
 * and system names are only qualified if they conflict with a user name
 * in the current schema.
 *
 * Whenever the selected schema is not pg_catalog, be careful to qualify
 * references to system catalogs and types in our emitted commands!
 *
 * This function is called only from selectSourceSchemaOnAH and
 * selectSourceSchema.
 */
static void
<<<<<<< HEAD
selectSourceSchemaOnConnection(PGconn *conn, const char *schemaName)
=======
selectSourceSchema(Archive *fout, const char *schemaName)
>>>>>>> 759c95c4
{
	PQExpBuffer query;

	/* This is checked by the callers already */
	Assert(schemaName != NULL && *schemaName != '\0');

	/* Not relevant if fetching from pre-7.3 DB */
	if (fout->remoteVersion < 70300)
		return;

	query = createPQExpBuffer();
	appendPQExpBuffer(query, "SET search_path = %s",
					  fmtId(schemaName));
	if (strcmp(schemaName, "pg_catalog") != 0)
		appendPQExpBuffer(query, ", pg_catalog");

<<<<<<< HEAD
	do_sql_command(conn, query->data);
=======
	ExecuteSqlStatement(fout, query->data);
>>>>>>> 759c95c4

	destroyPQExpBuffer(query);
}

/*
 * getFormattedTypeName - retrieve a nicely-formatted type name for the
 * given type name.
 *
 * NB: in 7.3 and up the result may depend on the currently-selected
 * schema; this is why we don't try to cache the names.
 */
static char *
getFormattedTypeName(Archive *fout, Oid oid, OidOptions opts)
{
	char	   *result;
	PQExpBuffer query;
	PGresult   *res;

	if (oid == 0)
	{
		if ((opts & zeroAsOpaque) != 0)
			return pg_strdup(g_opaque_type);
		else if ((opts & zeroAsAny) != 0)
			return pg_strdup("'any'");
		else if ((opts & zeroAsStar) != 0)
			return pg_strdup("*");
		else if ((opts & zeroAsNone) != 0)
			return pg_strdup("NONE");
	}

	query = createPQExpBuffer();
	if (fout->remoteVersion >= 70300)
	{
		appendPQExpBuffer(query, "SELECT pg_catalog.format_type('%u'::pg_catalog.oid, NULL)",
						  oid);
	}
	else if (fout->remoteVersion >= 70100)
	{
		appendPQExpBuffer(query, "SELECT format_type('%u'::oid, NULL)",
						  oid);
	}
	else
	{
		appendPQExpBuffer(query, "SELECT typname "
						  "FROM pg_type "
						  "WHERE oid = '%u'::oid",
						  oid);
	}

	res = ExecuteSqlQueryForSingleRow(fout, query->data);

	if (fout->remoteVersion >= 70100)
	{
		/* already quoted */
		result = pg_strdup(PQgetvalue(res, 0, 0));
	}
	else
	{
		/* may need to quote it */
		result = pg_strdup(fmtId(PQgetvalue(res, 0, 0)));
	}

	PQclear(res);
	destroyPQExpBuffer(query);

	return result;
}

/*
 * myFormatType --- local implementation of format_type for use with 7.0.
 */
static char *
myFormatType(const char *typname, int32 typmod)
{
	char	   *result;
	bool		isarray = false;
	PQExpBuffer buf = createPQExpBuffer();

	/* Handle array types */
	if (typname[0] == '_')
	{
		isarray = true;
		typname++;
	}

	/* Show lengths on bpchar and varchar */
	if (strcmp(typname, "bpchar") == 0)
	{
		int			len = (typmod - VARHDRSZ);

		appendPQExpBuffer(buf, "character");
		if (len > 1)
			appendPQExpBuffer(buf, "(%d)",
							  typmod - VARHDRSZ);
	}
	else if (strcmp(typname, "varchar") == 0)
	{
		appendPQExpBuffer(buf, "character varying");
		if (typmod != -1)
			appendPQExpBuffer(buf, "(%d)",
							  typmod - VARHDRSZ);
	}
	else if (strcmp(typname, "numeric") == 0)
	{
		appendPQExpBuffer(buf, "numeric");
		if (typmod != -1)
		{
			int32		tmp_typmod;
			int			precision;
			int			scale;

			tmp_typmod = typmod - VARHDRSZ;
			precision = (tmp_typmod >> 16) & 0xffff;
			scale = tmp_typmod & 0xffff;
			appendPQExpBuffer(buf, "(%d,%d)",
							  precision, scale);
		}
	}

	/*
	 * char is an internal single-byte data type; Let's make sure we force it
	 * through with quotes. - thomas 1998-12-13
	 */
	else if (strcmp(typname, "char") == 0)
		appendPQExpBuffer(buf, "\"char\"");
	else
		appendPQExpBuffer(buf, "%s", fmtId(typname));

	/* Append array qualifier for array types */
	if (isarray)
		appendPQExpBuffer(buf, "[]");

	result = pg_strdup(buf->data);
	destroyPQExpBuffer(buf);

	return result;
}

/*
<<<<<<< HEAD
=======
 * fmtQualifiedId - convert a qualified name to the proper format for
 * the source database.
 *
 * Like fmtId, use the result before calling again.
 */
static const char *
fmtQualifiedId(Archive *fout, const char *schema, const char *id)
{
	static PQExpBuffer id_return = NULL;

	if (id_return)				/* first time through? */
		resetPQExpBuffer(id_return);
	else
		id_return = createPQExpBuffer();

	/* Suppress schema name if fetching from pre-7.3 DB */
	if (fout->remoteVersion >= 70300 && schema && *schema)
	{
		appendPQExpBuffer(id_return, "%s.",
						  fmtId(schema));
	}
	appendPQExpBuffer(id_return, "%s",
					  fmtId(id));

	return id_return->data;
}

/*
>>>>>>> 759c95c4
 * Return a column list clause for the given relation.
 *
 * Special case: if there are no undropped columns in the relation, return
 * "", not an invalid "()" column list.
 */
static const char *
fmtCopyColumnList(const TableInfo *ti, PQExpBuffer buffer)
{
	int			numatts = ti->numatts;
	char	  **attnames = ti->attnames;
	bool	   *attisdropped = ti->attisdropped;
	bool		needComma;
	int			i;

	appendPQExpBuffer(buffer, "(");
	needComma = false;
	for (i = 0; i < numatts; i++)
	{
		if (attisdropped[i])
			continue;
		if (needComma)
			appendPQExpBuffer(buffer, ", ");
		appendPQExpBuffer(buffer, "%s", fmtId(attnames[i]));
		needComma = true;
	}

	if (!needComma)
		return "";				/* no undropped columns */

	appendPQExpBuffer(buffer, ")");
	return buffer->data;
}

/*
 * Execute an SQL query and verify that we got exactly one row back.
 */
static PGresult *
ExecuteSqlQueryForSingleRow(Archive *fout, char *query)
{
	PGresult   *res;
	int			ntups;

	res = ExecuteSqlQuery(fout, query, PGRES_TUPLES_OK);

	/* Expecting a single result only */
	ntups = PQntuples(res);
	if (ntups != 1)
		exit_horribly(NULL,
					  ngettext("query returned %d row instead of one: %s\n",
							   "query returned %d rows instead of one: %s\n",
								 ntups),
					  ntups, query);

	return res;
}<|MERGE_RESOLUTION|>--- conflicted
+++ resolved
@@ -226,22 +226,6 @@
 							  char **allargtypes,
 							  char **argmodes,
 							  char **argnames);
-<<<<<<< HEAD
-static char *format_function_signature(FuncInfo *finfo, bool honor_quotes);
-static const char *convertRegProcReference(const char *proc);
-static const char *convertOperatorReference(const char *opr);
-static const char *convertTSFunction(Oid funcOid);
-static Oid	findLastBuiltinOid_V71(const char *);
-static Oid	findLastBuiltinOid_V70(void);
-static void selectSourceSchema(const char *schemaName);
-static void selectSourceSchemaOnAH(ArchiveHandle *AH, const char *schemaName);
-static void selectSourceSchemaOnConnection(PGconn *conn, const char *schemaName);
-static char *getFormattedTypeName(Oid oid, OidOptions opts);
-static char *myFormatType(const char *typname, int32 typmod);
-static void getBlobs(Archive *AH);
-static void dumpBlob(Archive *AH, BlobInfo *binfo);
-static int	dumpBlobs(Archive *AH, void *arg);
-=======
 static char *format_function_signature(Archive *fout,
 									   FuncInfo *finfo, bool honor_quotes);
 static const char *convertRegProcReference(Archive *fout,
@@ -251,6 +235,8 @@
 static Oid	findLastBuiltinOid_V71(Archive *fout, const char *);
 static Oid	findLastBuiltinOid_V70(Archive *fout);
 static void selectSourceSchema(Archive *fout, const char *schemaName);
+static void selectSourceSchemaOnAH(ArchiveHandle *AH, const char *schemaName);
+static void selectSourceSchemaOnConnection(PGconn *conn, const char *schemaName);
 static char *getFormattedTypeName(Archive *fout, Oid oid, OidOptions opts);
 static char *myFormatType(const char *typname, int32 typmod);
 static const char *fmtQualifiedId(Archive *fout,
@@ -258,7 +244,6 @@
 static void getBlobs(Archive *fout);
 static void dumpBlob(Archive *fout, BlobInfo *binfo);
 static int	dumpBlobs(Archive *fout, void *arg);
->>>>>>> 759c95c4
 static void dumpDatabase(Archive *AH);
 static void dumpEncoding(Archive *AH);
 static void dumpStdStrings(Archive *AH);
@@ -273,7 +258,6 @@
 								DumpableObject *dobj,
 								const char *objlabel);
 static const char *getAttrName(int attrnum, TableInfo *tblInfo);
-<<<<<<< HEAD
 static const char *fmtCopyColumnList(const TableInfo *ti, PQExpBuffer buffer);
 static void do_sql_command(PGconn *conn, const char *query);
 static void check_sql_result(PGresult *res, PGconn *conn, const char *query,
@@ -281,10 +265,7 @@
 static void SetupConnection(Archive *AHX, const char *dumpencoding,
 							const char *use_role);
 static char *get_synchronized_snapshot(ArchiveHandle *AH);
-=======
-static const char *fmtCopyColumnList(const TableInfo *ti);
 static PGresult *ExecuteSqlQueryForSingleRow(Archive *fout, char *query);
->>>>>>> 759c95c4
 
 int
 main(int argc, char **argv)
@@ -656,24 +637,8 @@
 	 * Open the database using the Archiver, so it knows about it. Errors mean
 	 * death.
 	 */
-<<<<<<< HEAD
-	g_conn = ConnectDatabase(g_fout, dbname, pghost, pgport,
-							 username, prompt_password);
-
-	/* Find the last built-in OID, if needed */
-	if (g_fout->remoteVersion < 70300)
-	{
-		if (g_fout->remoteVersion >= 70100)
-			g_last_builtin_oid = findLastBuiltinOid_V71(PQdb(g_conn));
-		else
-			g_last_builtin_oid = findLastBuiltinOid_V70();
-		if (g_verbose)
-			write_msg(NULL, "last built-in OID is %u\n", g_last_builtin_oid);
-	}
-=======
 	ConnectDatabase(fout, dbname, pghost, pgport, username, prompt_password);
 	setup_connection(fout, dumpencoding, use_role);
->>>>>>> 759c95c4
 
 	/*
 	 * Disable security label support if server version < v9.1.x (prevents
@@ -682,8 +647,6 @@
 	if (fout->remoteVersion < 90100)
 		no_security_labels = 1;
 
-<<<<<<< HEAD
-=======
 	/*
 	 * Start transaction-snapshot mode transaction to dump consistent data.
 	 */
@@ -696,14 +659,13 @@
 								"SERIALIZABLE, READ ONLY, DEFERRABLE");
 		else
 			ExecuteSqlStatement(fout,
-						   		"SET TRANSACTION ISOLATION LEVEL "
+								"SET TRANSACTION ISOLATION LEVEL "
 								"REPEATABLE READ");
 	}
 	else
 		ExecuteSqlStatement(fout,
 							"SET TRANSACTION ISOLATION LEVEL SERIALIZABLE");
 
->>>>>>> 759c95c4
 	/* Select the appropriate subquery to convert user IDs to names */
 	if (fout->remoteVersion >= 80100)
 		username_subquery = "SELECT rolname FROM pg_catalog.pg_roles WHERE oid =";
@@ -712,7 +674,6 @@
 	else
 		username_subquery = "SELECT usename FROM pg_user WHERE usesysid =";
 
-<<<<<<< HEAD
 	if (numWorkers > 1)
 	{
 		/* check the version for the synchronized snapshots feature */
@@ -723,7 +684,8 @@
 			exit(1);
 		} else if (g_fout->remoteVersion >= 90200 && no_synchronized_snapshots)
 			write_msg(NULL, "Ignoring --no-synchronized-snapshots\n");
-=======
+	}
+
 	/* Find the last built-in OID, if needed */
 	if (fout->remoteVersion < 70300)
 	{
@@ -734,10 +696,6 @@
 			g_last_builtin_oid = findLastBuiltinOid_V70(fout);
 		if (g_verbose)
 			write_msg(NULL, "last built-in OID is %u\n", g_last_builtin_oid);
->>>>>>> 759c95c4
-	}
-
-	SetupConnection(g_fout, dumpencoding, use_role);
 
 	/* Expand schema selection patterns into OID lists */
 	if (schema_include_patterns.head != NULL)
@@ -1504,15 +1462,12 @@
 	const bool	hasoids = tbinfo->hasoids;
 	const bool	oids = tdinfo->oids;
 	PQExpBuffer q = createPQExpBuffer();
-<<<<<<< HEAD
 	/*
 	 * Note: can't use getThreadLocalPQExpBuffer() here, we're calling fmtId which
 	 * uses it already.
 	 */
 	PQExpBuffer clistBuf = createPQExpBuffer();
-=======
 	PGconn	   *conn = GetConnection(fout);
->>>>>>> 759c95c4
 	PGresult   *res;
 	int			ret;
 	char	   *copybuf;
@@ -1527,11 +1482,7 @@
 	 * this ensures reproducible results in case the table contains regproc,
 	 * regclass, etc columns.
 	 */
-<<<<<<< HEAD
-	selectSourceSchemaOnAH(AH, tbinfo->dobj.namespace->dobj.name);
-=======
 	selectSourceSchema(fout, tbinfo->dobj.namespace->dobj.name);
->>>>>>> 759c95c4
 
 	/*
 	 * If possible, specify the column list explicitly so that we have no
@@ -1539,28 +1490,17 @@
 	 * column ordering of COPY will not be what we want in certain corner
 	 * cases involving ADD COLUMN and inheritance.)
 	 */
-<<<<<<< HEAD
-	if (AH->public.remoteVersion >= 70300)
+	if (fout->remoteVersion >= 70300)
 		column_list = fmtCopyColumnList(tbinfo, clistBuf);
-=======
-	if (fout->remoteVersion >= 70300)
-		column_list = fmtCopyColumnList(tbinfo);
->>>>>>> 759c95c4
 	else
 		column_list = "";		/* can't select columns in COPY */
 
 	if (oids && hasoids)
 	{
 		appendPQExpBuffer(q, "COPY %s %s WITH OIDS TO stdout;",
-<<<<<<< HEAD
-						  fmtQualifiedId(tbinfo->dobj.namespace->dobj.name,
-										 classname,
-										 AH->public.remoteVersion),
-=======
 						  fmtQualifiedId(fout,
 										 tbinfo->dobj.namespace->dobj.name,
 										 classname),
->>>>>>> 759c95c4
 						  column_list);
 	}
 	else if (tdinfo->filtercond)
@@ -1576,46 +1516,26 @@
 		else
 			appendPQExpBufferStr(q, "* ");
 		appendPQExpBuffer(q, "FROM %s %s) TO stdout;",
-<<<<<<< HEAD
-						  fmtQualifiedId(tbinfo->dobj.namespace->dobj.name,
-										 classname,
-										 AH->public.remoteVersion),
-=======
 						  fmtQualifiedId(fout,
 										 tbinfo->dobj.namespace->dobj.name,
 										 classname),
->>>>>>> 759c95c4
 						  tdinfo->filtercond);
 	}
 	else
 	{
 		appendPQExpBuffer(q, "COPY %s %s TO stdout;",
-<<<<<<< HEAD
-						  fmtQualifiedId(tbinfo->dobj.namespace->dobj.name,
-										 classname,
-										 AH->public.remoteVersion),
-						  column_list);
-	}
-	res = PQexec(AH->connection, q->data);
-	check_sql_result(res, AH->connection, q->data, PGRES_COPY_OUT);
-=======
 						  fmtQualifiedId(fout,
 										 tbinfo->dobj.namespace->dobj.name,
 										 classname),
 						  column_list);
 	}
 	res = ExecuteSqlQuery(fout, q->data, PGRES_COPY_OUT);
->>>>>>> 759c95c4
 	PQclear(res);
 	destroyPQExpBuffer(clistBuf);
 
 	for (;;)
 	{
-<<<<<<< HEAD
-		ret = PQgetCopyData(AH->connection, &copybuf, 0);
-=======
 		ret = PQgetCopyData(conn, &copybuf, 0);
->>>>>>> 759c95c4
 
 		if (ret < 0)
 			break;				/* done or error */
@@ -1678,20 +1598,12 @@
 	{
 		/* copy data transfer failed */
 		write_msg(NULL, "Dumping the contents of table \"%s\" failed: PQgetCopyData() failed.\n", classname);
-<<<<<<< HEAD
-		write_msg(NULL, "Error message from server: %s", PQerrorMessage(AH->connection));
-=======
 		write_msg(NULL, "Error message from server: %s", PQerrorMessage(conn));
->>>>>>> 759c95c4
 		write_msg(NULL, "The command was: %s\n", q->data);
 		exit_nicely(1);
 	}
 
 	/* Check command status and return to normal libpq state */
-<<<<<<< HEAD
-	res = PQgetResult(AH->connection);
-	check_sql_result(res, AH->connection, q->data, PGRES_COMMAND_OK);
-=======
 	res = PQgetResult(conn);
 	if (PQresultStatus(res) != PGRES_COMMAND_OK)
 	{
@@ -1700,7 +1612,6 @@
 		write_msg(NULL, "The command was: %s\n", q->data);
 		exit_nicely(1);
 	}
->>>>>>> 759c95c4
 	PQclear(res);
 
 	destroyPQExpBuffer(q);
@@ -1738,62 +1649,33 @@
 	 * this ensures reproducible results in case the table contains regproc,
 	 * regclass, etc columns.
 	 */
-<<<<<<< HEAD
-	selectSourceSchemaOnAH(AH, tbinfo->dobj.namespace->dobj.name);
-=======
 	selectSourceSchema(fout, tbinfo->dobj.namespace->dobj.name);
->>>>>>> 759c95c4
 
 	if (fout->remoteVersion >= 70100)
 	{
 		appendPQExpBuffer(q, "DECLARE _pg_dump_cursor CURSOR FOR "
 						  "SELECT * FROM ONLY %s",
-<<<<<<< HEAD
-						  fmtQualifiedId(tbinfo->dobj.namespace->dobj.name,
-										 classname,
-										 AH->public.remoteVersion));
-=======
 						  fmtQualifiedId(fout,
 										 tbinfo->dobj.namespace->dobj.name,
 										 classname));
->>>>>>> 759c95c4
 	}
 	else
 	{
 		appendPQExpBuffer(q, "DECLARE _pg_dump_cursor CURSOR FOR "
 						  "SELECT * FROM %s",
-<<<<<<< HEAD
-						  fmtQualifiedId(tbinfo->dobj.namespace->dobj.name,
-										 classname,
-										 AH->public.remoteVersion));
-=======
 						  fmtQualifiedId(fout,
 										 tbinfo->dobj.namespace->dobj.name,
 										 classname));
->>>>>>> 759c95c4
 	}
 	if (tdinfo->filtercond)
 		appendPQExpBuffer(q, " %s", tdinfo->filtercond);
 
-<<<<<<< HEAD
-	res = PQexec(AH->connection, q->data);
-	check_sql_result(res, AH->connection, q->data, PGRES_COMMAND_OK);
-=======
 	ExecuteSqlStatement(fout, q->data);
->>>>>>> 759c95c4
 
 	while (1)
 	{
-<<<<<<< HEAD
-		PQclear(res);
-
-		res = PQexec(AH->connection, "FETCH 100 FROM _pg_dump_cursor");
-		check_sql_result(res, AH->connection, "FETCH 100 FROM _pg_dump_cursor",
-						 PGRES_TUPLES_OK);
-=======
 		res = ExecuteSqlQuery(fout, "FETCH 100 FROM _pg_dump_cursor",
 							  PGRES_TUPLES_OK);
->>>>>>> 759c95c4
 		nfields = PQnfields(res);
 		for (tuple = 0; tuple < PQntuples(res); tuple++)
 		{
@@ -1895,11 +1777,7 @@
 
 	archprintf(fout, "\n\n");
 
-<<<<<<< HEAD
-	do_sql_command(AH->connection, "CLOSE _pg_dump_cursor");
-=======
 	ExecuteSqlStatement(fout, "CLOSE _pg_dump_cursor");
->>>>>>> 759c95c4
 
 	destroyPQExpBuffer(q);
 	return 1;
@@ -2367,13 +2245,8 @@
 						  "WHERE oid = %u;\n",
 						  atoi(PQgetvalue(lo_res, 0, i_relfrozenxid)),
 						  LargeObjectRelationId);
-<<<<<<< HEAD
-		ArchiveEntry(AH, nilCatalogId, createDumpId(),
+		ArchiveEntry(fout, nilCatalogId, createDumpId(),
 					 "pg_largeobject", NULL, NULL, "", 0,
-=======
-		ArchiveEntry(fout, nilCatalogId, createDumpId(),
-					 "pg_largeobject", NULL, NULL, "",
->>>>>>> 759c95c4
 					 false, "pg_largeobject", SECTION_PRE_DATA,
 					 loOutQry->data, "", NULL,
 					 NULL, 0,
@@ -2404,13 +2277,8 @@
 							  "WHERE oid = %u;\n",
 							  atoi(PQgetvalue(lo_res, 0, i_relfrozenxid)),
 							  LargeObjectMetadataRelationId);
-<<<<<<< HEAD
-			ArchiveEntry(AH, nilCatalogId, createDumpId(),
+			ArchiveEntry(fout, nilCatalogId, createDumpId(),
 						 "pg_largeobject_metadata", NULL, NULL, "", 0,
-=======
-			ArchiveEntry(fout, nilCatalogId, createDumpId(),
-						 "pg_largeobject_metadata", NULL, NULL, "",
->>>>>>> 759c95c4
 						 false, "pg_largeobject_metadata", SECTION_PRE_DATA,
 						 loOutQry->data, "", NULL,
 						 NULL, 0,
@@ -2444,13 +2312,8 @@
 			appendStringLiteralAH(dbQry, comment, fout);
 			appendPQExpBuffer(dbQry, ";\n");
 
-<<<<<<< HEAD
-			ArchiveEntry(AH, dbCatId, createDumpId(), datname, NULL, NULL,
+			ArchiveEntry(fout, dbCatId, createDumpId(), datname, NULL, NULL,
 						 dba, 0, false, "COMMENT", SECTION_NONE,
-=======
-			ArchiveEntry(fout, dbCatId, createDumpId(), datname, NULL, NULL,
-						 dba, false, "COMMENT", SECTION_NONE,
->>>>>>> 759c95c4
 						 dbQry->data, "", NULL,
 						 &dbDumpId, 1, NULL, NULL);
 		}
@@ -2475,13 +2338,8 @@
 		resetPQExpBuffer(seclabelQry);
 		emitShSecLabels(conn, res, seclabelQry, "DATABASE", datname);
 		if (strlen(seclabelQry->data))
-<<<<<<< HEAD
-			ArchiveEntry(AH, dbCatId, createDumpId(), datname, NULL, NULL,
+			ArchiveEntry(fout, dbCatId, createDumpId(), datname, NULL, NULL,
 						 dba, 0, false, "SECURITY LABEL", SECTION_NONE,
-=======
-			ArchiveEntry(fout, dbCatId, createDumpId(), datname, NULL, NULL,
-						 dba, false, "SECURITY LABEL", SECTION_NONE,
->>>>>>> 759c95c4
 						 seclabelQry->data, "", NULL,
 						 &dbDumpId, 1, NULL, NULL);
 		destroyPQExpBuffer(seclabelQry);
@@ -2683,11 +2541,7 @@
  *	dump the data contents of all large objects
  */
 static int
-<<<<<<< HEAD
-dumpBlobs(Archive *AHX, void *arg)
-=======
 dumpBlobs(Archive *fout, void *arg)
->>>>>>> 759c95c4
 {
 	/*
 	 * This is a data dumper routine, executed in a child for parallel backup,
@@ -2707,35 +2561,20 @@
 		write_msg(NULL, "saving large objects\n");
 
 	/* Make sure we are in proper schema */
-<<<<<<< HEAD
-	selectSourceSchemaOnAH(AH, "pg_catalog");
-=======
 	selectSourceSchema(fout, "pg_catalog");
->>>>>>> 759c95c4
 
 	/*
 	 * Currently, we re-fetch all BLOB OIDs using a cursor.  Consider scanning
 	 * the already-in-memory dumpable objects instead...
 	 */
-<<<<<<< HEAD
-	if (AH->public.remoteVersion >= 90000)
-		blobQry = "DECLARE bloboid CURSOR FOR SELECT oid FROM pg_largeobject_metadata";
-	else if (AH->public.remoteVersion >= 70100)
-=======
 	if (fout->remoteVersion >= 90000)
 		blobQry = "DECLARE bloboid CURSOR FOR SELECT oid FROM pg_largeobject_metadata";
 	else if (fout->remoteVersion >= 70100)
->>>>>>> 759c95c4
 		blobQry = "DECLARE bloboid CURSOR FOR SELECT DISTINCT loid FROM pg_largeobject";
 	else
 		blobQry = "DECLARE bloboid CURSOR FOR SELECT oid FROM pg_class WHERE relkind = 'l'";
 
-<<<<<<< HEAD
-	res = PQexec(AH->connection, blobQry);
-	check_sql_result(res, AH->connection, blobQry, PGRES_COMMAND_OK);
-=======
 	ExecuteSqlStatement(fout, blobQry);
->>>>>>> 759c95c4
 
 	/* Command to fetch from cursor */
 	blobFetchQry = "FETCH 1000 IN bloboid";
@@ -2743,12 +2582,7 @@
 	do
 	{
 		/* Do a fetch */
-<<<<<<< HEAD
-		res = PQexec(AH->connection, blobFetchQry);
-		check_sql_result(res, AH->connection, blobFetchQry, PGRES_TUPLES_OK);
-=======
 		res = ExecuteSqlQuery(fout, blobFetchQry, PGRES_TUPLES_OK);
->>>>>>> 759c95c4
 
 		/* Process the tuples, if any */
 		ntups = PQntuples(res);
@@ -2759,46 +2593,16 @@
 
 			blobOid = atooid(PQgetvalue(res, i, 0));
 			/* Open the BLOB */
-<<<<<<< HEAD
-			loFd = lo_open(AH->connection, blobOid, INV_READ);
-			if (loFd == -1)
-			{
-				write_msg(NULL, "could not open large object %u: %s",
-						  blobOid, PQerrorMessage(AH->connection));
-				exit_nicely();
-			}
-
-			StartBlob(AHX, blobOid);
-=======
 			loFd = lo_open(conn, blobOid, INV_READ);
 			if (loFd == -1)
 				exit_horribly(NULL, "could not open large object %u: %s",
 							  blobOid, PQerrorMessage(conn));
 
 			StartBlob(fout, blobOid);
->>>>>>> 759c95c4
 
 			/* Now read it in chunks, sending data to archive */
 			do
 			{
-<<<<<<< HEAD
-				cnt = lo_read(AH->connection, loFd, buf, LOBBUFSIZE);
-				if (cnt < 0)
-				{
-					write_msg(NULL, "error reading large object %u: %s",
-							  blobOid, PQerrorMessage(AH->connection));
-					exit_nicely();
-				}
-
-				/* we try to avoid writing empty chunks */
-				if (cnt > 0)
-					WriteData(AHX, buf, cnt);
-			} while (cnt > 0);
-
-			lo_close(AH->connection, loFd);
-
-			EndBlob(AHX, blobOid);
-=======
 				cnt = lo_read(conn, loFd, buf, LOBBUFSIZE);
 				if (cnt < 0)
 					exit_horribly(NULL, "error reading large object %u: %s",
@@ -2810,7 +2614,6 @@
 			lo_close(conn, loFd);
 
 			EndBlob(fout, blobOid);
->>>>>>> 759c95c4
 		}
 
 		PQclear(res);
@@ -4758,17 +4561,10 @@
 			resetPQExpBuffer(query);
 			appendPQExpBuffer(query,
 							  "LOCK TABLE %s IN ACCESS SHARE MODE",
-<<<<<<< HEAD
-						 fmtQualifiedId(tblinfo[i].dobj.namespace->dobj.name,
-										tblinfo[i].dobj.name,
-										g_fout->remoteVersion));
-			do_sql_command(g_conn, query->data);
-=======
 						 fmtQualifiedId(fout,
 										tblinfo[i].dobj.namespace->dobj.name,
 										tblinfo[i].dobj.name));
 			ExecuteSqlStatement(fout, query->data);
->>>>>>> 759c95c4
 		}
 
 		/* Emit notice if join for owner failed */
@@ -14592,11 +14388,7 @@
  * selectSourceSchema.
  */
 static void
-<<<<<<< HEAD
-selectSourceSchemaOnConnection(PGconn *conn, const char *schemaName)
-=======
 selectSourceSchema(Archive *fout, const char *schemaName)
->>>>>>> 759c95c4
 {
 	PQExpBuffer query;
 
@@ -14613,11 +14405,7 @@
 	if (strcmp(schemaName, "pg_catalog") != 0)
 		appendPQExpBuffer(query, ", pg_catalog");
 
-<<<<<<< HEAD
-	do_sql_command(conn, query->data);
-=======
 	ExecuteSqlStatement(fout, query->data);
->>>>>>> 759c95c4
 
 	destroyPQExpBuffer(query);
 }
@@ -14757,8 +14545,6 @@
 }
 
 /*
-<<<<<<< HEAD
-=======
  * fmtQualifiedId - convert a qualified name to the proper format for
  * the source database.
  *
@@ -14787,7 +14573,6 @@
 }
 
 /*
->>>>>>> 759c95c4
  * Return a column list clause for the given relation.
  *
  * Special case: if there are no undropped columns in the relation, return
